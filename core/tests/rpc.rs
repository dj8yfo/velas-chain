--- conflicted
+++ resolved
@@ -243,16 +243,9 @@
 }
 
 #[test]
-<<<<<<< HEAD
-fn test_rpc_replay_transaction_timestamp() {
-    use solana_evm_loader_program::{send_raw_tx, transfer_native_to_evm_ixs};
-    let filter = "warn,evm=debug,evm_state::context=info";
-    solana_logger::setup_with_default(filter);
-=======
 fn test_rpc_block_transaction() {
     use solana_evm_loader_program::{send_raw_tx, transfer_native_to_evm_ixs};
     solana_logger::setup_with_default("warn");
->>>>>>> eb048e39
 
     let evm_secret_key = evm_state::SecretKey::from_slice(&[1; 32]).unwrap();
     let evm_address = evm_state::addr_from_public_key(&evm_state::PublicKey::from_secret_key(
@@ -263,15 +256,105 @@
     let alice = Keypair::new();
     let test_validator = TestValidatorGenesis::default()
         .fee_rate_governor(FeeRateGovernor::new(0, 0))
-<<<<<<< HEAD
+        .rpc_config(JsonRpcConfig {
+            enable_rpc_transaction_history: true,
+            ..Default::default()
+        })
+        .start_with_mint_address(alice.pubkey())
+        .expect("validator start failed");
+    let rpc_url = test_validator.rpc_url();
+
+    let req = json_req!("eth_chainId", json!([]));
+    let json = post_rpc(req, &rpc_url);
+    let chain_id = Hex::from_hex(json["result"].as_str().unwrap()).unwrap().0;
+
+    let blockhash = dbg!(get_blockhash(&rpc_url));
+    let ixs = transfer_native_to_evm_ixs(alice.pubkey(), 1000000, evm_address);
+    let tx = Transaction::new_signed_with_payer(&ixs, None, &[&alice], blockhash);
+    let serialized_encoded_tx = bs58::encode(serialize(&tx).unwrap()).into_string();
+
+    let req = json_req!("sendTransaction", json!([serialized_encoded_tx]));
+    let json: Value = post_rpc(req, &rpc_url);
+    wait_confirmation(&rpc_url, &[&json["result"]]);
+
+    let evm_txs: Vec<_> = (0u64..3)
+        .map(|nonce| {
+            evm_state::UnsignedTransaction {
+                nonce: nonce.into(),
+                gas_price: 2000000000.into(),
+                gas_limit: 300000.into(),
+                action: evm_state::TransactionAction::Call(evm_address),
+                value: 0.into(),
+                input: vec![],
+            }
+                .sign(&evm_secret_key, Some(chain_id))
+        })
+        .collect();
+    let tx_hashes: Vec<_> = evm_txs.iter().map(|tx| tx.tx_id_hash()).collect();
+
+    while get_blockhash(&rpc_url) == blockhash {
+        sleep(Duration::from_secs(1));
+    }
+    let blockhash = get_blockhash(&rpc_url);
+    while get_blockhash(&rpc_url) == blockhash {
+        sleep(Duration::from_secs(1));
+    }
+    let blockhash = get_blockhash(&rpc_url);
+    let ixs: Vec<_> = evm_txs
+        .into_iter()
+        .map(|evm_tx| send_raw_tx(alice.pubkey(), evm_tx, None))
+        .collect();
+    let tx = Transaction::new_signed_with_payer(&ixs, None, &[&alice], blockhash);
+    let serialized_encoded_tx = bs58::encode(serialize(&tx).unwrap()).into_string();
+    let req = json_req!("sendTransaction", json!([serialized_encoded_tx]));
+    let json = dbg!(post_rpc(req, &rpc_url));
+    wait_confirmation(&rpc_url, &[&json["result"]]);
+
+    let request = json_req!("eth_getBlockTransactionCountByNumber", json!(["0x02"]));
+    let json = post_rpc(request.clone(), &rpc_url);
+    let num_tx: u64 = Hex::from_hex(json["result"].as_str().unwrap()).unwrap().0;
+    assert_eq!(num_tx, 3u64);
+
+    let request = json_req!("eth_getBlockByNumber", json!(["0x02", true]));
+    let json = post_rpc(request.clone(), &rpc_url);
+    let evm_blockhash: H256 = Hex::from_hex(json["result"]["hash"].as_str().unwrap()).unwrap().0;
+    let request = json_req!("eth_getBlockTransactionCountByHash", json!([evm_blockhash]));
+    let json = post_rpc(request.clone(), &rpc_url);
+    let num_tx: u64 = Hex::from_hex(json["result"].as_str().unwrap()).unwrap().0;
+    assert_eq!(num_tx, 3u64);
+
+    let request = json_req!("eth_getTransactionByBlockHashAndIndex", json!([evm_blockhash, "0x02"]));
+    let json = post_rpc(request.clone(), &rpc_url);
+    assert_eq!(evm_address, Hex::from_hex(json["result"]["from"].as_str().unwrap()).unwrap().0);
+    assert_eq!(evm_address, Hex::from_hex(json["result"]["to"].as_str().unwrap()).unwrap().0);
+
+    let request = json_req!("eth_getTransactionByBlockNumberAndIndex", json!(["0x02", "0x02"]));
+    let json = post_rpc(request.clone(), &rpc_url);
+    assert_eq!(evm_address, Hex::from_hex(json["result"]["from"].as_str().unwrap()).unwrap().0);
+    assert_eq!(evm_address, Hex::from_hex(json["result"]["to"].as_str().unwrap()).unwrap().0);
+}
+
+#[test]
+fn test_rpc_replay_transaction_timestamp() {
+    use solana_evm_loader_program::{send_raw_tx, transfer_native_to_evm_ixs};
+    let filter = "warn,evm=debug,evm_state::context=info";
+    solana_logger::setup_with_default(filter);
+
+    let evm_secret_key = evm_state::SecretKey::from_slice(&[1; 32]).unwrap();
+    let evm_address = evm_state::addr_from_public_key(&evm_state::PublicKey::from_secret_key(
+        evm_state::SECP256K1,
+        &evm_secret_key,
+    ));
+
+    let alice = Keypair::new();
+    let test_validator = TestValidatorGenesis::default()
+        .fee_rate_governor(FeeRateGovernor::new(0, 0))
         .rent(Rent {
             lamports_per_byte_year: 1,
             exemption_threshold: 1.0,
             ..Rent::default()
         })
         .enable_evm_state_archive()
-=======
->>>>>>> eb048e39
         .rpc_config(JsonRpcConfig {
             enable_rpc_transaction_history: true,
             ..Default::default()
@@ -293,7 +376,6 @@
     let json: Value = post_rpc(req, &rpc_url);
     wait_confirmation(&rpc_url, &[&json["result"]]);
 
-<<<<<<< HEAD
     // Contract with empty method that will revert after 60 seconds since creation
     const TEST_CONTRACT: &str = "608060405234801561001057600080fd5b50426000819055506101ce806100276000396000f3fe608060405234801561001057600080fd5b506004361061002b5760003560e01c8063e0c6190d14610030575b600080fd5b61003861003a565b005b603c60005461004991906100e0565b421061008a576040517f08c379a0000000000000000000000000000000000000000000000000000000008152600401610081906100af565b60405180910390fd5b565b60006100996007836100cf565b91506100a48261016f565b602082019050919050565b600060208201905081810360008301526100c88161008c565b9050919050565b600082825260208201905092915050565b60006100eb82610136565b91506100f683610136565b9250827fffffffffffffffffffffffffffffffffffffffffffffffffffffffffffffffff0382111561012b5761012a610140565b5b828201905092915050565b6000819050919050565b7f4e487b7100000000000000000000000000000000000000000000000000000000600052601160045260246000fd5b7f455850495245440000000000000000000000000000000000000000000000000060008201525056fea2646970667358221220ab2757ebc2b2a29957de6784b28b802df45baf56c759e3bcfcd4b01365438e5864736f6c63430008070033";
     let tx_create = evm_state::UnsignedTransaction {
@@ -316,22 +398,6 @@
     }
         .sign(&evm_secret_key, Some(chain_id));
     let tx_call_hash = tx_call.tx_id_hash();
-=======
-    let evm_txs: Vec<_> = (0u64..3)
-        .map(|nonce| {
-            evm_state::UnsignedTransaction {
-                nonce: nonce.into(),
-                gas_price: 2000000000.into(),
-                gas_limit: 300000.into(),
-                action: evm_state::TransactionAction::Call(evm_address),
-                value: 0.into(),
-                input: vec![],
-            }
-                .sign(&evm_secret_key, Some(chain_id))
-        })
-        .collect();
-    let tx_hashes: Vec<_> = evm_txs.iter().map(|tx| tx.tx_id_hash()).collect();
->>>>>>> eb048e39
 
     while get_blockhash(&rpc_url) == blockhash {
         sleep(Duration::from_secs(1));
@@ -340,23 +406,14 @@
     while get_blockhash(&rpc_url) == blockhash {
         sleep(Duration::from_secs(1));
     }
-<<<<<<< HEAD
     let mut blockhash = dbg!(get_blockhash(&rpc_url));
     let ixs = vec![send_raw_tx(alice.pubkey(), tx_create, None)];
-=======
-    let blockhash = get_blockhash(&rpc_url);
-    let ixs: Vec<_> = evm_txs
-        .into_iter()
-        .map(|evm_tx| send_raw_tx(alice.pubkey(), evm_tx, None))
-        .collect();
->>>>>>> eb048e39
     let tx = Transaction::new_signed_with_payer(&ixs, None, &[&alice], blockhash);
     let serialized_encoded_tx = bs58::encode(serialize(&tx).unwrap()).into_string();
     let req = json_req!("sendTransaction", json!([serialized_encoded_tx]));
     let json = dbg!(post_rpc(req, &rpc_url));
     wait_confirmation(&rpc_url, &[&json["result"]]);
 
-<<<<<<< HEAD
     sleep(Duration::from_secs(30));
     let recent_blockhash = get_blockhash(&rpc_url);
 
@@ -376,30 +433,6 @@
     assert!(json["result"]["trace"].as_array().unwrap().iter().all(|v| {
         !v.as_object().unwrap().contains_key("error")
     }));
-=======
-    let request = json_req!("eth_getBlockTransactionCountByNumber", json!(["0x02"]));
-    let json = post_rpc(request.clone(), &rpc_url);
-    let num_tx: u64 = Hex::from_hex(json["result"].as_str().unwrap()).unwrap().0;
-    assert_eq!(num_tx, 3u64);
-
-    let request = json_req!("eth_getBlockByNumber", json!(["0x02", true]));
-    let json = post_rpc(request.clone(), &rpc_url);
-    let evm_blockhash: H256 = Hex::from_hex(json["result"]["hash"].as_str().unwrap()).unwrap().0;
-    let request = json_req!("eth_getBlockTransactionCountByHash", json!([evm_blockhash]));
-    let json = post_rpc(request.clone(), &rpc_url);
-    let num_tx: u64 = Hex::from_hex(json["result"].as_str().unwrap()).unwrap().0;
-    assert_eq!(num_tx, 3u64);
-
-    let request = json_req!("eth_getTransactionByBlockHashAndIndex", json!([evm_blockhash, "0x02"]));
-    let json = post_rpc(request.clone(), &rpc_url);
-    assert_eq!(evm_address, Hex::from_hex(json["result"]["from"].as_str().unwrap()).unwrap().0);
-    assert_eq!(evm_address, Hex::from_hex(json["result"]["to"].as_str().unwrap()).unwrap().0);
-
-    let request = json_req!("eth_getTransactionByBlockNumberAndIndex", json!(["0x02", "0x02"]));
-    let json = post_rpc(request.clone(), &rpc_url);
-    assert_eq!(evm_address, Hex::from_hex(json["result"]["from"].as_str().unwrap()).unwrap().0);
-    assert_eq!(evm_address, Hex::from_hex(json["result"]["to"].as_str().unwrap()).unwrap().0);
->>>>>>> eb048e39
 }
 
 #[test]
