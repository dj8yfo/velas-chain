--- conflicted
+++ resolved
@@ -196,6 +196,8 @@
 
         let (deserialized_bank, _timing) = snapshot_utils::bank_from_snapshot_archives(
             evm_state_path,
+            None,
+            false, // verify evm state
             account_paths,
             &old_bank_forks
                 .snapshot_config
@@ -287,11 +289,7 @@
             snapshot_utils::get_highest_bank_snapshot_info(bank_snapshots_dir)
                 .expect("no bank snapshots found in path");
         let accounts_package = AccountsPackage::new(
-<<<<<<< HEAD
             last_bank.clone(),
-=======
-            &last_bank,
->>>>>>> 0c54340a
             &last_bank_snapshot_info,
             bank_snapshots_dir,
             last_bank.src.slot_deltas(&last_bank.src.roots()),
