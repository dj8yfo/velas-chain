#![feature(test)]

extern crate solana_core;
extern crate test;

use {
    log::*,
    solana_core::retransmit_stage::retransmitter,
    solana_entry::entry::Entry,
    solana_gossip::{
        cluster_info::{ClusterInfo, Node},
        contact_info::ContactInfo,
    },
    solana_ledger::{
        genesis_utils::{create_genesis_config, GenesisConfigInfo},
        leader_schedule_cache::LeaderScheduleCache,
        shred::Shredder,
    },
    solana_measure::measure::Measure,
    solana_runtime::{bank::Bank, bank_forks::BankForks},
    solana_sdk::{
        hash::Hash,
        pubkey::Pubkey,
        signature::{Keypair, Signer},
        system_transaction,
        timing::timestamp,
    },
    solana_streamer::socket::SocketAddrSpace,
    std::{
        net::UdpSocket,
        sync::{
            atomic::{AtomicUsize, Ordering},
            mpsc::channel,
            Arc, RwLock,
        },
        thread::{sleep, Builder},
        time::Duration,
    },
    test::Bencher,
};

// TODO: The benchmark is ignored as it currently may indefinitely block.
// The code incorrectly expects that the node receiving the shred on tvu socket
// retransmits that to other nodes in its neighborhood. But that is no longer
// the case since https://github.com/solana-labs/solana/pull/17716.
// So depending on shred seed, peers may not receive packets and the receive
// threads loop indefinitely.
#[ignore]
#[bench]
#[allow(clippy::same_item_push)]
fn bench_retransmitter(bencher: &mut Bencher) {
    solana_logger::setup();
    let cluster_info = ClusterInfo::new(
        Node::new_localhost().info,
        Arc::new(Keypair::new()),
        SocketAddrSpace::Unspecified,
    );
    const NUM_PEERS: usize = 4;
    let mut peer_sockets = Vec::new();
    for _ in 0..NUM_PEERS {
        let id = Pubkey::new_unique();
        let socket = UdpSocket::bind("0.0.0.0:0").unwrap();
        let mut contact_info = ContactInfo::new_localhost(&id, timestamp());
        contact_info.tvu = socket.local_addr().unwrap();
        contact_info.tvu.set_ip("127.0.0.1".parse().unwrap());
        contact_info.tvu_forwards = contact_info.tvu;
        info!("local: {:?}", contact_info.tvu);
        cluster_info.insert_info(contact_info);
        socket.set_nonblocking(true).unwrap();
        peer_sockets.push(socket);
    }
    let peer_sockets = Arc::new(peer_sockets);
    let cluster_info = Arc::new(cluster_info);

    let GenesisConfigInfo { genesis_config, .. } = create_genesis_config(100_000);
    let bank0 = Bank::new_for_benches(&genesis_config);
    let bank_forks = BankForks::new(bank0);
    let bank = bank_forks.working_bank();
    let bank_forks = Arc::new(RwLock::new(bank_forks));
    let (shreds_sender, shreds_receiver) = channel();
    const NUM_THREADS: usize = 2;
    let sockets = (0..NUM_THREADS)
        .map(|_| UdpSocket::bind("0.0.0.0:0").unwrap())
        .collect();

    let leader_schedule_cache = Arc::new(LeaderScheduleCache::new_from_bank(&bank));

    // To work reliably with higher values, this needs larger udp rmem size
    let entries: Vec<_> = (0..5)
        .map(|_| {
            let keypair0 = Keypair::new();
            let keypair1 = Keypair::new();
            let tx0 =
                system_transaction::transfer(&keypair0, &keypair1.pubkey(), 1, Hash::default());
            Entry::new(&Hash::default(), 1, vec![tx0])
        })
        .collect();

    let keypair = Keypair::new();
    let slot = 0;
    let parent = 0;
<<<<<<< HEAD
    let shredder = Shredder::new(slot, parent, keypair, 0, 0).unwrap();
    let mut data_shreds = shredder.entries_to_shreds(&entries, true, 0).0;
=======
    let shredder = Shredder::new(slot, parent, 0, 0).unwrap();
    let (mut data_shreds, _) = shredder.entries_to_shreds(
        &keypair, &entries, true, // is_last_in_slot
        0,    // next_shred_index
        0,    // next_code_index
    );
>>>>>>> 3ac7e043

    let num_packets = data_shreds.len();

    let retransmitter_handles = retransmitter(
        Arc::new(sockets),
        bank_forks,
        leader_schedule_cache,
        cluster_info,
        shreds_receiver,
        Arc::default(), // solana_rpc::max_slots::MaxSlots
        None,
    );

    let mut index = 0;
    let mut slot = 0;
    let total = Arc::new(AtomicUsize::new(0));
    bencher.iter(move || {
        let peer_sockets1 = peer_sockets.clone();
        let handles: Vec<_> = (0..NUM_PEERS)
            .map(|p| {
                let peer_sockets2 = peer_sockets1.clone();
                let total2 = total.clone();
                Builder::new()
                    .name("recv".to_string())
                    .spawn(move || {
                        info!("{} waiting on {:?}", p, peer_sockets2[p]);
                        let mut buf = [0u8; 1024];
                        loop {
                            while peer_sockets2[p].recv(&mut buf).is_ok() {
                                total2.fetch_add(1, Ordering::Relaxed);
                            }
                            if total2.load(Ordering::Relaxed) >= num_packets {
                                break;
                            }
                            info!("{} recv", total2.load(Ordering::Relaxed));
                            sleep(Duration::from_millis(1));
                        }
                    })
                    .unwrap()
            })
            .collect();

        for shred in data_shreds.iter_mut() {
            shred.set_slot(slot);
            shred.set_index(index);
            index += 1;
            index %= 200;
            let _ = shreds_sender.send(vec![shred.clone()]);
        }
        slot += 1;

        info!("sent...");

        let mut join_time = Measure::start("join");
        for h in handles {
            h.join().unwrap();
        }
        join_time.stop();
        info!("took: {}ms", join_time.as_ms());

        total.store(0, Ordering::Relaxed);
    });

    retransmitter_handles.join().unwrap();
}<|MERGE_RESOLUTION|>--- conflicted
+++ resolved
@@ -99,17 +99,12 @@
     let keypair = Keypair::new();
     let slot = 0;
     let parent = 0;
-<<<<<<< HEAD
-    let shredder = Shredder::new(slot, parent, keypair, 0, 0).unwrap();
-    let mut data_shreds = shredder.entries_to_shreds(&entries, true, 0).0;
-=======
     let shredder = Shredder::new(slot, parent, 0, 0).unwrap();
     let (mut data_shreds, _) = shredder.entries_to_shreds(
         &keypair, &entries, true, // is_last_in_slot
         0,    // next_shred_index
         0,    // next_code_index
     );
->>>>>>> 3ac7e043
 
     let num_packets = data_shreds.len();
 
