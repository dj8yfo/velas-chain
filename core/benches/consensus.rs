#![feature(test)]

extern crate solana_core;
extern crate test;

use {
    solana_core::{
        consensus::Tower, tower_storage::FileTowerStorage, vote_simulator::VoteSimulator,
    },
    solana_runtime::{bank::Bank, bank_forks::BankForks},
    solana_sdk::{
        pubkey::Pubkey,
        signature::{Keypair, Signer},
    },
    std::{
        collections::{HashMap, HashSet},
        sync::Arc,
    },
    tempfile::TempDir,
    test::Bencher,
    trees::tr,
};

#[bench]
fn bench_save_tower(bench: &mut Bencher) {
    let dir = TempDir::new().unwrap();

    let vote_account_pubkey = &Pubkey::default();
    let node_keypair = Arc::new(Keypair::new());
    let heaviest_bank = BankForks::new(Bank::default_for_tests()).working_bank();
    let tower_storage = FileTowerStorage::new(dir.path().to_path_buf());
    let tower = Tower::new(
        &node_keypair.pubkey(),
        vote_account_pubkey,
        0,
        &heaviest_bank,
<<<<<<< HEAD
        path,
=======
>>>>>>> 3ac7e043
    );

    bench.iter(move || {
        tower.save(&tower_storage, &node_keypair).unwrap();
    });
}

#[bench]
#[ignore]
fn bench_generate_ancestors_descendants(bench: &mut Bencher) {
    let vote_account_pubkey = &Pubkey::default();
    let node_keypair = Arc::new(Keypair::new());
    let heaviest_bank = BankForks::new(Bank::default_for_tests()).working_bank();
    let mut tower = Tower::new(
        &node_keypair.pubkey(),
        vote_account_pubkey,
        0,
        &heaviest_bank,
    );

    let num_banks = 500;
    let forks = tr(0);
    let mut vote_simulator = VoteSimulator::new(2);
    vote_simulator.fill_bank_forks(forks, &HashMap::new(), true);
    vote_simulator.create_and_vote_new_branch(
        0,
        num_banks,
        &HashMap::new(),
        &HashSet::new(),
        &Pubkey::new_unique(),
        &mut tower,
    );

    bench.iter(move || {
        for _ in 0..num_banks {
            let _ancestors = vote_simulator.bank_forks.read().unwrap().ancestors();
            let _descendants = vote_simulator
                .bank_forks
                .read()
                .unwrap()
                .descendants()
                .clone();
        }
    });
}<|MERGE_RESOLUTION|>--- conflicted
+++ resolved
@@ -34,10 +34,6 @@
         vote_account_pubkey,
         0,
         &heaviest_bank,
-<<<<<<< HEAD
-        path,
-=======
->>>>>>> 3ac7e043
     );
 
     bench.iter(move || {
