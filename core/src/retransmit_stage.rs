//! The `retransmit_stage` retransmits shreds between validators
#![allow(clippy::rc_buffer)]

<<<<<<< HEAD
use crate::{
    cluster_info::{compute_retransmit_peers, ClusterInfo, DATA_PLANE_FANOUT},
    cluster_info_vote_listener::VerifiedVoteReceiver,
    cluster_slots::ClusterSlots,
    cluster_slots_service::ClusterSlotsService,
    completed_data_sets_service::CompletedDataSetsSender,
    contact_info::ContactInfo,
    max_slots::MaxSlots,
    repair_service::DuplicateSlotsResetSender,
    repair_service::RepairInfo,
    result::{Error, Result},
    rpc_completed_slots_service::RpcCompletedSlotsService,
    rpc_subscriptions::RpcSubscriptions,
    window_service::{should_retransmit_and_persist, WindowService},
};
use crossbeam_channel::{Receiver, Sender};
use lru::LruCache;
use solana_client::rpc_response::SlotUpdate;
use solana_ledger::shred::{get_shred_slot_index_type, ShredFetchStats};
use solana_ledger::{
    blockstore::{Blockstore, CompletedSlotsReceiver},
    leader_schedule_cache::LeaderScheduleCache,
};
use solana_measure::measure::Measure;
use solana_metrics::inc_new_counter_error;
use solana_perf::packet::{Packet, Packets};
use solana_runtime::{bank::Bank, bank_forks::BankForks};
use solana_sdk::{clock::Slot, epoch_schedule::EpochSchedule, pubkey::Pubkey, timing::timestamp};
use solana_streamer::streamer::PacketReceiver;
use std::{
    cmp,
    collections::hash_set::HashSet,
    collections::{BTreeMap, BTreeSet, HashMap},
    net::UdpSocket,
    ops::{Deref, DerefMut},
    sync::atomic::{AtomicBool, AtomicU64, Ordering},
    sync::mpsc::channel,
    sync::mpsc::RecvTimeoutError,
    sync::Mutex,
    sync::{Arc, RwLock},
    thread::{self, Builder, JoinHandle},
    time::Duration,
=======
use {
    crate::{
        ancestor_hashes_service::AncestorHashesReplayUpdateReceiver,
        cluster_info_vote_listener::VerifiedVoteReceiver,
        cluster_nodes::ClusterNodesCache,
        cluster_slots::ClusterSlots,
        cluster_slots_service::{ClusterSlotsService, ClusterSlotsUpdateReceiver},
        completed_data_sets_service::CompletedDataSetsSender,
        packet_hasher::PacketHasher,
        repair_service::{DuplicateSlotsResetSender, RepairInfo},
        window_service::{should_retransmit_and_persist, WindowService},
    },
    crossbeam_channel::{Receiver, Sender},
    lru::LruCache,
    rayon::{prelude::*, ThreadPool, ThreadPoolBuilder},
    solana_client::rpc_response::SlotUpdate,
    solana_gossip::{
        cluster_info::{ClusterInfo, DATA_PLANE_FANOUT},
        contact_info::ContactInfo,
    },
    solana_ledger::{
        blockstore::Blockstore,
        leader_schedule_cache::LeaderScheduleCache,
        shred::{Shred, ShredId},
    },
    solana_measure::measure::Measure,
    solana_perf::packet::PacketBatch,
    solana_rayon_threadlimit::get_thread_count,
    solana_rpc::{max_slots::MaxSlots, rpc_subscriptions::RpcSubscriptions},
    solana_runtime::{bank::Bank, bank_forks::BankForks},
    solana_sdk::{clock::Slot, epoch_schedule::EpochSchedule, pubkey::Pubkey, timing::timestamp},
    solana_streamer::sendmmsg::{multi_target_send, SendPktsError},
    std::{
        collections::{BTreeSet, HashMap, HashSet},
        net::UdpSocket,
        ops::{AddAssign, DerefMut},
        sync::{
            atomic::{AtomicBool, AtomicU64, AtomicUsize, Ordering},
            mpsc::{self, channel, RecvTimeoutError},
            Arc, Mutex, RwLock,
        },
        thread::{self, Builder, JoinHandle},
        time::{Duration, Instant},
    },
>>>>>>> 3ac7e043
};

const MAX_DUPLICATE_COUNT: usize = 2;
const DEFAULT_LRU_SIZE: usize = 10_000;

const CLUSTER_NODES_CACHE_NUM_EPOCH_CAP: usize = 8;
const CLUSTER_NODES_CACHE_TTL: Duration = Duration::from_secs(5);

#[derive(Default)]
struct RetransmitSlotStats {
    num_shreds: usize,
    num_nodes: usize,
}

impl AddAssign for RetransmitSlotStats {
    fn add_assign(&mut self, other: Self) {
        *self = Self {
            num_shreds: self.num_shreds + other.num_shreds,
            num_nodes: self.num_nodes + other.num_nodes,
        }
    }
}

#[derive(Default)]
struct RetransmitStats {
    since: Option<Instant>,
    num_nodes: AtomicUsize,
    num_shreds: usize,
    num_shreds_skipped: AtomicUsize,
    total_batches: usize,
    total_time: u64,
    epoch_fetch: u64,
    epoch_cache_update: u64,
    retransmit_total: AtomicU64,
    compute_turbine_peers_total: AtomicU64,
<<<<<<< HEAD
    retransmit_tree_mismatch: AtomicU64,
    packets_by_slot: Mutex<BTreeMap<Slot, usize>>,
    packets_by_source: Mutex<BTreeMap<String, usize>>,
}

#[allow(clippy::too_many_arguments)]
fn update_retransmit_stats(
    stats: &RetransmitStats,
    total_time: u64,
    total_packets: usize,
    retransmit_total: u64,
    discard_total: u64,
    repair_total: u64,
    compute_turbine_peers_total: u64,
    peers_len: usize,
    packets_by_slot: HashMap<Slot, usize>,
    packets_by_source: HashMap<String, usize>,
    epoch_fetch: u64,
    epoch_cach_update: u64,
    retransmit_tree_mismatch: u64,
) {
    stats.total_time.fetch_add(total_time, Ordering::Relaxed);
    stats
        .total_packets
        .fetch_add(total_packets as u64, Ordering::Relaxed);
    stats
        .retransmit_total
        .fetch_add(retransmit_total, Ordering::Relaxed);
    stats
        .repair_total
        .fetch_add(repair_total, Ordering::Relaxed);
    stats
        .discard_total
        .fetch_add(discard_total, Ordering::Relaxed);
    stats
        .compute_turbine_peers_total
        .fetch_add(compute_turbine_peers_total, Ordering::Relaxed);
    stats.total_batches.fetch_add(1, Ordering::Relaxed);
    stats.epoch_fetch.fetch_add(epoch_fetch, Ordering::Relaxed);
    stats
        .epoch_cache_update
        .fetch_add(epoch_cach_update, Ordering::Relaxed);
    stats
        .retransmit_tree_mismatch
        .fetch_add(retransmit_tree_mismatch, Ordering::Relaxed);
    {
        let mut stats_packets_by_slot = stats.packets_by_slot.lock().unwrap();
        for (slot, count) in packets_by_slot {
            *stats_packets_by_slot.entry(slot).or_insert(0) += count;
=======
    slot_stats: HashMap<Slot, RetransmitSlotStats>,
    unknown_shred_slot_leader: AtomicUsize,
}

impl RetransmitStats {
    fn maybe_submit(
        &mut self,
        root_bank: &Bank,
        working_bank: &Bank,
        cluster_info: &ClusterInfo,
        cluster_nodes_cache: &ClusterNodesCache<RetransmitStage>,
    ) {
        const SUBMIT_CADENCE: Duration = Duration::from_secs(2);
        let elapsed = self.since.as_ref().map(Instant::elapsed);
        if elapsed.unwrap_or(Duration::MAX) < SUBMIT_CADENCE {
            return;
>>>>>>> 3ac7e043
        }
        let num_peers = cluster_nodes_cache
            .get(root_bank.slot(), root_bank, working_bank, cluster_info)
            .num_peers();
        let stats = std::mem::replace(
            self,
            Self {
                since: Some(Instant::now()),
                ..Self::default()
            },
        );
        datapoint_info!("retransmit-num_nodes", ("count", num_peers, i64));
        datapoint_info!(
            "retransmit-stage",
            ("total_time", stats.total_time, i64),
            ("epoch_fetch", stats.epoch_fetch, i64),
            ("epoch_cache_update", stats.epoch_cache_update, i64),
            ("total_batches", stats.total_batches, i64),
            ("num_nodes", stats.num_nodes.into_inner(), i64),
            ("num_shreds", stats.num_shreds, i64),
            (
                "num_shreds_skipped",
                stats.num_shreds_skipped.into_inner(),
                i64
            ),
            ("retransmit_total", stats.retransmit_total.into_inner(), i64),
            (
                "retransmit_tree_mismatch",
                stats.retransmit_tree_mismatch.swap(0, Ordering::Relaxed) as i64,
                i64
            ),
            (
                "compute_turbine",
                stats.compute_turbine_peers_total.into_inner(),
                i64
            ),
            (
                "unknown_shred_slot_leader",
                stats.unknown_shred_slot_leader.into_inner(),
                i64
            ),
        );
<<<<<<< HEAD
        let mut packets_by_slot = stats.packets_by_slot.lock().unwrap();
        let old_packets_by_slot = std::mem::take(&mut *packets_by_slot);
        drop(packets_by_slot);

        for (slot, num_shreds) in old_packets_by_slot {
=======
        for (slot, stats) in stats.slot_stats {
>>>>>>> 3ac7e043
            datapoint_info!(
                "retransmit-stage-slot-stats",
                ("slot", slot, i64),
                ("num_shreds", stats.num_shreds, i64),
                ("num_nodes", stats.num_nodes, i64),
            );
        }
    }
}

// Map of shred (slot, index, type) => list of hash values seen for that key.
type ShredFilter = LruCache<ShredId, Vec<u64>>;

type ShredFilterAndHasher = (ShredFilter, PacketHasher);

// Returns true if shred is already received and should skip retransmit.
fn should_skip_retransmit(shred: &Shred, shreds_received: &Mutex<ShredFilterAndHasher>) -> bool {
    let key = shred.id();
    let mut shreds_received = shreds_received.lock().unwrap();
    let (cache, hasher) = shreds_received.deref_mut();
    match cache.get_mut(&key) {
        Some(sent) if sent.len() >= MAX_DUPLICATE_COUNT => true,
        Some(sent) => {
            let hash = hasher.hash_shred(shred);
            if sent.contains(&hash) {
                true
            } else {
                sent.push(hash);
                false
            }
        }
        None => {
            let hash = hasher.hash_shred(shred);
            cache.put(key, vec![hash]);
            false
        }
    }
}

// Returns true if this is the first time receiving a shred for `shred_slot`.
fn check_if_first_shred_received(
    shred_slot: Slot,
    first_shreds_received: &Mutex<BTreeSet<Slot>>,
    root_bank: &Bank,
) -> bool {
    if shred_slot <= root_bank.slot() {
        return false;
    }

    let mut first_shreds_received_locked = first_shreds_received.lock().unwrap();
    if first_shreds_received_locked.insert(shred_slot) {
        datapoint_info!("retransmit-first-shred", ("slot", shred_slot, i64));
        if first_shreds_received_locked.len() > 100 {
            *first_shreds_received_locked =
                first_shreds_received_locked.split_off(&(root_bank.slot() + 1));
        }
        true
    } else {
        false
    }
}

<<<<<<< HEAD
// Drops shred slot leader from retransmit peers.
// TODO: decide which bank should be used here.
fn get_retransmit_peers(
    self_pubkey: Pubkey,
    shred_slot: Slot,
    leader_schedule_cache: &LeaderScheduleCache,
    bank: &Bank,
    stakes_cache: &EpochStakesCache,
) -> Vec<(u64 /*stakes*/, usize /*index*/)> {
    match leader_schedule_cache.slot_leader_at(shred_slot, Some(bank)) {
        None => {
            error!("unknown leader for shred slot");
            stakes_cache.stakes_and_index.clone()
        }
        Some(pubkey) if pubkey == self_pubkey => {
            error!("retransmit from slot leader: {}", pubkey);
            stakes_cache.stakes_and_index.clone()
        }
        Some(pubkey) => stakes_cache
            .stakes_and_index
            .iter()
            .filter(|(_, i)| stakes_cache.peers[*i].id != pubkey)
            .copied()
            .collect(),
=======
fn maybe_reset_shreds_received_cache(
    shreds_received: &Mutex<ShredFilterAndHasher>,
    hasher_reset_ts: &mut Instant,
) {
    const UPDATE_INTERVAL: Duration = Duration::from_secs(1);
    if hasher_reset_ts.elapsed() >= UPDATE_INTERVAL {
        *hasher_reset_ts = Instant::now();
        let mut shreds_received = shreds_received.lock().unwrap();
        let (cache, hasher) = shreds_received.deref_mut();
        cache.clear();
        hasher.reset();
>>>>>>> 3ac7e043
    }
}

#[allow(clippy::too_many_arguments)]
fn retransmit(
    thread_pool: &ThreadPool,
    bank_forks: &RwLock<BankForks>,
    leader_schedule_cache: &LeaderScheduleCache,
    cluster_info: &ClusterInfo,
    shreds_receiver: &mpsc::Receiver<Vec<Shred>>,
    sockets: &[UdpSocket],
    stats: &mut RetransmitStats,
    cluster_nodes_cache: &ClusterNodesCache<RetransmitStage>,
    hasher_reset_ts: &mut Instant,
    shreds_received: &Mutex<ShredFilterAndHasher>,
    max_slots: &MaxSlots,
    first_shreds_received: &Mutex<BTreeSet<Slot>>,
<<<<<<< HEAD
    rpc_subscriptions: &Option<Arc<RpcSubscriptions>>,
) -> Result<()> {
    const RECV_TIMEOUT: Duration = Duration::from_secs(1);
    let r_lock = r.lock().unwrap();
    let packets = r_lock.recv_timeout(RECV_TIMEOUT)?;
    let mut timer_start = Measure::start("retransmit");
    let mut total_packets = packets.packets.len();
    let mut packets = vec![packets];
    while let Ok(nq) = r_lock.try_recv() {
        total_packets += nq.packets.len();
        packets.push(nq);
        if total_packets >= MAX_PACKET_BATCH_SIZE {
            break;
        }
    }
    drop(r_lock);
=======
    rpc_subscriptions: Option<&RpcSubscriptions>,
) -> Result<(), RecvTimeoutError> {
    const RECV_TIMEOUT: Duration = Duration::from_secs(1);
    let mut shreds = shreds_receiver.recv_timeout(RECV_TIMEOUT)?;
    let mut timer_start = Measure::start("retransmit");
    shreds.extend(shreds_receiver.try_iter().flatten());
    stats.num_shreds += shreds.len();
    stats.total_batches += 1;
>>>>>>> 3ac7e043

    let mut epoch_fetch = Measure::start("retransmit_epoch_fetch");
    let (working_bank, root_bank) = {
        let bank_forks = bank_forks.read().unwrap();
        (bank_forks.working_bank(), bank_forks.root_bank())
    };
    epoch_fetch.stop();
    stats.epoch_fetch += epoch_fetch.as_us();

    let mut epoch_cache_update = Measure::start("retransmit_epoch_cach_update");
    maybe_reset_shreds_received_cache(shreds_received, hasher_reset_ts);
    epoch_cache_update.stop();
    stats.epoch_cache_update += epoch_cache_update.as_us();

<<<<<<< HEAD
    let my_id = cluster_info.id();
    let mut discard_total = 0;
    let mut repair_total = 0;
    let mut retransmit_total = 0;
    let mut compute_turbine_peers_total = 0;
    let mut retransmit_tree_mismatch = 0;
    let mut packets_by_slot: HashMap<Slot, usize> = HashMap::new();
    let mut packets_by_source: HashMap<String, usize> = HashMap::new();
    let mut max_slot = 0;
    for packet in packets.iter().flat_map(|p| p.packets.iter()) {
        // skip discarded packets and repair packets
        if packet.meta.discard {
            total_packets -= 1;
            discard_total += 1;
            continue;
        }
        if packet.meta.repair {
            total_packets -= 1;
            repair_total += 1;
            continue;
        }
        let shred_slot = match check_if_already_received(packet, shreds_received) {
            Some(slot) => slot,
            None => continue,
        };
        max_slot = max_slot.max(shred_slot);
=======
    let socket_addr_space = cluster_info.socket_addr_space();
    let retransmit_shred = |shred: &Shred, socket: &UdpSocket| {
        if should_skip_retransmit(shred, shreds_received) {
            stats.num_shreds_skipped.fetch_add(1, Ordering::Relaxed);
            return 0;
        }
        let shred_slot = shred.slot();
        max_slots
            .retransmit
            .fetch_max(shred_slot, Ordering::Relaxed);
>>>>>>> 3ac7e043

        if let Some(rpc_subscriptions) = rpc_subscriptions {
            if check_if_first_shred_received(shred_slot, first_shreds_received, &root_bank) {
                rpc_subscriptions.notify_slot_update(SlotUpdate::FirstShredReceived {
                    slot: shred_slot,
                    timestamp: timestamp(),
                });
            }
        }

        let mut compute_turbine_peers = Measure::start("turbine_start");
<<<<<<< HEAD
        let stakes_and_index = get_retransmit_peers(
            my_id,
            shred_slot,
            leader_schedule_cache,
            r_bank.deref(),
            r_epoch_stakes_cache.deref(),
        );
        let (my_index, shuffled_stakes_and_index) = ClusterInfo::shuffle_peers_and_index(
            &my_id,
            &r_epoch_stakes_cache.peers,
            &stakes_and_index,
            packet.meta.seed,
        );
        // If the node is on the critical path (i.e. the first node in each
        // neighborhood), then we expect that the packet arrives at tvu socket
        // as opposed to tvu-forwards. If this is not the case, then the
        // turbine broadcast/retransmit tree is mismatched across nodes.
        if packet.meta.forward == (my_index % DATA_PLANE_FANOUT == 0) {
            retransmit_tree_mismatch += 1;
        }
        peers_len = cmp::max(peers_len, shuffled_stakes_and_index.len());
        // split off the indexes, we don't need the stakes anymore
        let indexes: Vec<_> = shuffled_stakes_and_index
            .into_iter()
            .map(|(_, index)| index)
            .collect();
        debug_assert_eq!(my_id, r_epoch_stakes_cache.peers[indexes[my_index]].id);

        let (neighbors, children) = compute_retransmit_peers(DATA_PLANE_FANOUT, my_index, &indexes);
        let neighbors: Vec<_> = neighbors
            .into_iter()
            .filter_map(|index| {
                let peer = &r_epoch_stakes_cache.peers[index];
                if peer.id == my_id {
                    None
                } else {
                    Some(peer)
                }
            })
            .collect();
        let children: Vec<_> = children
            .into_iter()
            .map(|index| &r_epoch_stakes_cache.peers[index])
            .collect();
        compute_turbine_peers.stop();
        compute_turbine_peers_total += compute_turbine_peers.as_us();

        *packets_by_slot.entry(packet.meta.slot).or_default() += 1;
        *packets_by_source
            .entry(packet.meta.addr().to_string())
            .or_default() += 1;

        let mut retransmit_time = Measure::start("retransmit_to");
        if !packet.meta.forward {
            ClusterInfo::retransmit_to(&neighbors, packet, sock, true)?;
        }
        ClusterInfo::retransmit_to(&children, packet, sock, packet.meta.forward)?;
        retransmit_time.stop();
        retransmit_total += retransmit_time.as_us();
=======
        // TODO: consider using root-bank here for leader lookup!
        // Shreds' signatures should be verified before they reach here, and if
        // the leader is unknown they should fail signature check. So here we
        // should expect to know the slot leader and otherwise skip the shred.
        let slot_leader =
            match leader_schedule_cache.slot_leader_at(shred_slot, Some(&working_bank)) {
                Some(pubkey) => pubkey,
                None => {
                    stats
                        .unknown_shred_slot_leader
                        .fetch_add(1, Ordering::Relaxed);
                    return 0;
                }
            };
        let cluster_nodes =
            cluster_nodes_cache.get(shred_slot, &root_bank, &working_bank, cluster_info);
        let addrs: Vec<_> = cluster_nodes
            .get_retransmit_addrs(slot_leader, shred, &root_bank, DATA_PLANE_FANOUT)
            .into_iter()
            .filter(|addr| ContactInfo::is_valid_address(addr, socket_addr_space))
            .collect();
        compute_turbine_peers.stop();
        stats
            .compute_turbine_peers_total
            .fetch_add(compute_turbine_peers.as_us(), Ordering::Relaxed);

        let mut retransmit_time = Measure::start("retransmit_to");
        let num_nodes = match multi_target_send(socket, &shred.payload, &addrs) {
            Ok(()) => addrs.len(),
            Err(SendPktsError::IoError(ioerr, num_failed)) => {
                inc_new_counter_info!("cluster_info-retransmit-packets", addrs.len(), 1);
                inc_new_counter_error!("cluster_info-retransmit-error", num_failed, 1);
                error!(
                    "retransmit_to multi_target_send error: {:?}, {}/{} packets failed",
                    ioerr,
                    num_failed,
                    addrs.len(),
                );
                addrs.len() - num_failed
            }
        };
        retransmit_time.stop();
        stats.num_nodes.fetch_add(num_nodes, Ordering::Relaxed);
        stats
            .retransmit_total
            .fetch_add(retransmit_time.as_us(), Ordering::Relaxed);
        num_nodes
    };
    fn merge<K, V>(mut acc: HashMap<K, V>, other: HashMap<K, V>) -> HashMap<K, V>
    where
        K: Eq + std::hash::Hash,
        V: Default + AddAssign,
    {
        if acc.len() < other.len() {
            return merge(other, acc);
        }
        for (key, value) in other {
            *acc.entry(key).or_default() += value;
        }
        acc
>>>>>>> 3ac7e043
    }
    let slot_stats = thread_pool.install(|| {
        shreds
            .into_par_iter()
            .with_min_len(4)
            .map(|shred| {
                let index = thread_pool.current_thread_index().unwrap();
                let socket = &sockets[index % sockets.len()];
                let num_nodes = retransmit_shred(&shred, socket);
                (shred.slot(), num_nodes)
            })
            .fold(
                HashMap::<Slot, RetransmitSlotStats>::new,
                |mut acc, (slot, num_nodes)| {
                    let stats = acc.entry(slot).or_default();
                    stats.num_nodes += num_nodes;
                    stats.num_shreds += 1;
                    acc
                },
            )
            .reduce(HashMap::new, merge)
    });
    stats.slot_stats = merge(std::mem::take(&mut stats.slot_stats), slot_stats);
    timer_start.stop();
<<<<<<< HEAD
    debug!(
        "retransmitted {} packets in {}ms retransmit_time: {}ms id: {}",
        total_packets,
        timer_start.as_ms(),
        retransmit_total,
        id,
    );
    update_retransmit_stats(
        stats,
        timer_start.as_us(),
        total_packets,
        retransmit_total,
        discard_total,
        repair_total,
        compute_turbine_peers_total,
        peers_len,
        packets_by_slot,
        packets_by_source,
        epoch_fetch.as_us(),
        epoch_cache_update.as_us(),
        retransmit_tree_mismatch,
    );

=======
    stats.total_time += timer_start.as_us();
    stats.maybe_submit(&root_bank, &working_bank, cluster_info, cluster_nodes_cache);
>>>>>>> 3ac7e043
    Ok(())
}

/// Service to retransmit messages from the leader or layer 1 to relevant peer nodes.
/// See `cluster_info` for network layer definitions.
/// # Arguments
/// * `sockets` - Sockets to read from.
/// * `bank_forks` - The BankForks structure
/// * `leader_schedule_cache` - The leader schedule to verify shreds
/// * `cluster_info` - This structure needs to be updated and populated by the bank and via gossip.
/// * `r` - Receive channel for shreds to be retransmitted to all the layer 1 nodes.
pub fn retransmitter(
    sockets: Arc<Vec<UdpSocket>>,
    bank_forks: Arc<RwLock<BankForks>>,
    leader_schedule_cache: Arc<LeaderScheduleCache>,
    cluster_info: Arc<ClusterInfo>,
    shreds_receiver: mpsc::Receiver<Vec<Shred>>,
    max_slots: Arc<MaxSlots>,
    rpc_subscriptions: Option<Arc<RpcSubscriptions>>,
) -> JoinHandle<()> {
    let cluster_nodes_cache = ClusterNodesCache::<RetransmitStage>::new(
        CLUSTER_NODES_CACHE_NUM_EPOCH_CAP,
        CLUSTER_NODES_CACHE_TTL,
    );
    let mut hasher_reset_ts = Instant::now();
    let mut stats = RetransmitStats::default();
    let shreds_received = Mutex::new((LruCache::new(DEFAULT_LRU_SIZE), PacketHasher::default()));
    let first_shreds_received = Mutex::<BTreeSet<Slot>>::default();
    let num_threads = get_thread_count().min(8).max(sockets.len());
    let thread_pool = ThreadPoolBuilder::new()
        .num_threads(num_threads)
        .thread_name(|i| format!("retransmit-{}", i))
        .build()
        .unwrap();
    Builder::new()
        .name("solana-retransmitter".to_string())
        .spawn(move || {
            trace!("retransmitter started");
            loop {
                match retransmit(
                    &thread_pool,
                    &bank_forks,
                    &leader_schedule_cache,
                    &cluster_info,
                    &shreds_receiver,
                    &sockets,
                    &mut stats,
                    &cluster_nodes_cache,
                    &mut hasher_reset_ts,
                    &shreds_received,
                    &max_slots,
                    &first_shreds_received,
                    rpc_subscriptions.as_deref(),
                ) {
                    Ok(()) => (),
                    Err(RecvTimeoutError::Timeout) => (),
                    Err(RecvTimeoutError::Disconnected) => break,
                }
            }
            trace!("exiting retransmitter");
        })
        .unwrap()
}

pub(crate) struct RetransmitStage {
    retransmit_thread_handle: JoinHandle<()>,
    window_service: WindowService,
    cluster_slots_service: ClusterSlotsService,
}

impl RetransmitStage {
    #[allow(clippy::new_ret_no_self)]
    #[allow(clippy::too_many_arguments)]
    pub(crate) fn new(
        bank_forks: Arc<RwLock<BankForks>>,
        leader_schedule_cache: Arc<LeaderScheduleCache>,
        blockstore: Arc<Blockstore>,
        cluster_info: Arc<ClusterInfo>,
        retransmit_sockets: Arc<Vec<UdpSocket>>,
        repair_socket: Arc<UdpSocket>,
        ancestor_hashes_socket: Arc<UdpSocket>,
        verified_receiver: Receiver<Vec<PacketBatch>>,
        exit: Arc<AtomicBool>,
        cluster_slots_update_receiver: ClusterSlotsUpdateReceiver,
        epoch_schedule: EpochSchedule,
        cfg: Option<Arc<AtomicBool>>,
        shred_version: u16,
        cluster_slots: Arc<ClusterSlots>,
        duplicate_slots_reset_sender: DuplicateSlotsResetSender,
        verified_vote_receiver: VerifiedVoteReceiver,
        repair_validators: Option<HashSet<Pubkey>>,
        completed_data_sets_sender: CompletedDataSetsSender,
        max_slots: Arc<MaxSlots>,
        rpc_subscriptions: Option<Arc<RpcSubscriptions>>,
        duplicate_slots_sender: Sender<Slot>,
<<<<<<< HEAD
=======
        ancestor_hashes_replay_update_receiver: AncestorHashesReplayUpdateReceiver,
>>>>>>> 3ac7e043
    ) -> Self {
        let (retransmit_sender, retransmit_receiver) = channel();
        // https://github.com/rust-lang/rust/issues/39364#issuecomment-634545136
        let _retransmit_sender = retransmit_sender.clone();

        let retransmit_thread_handle = retransmitter(
            retransmit_sockets,
            bank_forks.clone(),
            leader_schedule_cache.clone(),
            cluster_info.clone(),
            retransmit_receiver,
            max_slots,
            rpc_subscriptions,
        );

        let cluster_slots_service = ClusterSlotsService::new(
            blockstore.clone(),
            cluster_slots.clone(),
            bank_forks.clone(),
            cluster_info.clone(),
            cluster_slots_update_receiver,
            exit.clone(),
        );

        let leader_schedule_cache_clone = leader_schedule_cache.clone();
        let repair_info = RepairInfo {
            bank_forks,
            epoch_schedule,
            duplicate_slots_reset_sender,
            repair_validators,
            cluster_info,
            cluster_slots,
        };
        let window_service = WindowService::new(
            blockstore,
            verified_receiver,
            retransmit_sender,
            repair_socket,
            ancestor_hashes_socket,
            exit,
            repair_info,
            leader_schedule_cache,
            move |id, shred, working_bank, last_root| {
                let is_connected = cfg
                    .as_ref()
                    .map(|x| x.load(Ordering::Relaxed))
                    .unwrap_or(true);
                let rv = should_retransmit_and_persist(
                    shred,
                    working_bank,
                    &leader_schedule_cache_clone,
                    id,
                    last_root,
                    shred_version,
                );
                rv && is_connected
            },
            verified_vote_receiver,
            completed_data_sets_sender,
            duplicate_slots_sender,
<<<<<<< HEAD
=======
            ancestor_hashes_replay_update_receiver,
>>>>>>> 3ac7e043
        );

        Self {
            retransmit_thread_handle,
            window_service,
            cluster_slots_service,
        }
    }

    pub(crate) fn join(self) -> thread::Result<()> {
        self.retransmit_thread_handle.join()?;
        self.window_service.join()?;
        self.cluster_slots_service.join()
    }
}

#[cfg(test)]
mod tests {
<<<<<<< HEAD
    use super::*;
    use crate::contact_info::ContactInfo;
    use solana_ledger::blockstore_processor::{process_blockstore, ProcessOptions};
    use solana_ledger::create_new_tmp_ledger;
    use solana_ledger::genesis_utils::{create_genesis_config, GenesisConfigInfo};
    use solana_ledger::shred::Shred;
    use solana_net_utils::find_available_port_in_range;
    use solana_perf::packet::{Packet, Packets};
    use std::net::{IpAddr, Ipv4Addr};
    use tempfile::TempDir;
=======
    use {
        super::*,
        solana_gossip::contact_info::ContactInfo,
        solana_ledger::{
            blockstore_processor::{process_blockstore, ProcessOptions},
            create_new_tmp_ledger,
            genesis_utils::{create_genesis_config, GenesisConfigInfo},
        },
        solana_net_utils::find_available_port_in_range,
        solana_sdk::signature::Keypair,
        solana_streamer::socket::SocketAddrSpace,
        std::net::{IpAddr, Ipv4Addr},
    };
>>>>>>> 3ac7e043

    #[test]
    #[allow(clippy::bool_assert_comparison)]
    fn test_skip_repair() {
        solana_logger::setup();
        let GenesisConfigInfo { genesis_config, .. } = create_genesis_config(123);
        let (ledger_path, _blockhash) = create_new_tmp_ledger!(&genesis_config);
        let blockstore = Blockstore::open(&ledger_path).unwrap();
        let opts = ProcessOptions {
            accounts_db_test_hash_calculation: true,
            full_leader_cache: true,
            ..ProcessOptions::default()
        };
<<<<<<< HEAD
        let evm_state_dir = TempDir::new().unwrap();
        let evm_genesis_path = ledger_path.join(solana_sdk::genesis_config::EVM_GENESIS);
        let (bank_forks, cached_leader_schedule) = process_blockstore(
            &genesis_config,
            &blockstore,
            &evm_state_dir,
            evm_genesis_path,
            Vec::new(),
            opts,
            None,
        )
        .unwrap();

=======
        let (accounts_package_sender, _) = channel();
        let (bank_forks, cached_leader_schedule, _) = process_blockstore(
            &genesis_config,
            &blockstore,
            Vec::new(),
            opts,
            None,
            None,
            accounts_package_sender,
            None,
        )
        .unwrap();
>>>>>>> 3ac7e043
        let leader_schedule_cache = Arc::new(cached_leader_schedule);
        let bank_forks = Arc::new(RwLock::new(bank_forks));

        let mut me = ContactInfo::new_localhost(&solana_sdk::pubkey::new_rand(), 0);
        let ip_addr = IpAddr::V4(Ipv4Addr::new(0, 0, 0, 0));
        let port = find_available_port_in_range(ip_addr, (8000, 10000)).unwrap();
        let me_retransmit = UdpSocket::bind(format!("127.0.0.1:{}", port)).unwrap();
        // need to make sure tvu and tpu are valid addresses
        me.tvu_forwards = me_retransmit.local_addr().unwrap();

        let port = find_available_port_in_range(ip_addr, (8000, 10000)).unwrap();
        me.tvu = UdpSocket::bind(format!("127.0.0.1:{}", port))
            .unwrap()
            .local_addr()
            .unwrap();
        // This fixes the order of nodes returned by shuffle_peers_and_index,
        // and makes turbine retransmit tree deterministic for the purpose of
        // the test.
        let other = std::iter::repeat_with(solana_sdk::pubkey::new_rand)
            .find(|pk| me.id < *pk)
            .unwrap();
        let other = ContactInfo::new_localhost(&other, 0);
        let cluster_info = ClusterInfo::new(
            other,
            Arc::new(Keypair::new()),
            SocketAddrSpace::Unspecified,
        );
        cluster_info.insert_info(me);

        let retransmit_socket = Arc::new(vec![UdpSocket::bind("0.0.0.0:0").unwrap()]);
        let cluster_info = Arc::new(cluster_info);

        let (retransmit_sender, retransmit_receiver) = channel();
        let _retransmit_sender = retransmit_sender.clone();
        let _t_retransmit = retransmitter(
            retransmit_socket,
            bank_forks,
            leader_schedule_cache,
            cluster_info,
            retransmit_receiver,
            Arc::default(), // MaxSlots
            None,
        );

        let shred = Shred::new_from_data(0, 0, 0, None, true, true, 0, 0x20, 0);
        // it should send this over the sockets.
        retransmit_sender.send(vec![shred]).unwrap();
        let mut packet_batch = PacketBatch::new(vec![]);
        solana_streamer::packet::recv_from(&mut packet_batch, &me_retransmit, 1).unwrap();
        assert_eq!(packet_batch.packets.len(), 1);
        assert!(!packet_batch.packets[0].meta.repair());
    }

    #[test]
    fn test_already_received() {
        let slot = 1;
        let index = 5;
        let version = 0x40;
        let shred = Shred::new_from_data(slot, index, 0, None, true, true, 0, version, 0);
        let shreds_received = Arc::new(Mutex::new((LruCache::new(100), PacketHasher::default())));
        // unique shred for (1, 5) should pass
        assert!(!should_skip_retransmit(&shred, &shreds_received));
        // duplicate shred for (1, 5) blocked
        assert!(should_skip_retransmit(&shred, &shreds_received));

        let shred = Shred::new_from_data(slot, index, 2, None, true, true, 0, version, 0);
        // first duplicate shred for (1, 5) passed
        assert!(!should_skip_retransmit(&shred, &shreds_received));
        // then blocked
        assert!(should_skip_retransmit(&shred, &shreds_received));

        let shred = Shred::new_from_data(slot, index, 8, None, true, true, 0, version, 0);
        // 2nd duplicate shred for (1, 5) blocked
        assert!(should_skip_retransmit(&shred, &shreds_received));
        assert!(should_skip_retransmit(&shred, &shreds_received));

        let shred = Shred::new_empty_coding(slot, index, 0, 1, 1, 0, version);
        // Coding at (1, 5) passes
        assert!(!should_skip_retransmit(&shred, &shreds_received));
        // then blocked
        assert!(should_skip_retransmit(&shred, &shreds_received));

        let shred = Shred::new_empty_coding(slot, index, 2, 1, 1, 0, version);
        // 2nd unique coding at (1, 5) passes
        assert!(!should_skip_retransmit(&shred, &shreds_received));
        // same again is blocked
        assert!(should_skip_retransmit(&shred, &shreds_received));

        let shred = Shred::new_empty_coding(slot, index, 3, 1, 1, 0, version);
        // Another unique coding at (1, 5) always blocked
        assert!(should_skip_retransmit(&shred, &shreds_received));
        assert!(should_skip_retransmit(&shred, &shreds_received));
    }
}<|MERGE_RESOLUTION|>--- conflicted
+++ resolved
@@ -1,50 +1,6 @@
 //! The `retransmit_stage` retransmits shreds between validators
 #![allow(clippy::rc_buffer)]
 
-<<<<<<< HEAD
-use crate::{
-    cluster_info::{compute_retransmit_peers, ClusterInfo, DATA_PLANE_FANOUT},
-    cluster_info_vote_listener::VerifiedVoteReceiver,
-    cluster_slots::ClusterSlots,
-    cluster_slots_service::ClusterSlotsService,
-    completed_data_sets_service::CompletedDataSetsSender,
-    contact_info::ContactInfo,
-    max_slots::MaxSlots,
-    repair_service::DuplicateSlotsResetSender,
-    repair_service::RepairInfo,
-    result::{Error, Result},
-    rpc_completed_slots_service::RpcCompletedSlotsService,
-    rpc_subscriptions::RpcSubscriptions,
-    window_service::{should_retransmit_and_persist, WindowService},
-};
-use crossbeam_channel::{Receiver, Sender};
-use lru::LruCache;
-use solana_client::rpc_response::SlotUpdate;
-use solana_ledger::shred::{get_shred_slot_index_type, ShredFetchStats};
-use solana_ledger::{
-    blockstore::{Blockstore, CompletedSlotsReceiver},
-    leader_schedule_cache::LeaderScheduleCache,
-};
-use solana_measure::measure::Measure;
-use solana_metrics::inc_new_counter_error;
-use solana_perf::packet::{Packet, Packets};
-use solana_runtime::{bank::Bank, bank_forks::BankForks};
-use solana_sdk::{clock::Slot, epoch_schedule::EpochSchedule, pubkey::Pubkey, timing::timestamp};
-use solana_streamer::streamer::PacketReceiver;
-use std::{
-    cmp,
-    collections::hash_set::HashSet,
-    collections::{BTreeMap, BTreeSet, HashMap},
-    net::UdpSocket,
-    ops::{Deref, DerefMut},
-    sync::atomic::{AtomicBool, AtomicU64, Ordering},
-    sync::mpsc::channel,
-    sync::mpsc::RecvTimeoutError,
-    sync::Mutex,
-    sync::{Arc, RwLock},
-    thread::{self, Builder, JoinHandle},
-    time::Duration,
-=======
 use {
     crate::{
         ancestor_hashes_service::AncestorHashesReplayUpdateReceiver,
@@ -89,7 +45,6 @@
         thread::{self, Builder, JoinHandle},
         time::{Duration, Instant},
     },
->>>>>>> 3ac7e043
 };
 
 const MAX_DUPLICATE_COUNT: usize = 2;
@@ -125,57 +80,6 @@
     epoch_cache_update: u64,
     retransmit_total: AtomicU64,
     compute_turbine_peers_total: AtomicU64,
-<<<<<<< HEAD
-    retransmit_tree_mismatch: AtomicU64,
-    packets_by_slot: Mutex<BTreeMap<Slot, usize>>,
-    packets_by_source: Mutex<BTreeMap<String, usize>>,
-}
-
-#[allow(clippy::too_many_arguments)]
-fn update_retransmit_stats(
-    stats: &RetransmitStats,
-    total_time: u64,
-    total_packets: usize,
-    retransmit_total: u64,
-    discard_total: u64,
-    repair_total: u64,
-    compute_turbine_peers_total: u64,
-    peers_len: usize,
-    packets_by_slot: HashMap<Slot, usize>,
-    packets_by_source: HashMap<String, usize>,
-    epoch_fetch: u64,
-    epoch_cach_update: u64,
-    retransmit_tree_mismatch: u64,
-) {
-    stats.total_time.fetch_add(total_time, Ordering::Relaxed);
-    stats
-        .total_packets
-        .fetch_add(total_packets as u64, Ordering::Relaxed);
-    stats
-        .retransmit_total
-        .fetch_add(retransmit_total, Ordering::Relaxed);
-    stats
-        .repair_total
-        .fetch_add(repair_total, Ordering::Relaxed);
-    stats
-        .discard_total
-        .fetch_add(discard_total, Ordering::Relaxed);
-    stats
-        .compute_turbine_peers_total
-        .fetch_add(compute_turbine_peers_total, Ordering::Relaxed);
-    stats.total_batches.fetch_add(1, Ordering::Relaxed);
-    stats.epoch_fetch.fetch_add(epoch_fetch, Ordering::Relaxed);
-    stats
-        .epoch_cache_update
-        .fetch_add(epoch_cach_update, Ordering::Relaxed);
-    stats
-        .retransmit_tree_mismatch
-        .fetch_add(retransmit_tree_mismatch, Ordering::Relaxed);
-    {
-        let mut stats_packets_by_slot = stats.packets_by_slot.lock().unwrap();
-        for (slot, count) in packets_by_slot {
-            *stats_packets_by_slot.entry(slot).or_insert(0) += count;
-=======
     slot_stats: HashMap<Slot, RetransmitSlotStats>,
     unknown_shred_slot_leader: AtomicUsize,
 }
@@ -192,7 +96,6 @@
         let elapsed = self.since.as_ref().map(Instant::elapsed);
         if elapsed.unwrap_or(Duration::MAX) < SUBMIT_CADENCE {
             return;
->>>>>>> 3ac7e043
         }
         let num_peers = cluster_nodes_cache
             .get(root_bank.slot(), root_bank, working_bank, cluster_info)
@@ -220,11 +123,6 @@
             ),
             ("retransmit_total", stats.retransmit_total.into_inner(), i64),
             (
-                "retransmit_tree_mismatch",
-                stats.retransmit_tree_mismatch.swap(0, Ordering::Relaxed) as i64,
-                i64
-            ),
-            (
                 "compute_turbine",
                 stats.compute_turbine_peers_total.into_inner(),
                 i64
@@ -235,15 +133,7 @@
                 i64
             ),
         );
-<<<<<<< HEAD
-        let mut packets_by_slot = stats.packets_by_slot.lock().unwrap();
-        let old_packets_by_slot = std::mem::take(&mut *packets_by_slot);
-        drop(packets_by_slot);
-
-        for (slot, num_shreds) in old_packets_by_slot {
-=======
         for (slot, stats) in stats.slot_stats {
->>>>>>> 3ac7e043
             datapoint_info!(
                 "retransmit-stage-slot-stats",
                 ("slot", slot, i64),
@@ -306,32 +196,6 @@
     }
 }
 
-<<<<<<< HEAD
-// Drops shred slot leader from retransmit peers.
-// TODO: decide which bank should be used here.
-fn get_retransmit_peers(
-    self_pubkey: Pubkey,
-    shred_slot: Slot,
-    leader_schedule_cache: &LeaderScheduleCache,
-    bank: &Bank,
-    stakes_cache: &EpochStakesCache,
-) -> Vec<(u64 /*stakes*/, usize /*index*/)> {
-    match leader_schedule_cache.slot_leader_at(shred_slot, Some(bank)) {
-        None => {
-            error!("unknown leader for shred slot");
-            stakes_cache.stakes_and_index.clone()
-        }
-        Some(pubkey) if pubkey == self_pubkey => {
-            error!("retransmit from slot leader: {}", pubkey);
-            stakes_cache.stakes_and_index.clone()
-        }
-        Some(pubkey) => stakes_cache
-            .stakes_and_index
-            .iter()
-            .filter(|(_, i)| stakes_cache.peers[*i].id != pubkey)
-            .copied()
-            .collect(),
-=======
 fn maybe_reset_shreds_received_cache(
     shreds_received: &Mutex<ShredFilterAndHasher>,
     hasher_reset_ts: &mut Instant,
@@ -343,7 +207,6 @@
         let (cache, hasher) = shreds_received.deref_mut();
         cache.clear();
         hasher.reset();
->>>>>>> 3ac7e043
     }
 }
 
@@ -361,24 +224,6 @@
     shreds_received: &Mutex<ShredFilterAndHasher>,
     max_slots: &MaxSlots,
     first_shreds_received: &Mutex<BTreeSet<Slot>>,
-<<<<<<< HEAD
-    rpc_subscriptions: &Option<Arc<RpcSubscriptions>>,
-) -> Result<()> {
-    const RECV_TIMEOUT: Duration = Duration::from_secs(1);
-    let r_lock = r.lock().unwrap();
-    let packets = r_lock.recv_timeout(RECV_TIMEOUT)?;
-    let mut timer_start = Measure::start("retransmit");
-    let mut total_packets = packets.packets.len();
-    let mut packets = vec![packets];
-    while let Ok(nq) = r_lock.try_recv() {
-        total_packets += nq.packets.len();
-        packets.push(nq);
-        if total_packets >= MAX_PACKET_BATCH_SIZE {
-            break;
-        }
-    }
-    drop(r_lock);
-=======
     rpc_subscriptions: Option<&RpcSubscriptions>,
 ) -> Result<(), RecvTimeoutError> {
     const RECV_TIMEOUT: Duration = Duration::from_secs(1);
@@ -387,7 +232,6 @@
     shreds.extend(shreds_receiver.try_iter().flatten());
     stats.num_shreds += shreds.len();
     stats.total_batches += 1;
->>>>>>> 3ac7e043
 
     let mut epoch_fetch = Measure::start("retransmit_epoch_fetch");
     let (working_bank, root_bank) = {
@@ -402,34 +246,6 @@
     epoch_cache_update.stop();
     stats.epoch_cache_update += epoch_cache_update.as_us();
 
-<<<<<<< HEAD
-    let my_id = cluster_info.id();
-    let mut discard_total = 0;
-    let mut repair_total = 0;
-    let mut retransmit_total = 0;
-    let mut compute_turbine_peers_total = 0;
-    let mut retransmit_tree_mismatch = 0;
-    let mut packets_by_slot: HashMap<Slot, usize> = HashMap::new();
-    let mut packets_by_source: HashMap<String, usize> = HashMap::new();
-    let mut max_slot = 0;
-    for packet in packets.iter().flat_map(|p| p.packets.iter()) {
-        // skip discarded packets and repair packets
-        if packet.meta.discard {
-            total_packets -= 1;
-            discard_total += 1;
-            continue;
-        }
-        if packet.meta.repair {
-            total_packets -= 1;
-            repair_total += 1;
-            continue;
-        }
-        let shred_slot = match check_if_already_received(packet, shreds_received) {
-            Some(slot) => slot,
-            None => continue,
-        };
-        max_slot = max_slot.max(shred_slot);
-=======
     let socket_addr_space = cluster_info.socket_addr_space();
     let retransmit_shred = |shred: &Shred, socket: &UdpSocket| {
         if should_skip_retransmit(shred, shreds_received) {
@@ -440,7 +256,6 @@
         max_slots
             .retransmit
             .fetch_max(shred_slot, Ordering::Relaxed);
->>>>>>> 3ac7e043
 
         if let Some(rpc_subscriptions) = rpc_subscriptions {
             if check_if_first_shred_received(shred_slot, first_shreds_received, &root_bank) {
@@ -452,67 +267,6 @@
         }
 
         let mut compute_turbine_peers = Measure::start("turbine_start");
-<<<<<<< HEAD
-        let stakes_and_index = get_retransmit_peers(
-            my_id,
-            shred_slot,
-            leader_schedule_cache,
-            r_bank.deref(),
-            r_epoch_stakes_cache.deref(),
-        );
-        let (my_index, shuffled_stakes_and_index) = ClusterInfo::shuffle_peers_and_index(
-            &my_id,
-            &r_epoch_stakes_cache.peers,
-            &stakes_and_index,
-            packet.meta.seed,
-        );
-        // If the node is on the critical path (i.e. the first node in each
-        // neighborhood), then we expect that the packet arrives at tvu socket
-        // as opposed to tvu-forwards. If this is not the case, then the
-        // turbine broadcast/retransmit tree is mismatched across nodes.
-        if packet.meta.forward == (my_index % DATA_PLANE_FANOUT == 0) {
-            retransmit_tree_mismatch += 1;
-        }
-        peers_len = cmp::max(peers_len, shuffled_stakes_and_index.len());
-        // split off the indexes, we don't need the stakes anymore
-        let indexes: Vec<_> = shuffled_stakes_and_index
-            .into_iter()
-            .map(|(_, index)| index)
-            .collect();
-        debug_assert_eq!(my_id, r_epoch_stakes_cache.peers[indexes[my_index]].id);
-
-        let (neighbors, children) = compute_retransmit_peers(DATA_PLANE_FANOUT, my_index, &indexes);
-        let neighbors: Vec<_> = neighbors
-            .into_iter()
-            .filter_map(|index| {
-                let peer = &r_epoch_stakes_cache.peers[index];
-                if peer.id == my_id {
-                    None
-                } else {
-                    Some(peer)
-                }
-            })
-            .collect();
-        let children: Vec<_> = children
-            .into_iter()
-            .map(|index| &r_epoch_stakes_cache.peers[index])
-            .collect();
-        compute_turbine_peers.stop();
-        compute_turbine_peers_total += compute_turbine_peers.as_us();
-
-        *packets_by_slot.entry(packet.meta.slot).or_default() += 1;
-        *packets_by_source
-            .entry(packet.meta.addr().to_string())
-            .or_default() += 1;
-
-        let mut retransmit_time = Measure::start("retransmit_to");
-        if !packet.meta.forward {
-            ClusterInfo::retransmit_to(&neighbors, packet, sock, true)?;
-        }
-        ClusterInfo::retransmit_to(&children, packet, sock, packet.meta.forward)?;
-        retransmit_time.stop();
-        retransmit_total += retransmit_time.as_us();
-=======
         // TODO: consider using root-bank here for leader lookup!
         // Shreds' signatures should be verified before they reach here, and if
         // the leader is unknown they should fail signature check. So here we
@@ -573,7 +327,6 @@
             *acc.entry(key).or_default() += value;
         }
         acc
->>>>>>> 3ac7e043
     }
     let slot_stats = thread_pool.install(|| {
         shreds
@@ -598,34 +351,8 @@
     });
     stats.slot_stats = merge(std::mem::take(&mut stats.slot_stats), slot_stats);
     timer_start.stop();
-<<<<<<< HEAD
-    debug!(
-        "retransmitted {} packets in {}ms retransmit_time: {}ms id: {}",
-        total_packets,
-        timer_start.as_ms(),
-        retransmit_total,
-        id,
-    );
-    update_retransmit_stats(
-        stats,
-        timer_start.as_us(),
-        total_packets,
-        retransmit_total,
-        discard_total,
-        repair_total,
-        compute_turbine_peers_total,
-        peers_len,
-        packets_by_slot,
-        packets_by_source,
-        epoch_fetch.as_us(),
-        epoch_cache_update.as_us(),
-        retransmit_tree_mismatch,
-    );
-
-=======
     stats.total_time += timer_start.as_us();
     stats.maybe_submit(&root_bank, &working_bank, cluster_info, cluster_nodes_cache);
->>>>>>> 3ac7e043
     Ok(())
 }
 
@@ -721,10 +448,7 @@
         max_slots: Arc<MaxSlots>,
         rpc_subscriptions: Option<Arc<RpcSubscriptions>>,
         duplicate_slots_sender: Sender<Slot>,
-<<<<<<< HEAD
-=======
         ancestor_hashes_replay_update_receiver: AncestorHashesReplayUpdateReceiver,
->>>>>>> 3ac7e043
     ) -> Self {
         let (retransmit_sender, retransmit_receiver) = channel();
         // https://github.com/rust-lang/rust/issues/39364#issuecomment-634545136
@@ -785,10 +509,7 @@
             verified_vote_receiver,
             completed_data_sets_sender,
             duplicate_slots_sender,
-<<<<<<< HEAD
-=======
             ancestor_hashes_replay_update_receiver,
->>>>>>> 3ac7e043
         );
 
         Self {
@@ -807,18 +528,6 @@
 
 #[cfg(test)]
 mod tests {
-<<<<<<< HEAD
-    use super::*;
-    use crate::contact_info::ContactInfo;
-    use solana_ledger::blockstore_processor::{process_blockstore, ProcessOptions};
-    use solana_ledger::create_new_tmp_ledger;
-    use solana_ledger::genesis_utils::{create_genesis_config, GenesisConfigInfo};
-    use solana_ledger::shred::Shred;
-    use solana_net_utils::find_available_port_in_range;
-    use solana_perf::packet::{Packet, Packets};
-    use std::net::{IpAddr, Ipv4Addr};
-    use tempfile::TempDir;
-=======
     use {
         super::*,
         solana_gossip::contact_info::ContactInfo,
@@ -831,11 +540,10 @@
         solana_sdk::signature::Keypair,
         solana_streamer::socket::SocketAddrSpace,
         std::net::{IpAddr, Ipv4Addr},
+	tempfile::TempDir,
     };
->>>>>>> 3ac7e043
 
     #[test]
-    #[allow(clippy::bool_assert_comparison)]
     fn test_skip_repair() {
         solana_logger::setup();
         let GenesisConfigInfo { genesis_config, .. } = create_genesis_config(123);
@@ -846,25 +554,16 @@
             full_leader_cache: true,
             ..ProcessOptions::default()
         };
-<<<<<<< HEAD
-        let evm_state_dir = TempDir::new().unwrap();
+        let (accounts_package_sender, _) = channel();
+	
+	let evm_state_dir = TempDir::new().unwrap();
         let evm_genesis_path = ledger_path.join(solana_sdk::genesis_config::EVM_GENESIS);
-        let (bank_forks, cached_leader_schedule) = process_blockstore(
+	
+        let (bank_forks, cached_leader_schedule, _) = process_blockstore(
             &genesis_config,
             &blockstore,
             &evm_state_dir,
             evm_genesis_path,
-            Vec::new(),
-            opts,
-            None,
-        )
-        .unwrap();
-
-=======
-        let (accounts_package_sender, _) = channel();
-        let (bank_forks, cached_leader_schedule, _) = process_blockstore(
-            &genesis_config,
-            &blockstore,
             Vec::new(),
             opts,
             None,
@@ -873,7 +572,6 @@
             None,
         )
         .unwrap();
->>>>>>> 3ac7e043
         let leader_schedule_cache = Arc::new(cached_leader_schedule);
         let bank_forks = Arc::new(RwLock::new(bank_forks));
 
