//! Crds Gossip Push overlay
//! This module is used to propagate recently created CrdsValues across the network
//! Eager push strategy is based on Plumtree
//! http://asc.di.fct.unl.pt/~jleitao/pdf/srds07-leitao.pdf
//!
//! Main differences are:
//! 1. There is no `max hop`.  Messages are signed with a local wallclock.  If they are outside of
//!    the local nodes wallclock window they are dropped silently.
//! 2. The prune set is stored in a Bloom filter.

use crate::{
    cluster_info::CRDS_UNIQUE_PUBKEY_CAPACITY,
    contact_info::ContactInfo,
    crds::{Crds, Cursor},
    crds_gossip::{get_stake, get_weight},
    crds_gossip_error::CrdsGossipError,
    crds_value::CrdsValue,
    weighted_shuffle::weighted_shuffle,
};
use bincode::serialized_size;
use indexmap::map::IndexMap;
<<<<<<< HEAD
use itertools::Itertools;
=======
>>>>>>> 7759210f
use lru::LruCache;
use rand::{seq::SliceRandom, Rng};
use solana_runtime::bloom::{AtomicBloom, Bloom};
use solana_sdk::{packet::PACKET_DATA_SIZE, pubkey::Pubkey, timing::timestamp};
use std::{
    cmp,
    collections::{HashMap, HashSet},
    ops::RangeBounds,
};

pub const CRDS_GOSSIP_NUM_ACTIVE: usize = 30;
pub const CRDS_GOSSIP_PUSH_FANOUT: usize = 6;
// With a fanout of 6, a 1000 node cluster should only take ~4 hops to converge.
// However since pushes are stake weighed, some trailing nodes
// might need more time to receive values. 30 seconds should be plenty.
pub const CRDS_GOSSIP_PUSH_MSG_TIMEOUT_MS: u64 = 30000;
pub const CRDS_GOSSIP_PRUNE_MSG_TIMEOUT_MS: u64 = 500;
pub const CRDS_GOSSIP_PRUNE_STAKE_THRESHOLD_PCT: f64 = 0.15;
pub const CRDS_GOSSIP_PRUNE_MIN_INGRESS_NODES: usize = 3;
// Do not push to peers which have not been updated for this long.
const PUSH_ACTIVE_TIMEOUT_MS: u64 = 60_000;

pub struct CrdsGossipPush {
    /// max bytes per message
    pub max_bytes: usize,
    /// active set of validators for push
    active_set: IndexMap<Pubkey, AtomicBloom<Pubkey>>,
    /// Cursor into the crds table for values to push.
    crds_cursor: Cursor,
    /// Cache that tracks which validators a message was received from
    /// bool indicates it has been pruned.
    /// This cache represents a lagging view of which validators
    /// currently have this node in their `active_set`
<<<<<<< HEAD
    received_cache: HashMap<Pubkey, HashMap<Pubkey, (bool, u64)>>,
=======
    received_cache: HashMap<
        Pubkey, // origin/owner
        HashMap</*gossip peer:*/ Pubkey, (/*pruned:*/ bool, /*timestamp:*/ u64)>,
    >,
>>>>>>> 7759210f
    last_pushed_to: LruCache<Pubkey, u64>,
    pub num_active: usize,
    pub push_fanout: usize,
    pub msg_timeout: u64,
    pub prune_timeout: u64,
    pub num_total: usize,
    pub num_old: usize,
    pub num_pushes: usize,
}

impl Default for CrdsGossipPush {
    fn default() -> Self {
        Self {
            // Allow upto 64 Crds Values per PUSH
            max_bytes: PACKET_DATA_SIZE * 64,
            active_set: IndexMap::new(),
            crds_cursor: Cursor::default(),
            received_cache: HashMap::new(),
            last_pushed_to: LruCache::new(CRDS_UNIQUE_PUBKEY_CAPACITY),
            num_active: CRDS_GOSSIP_NUM_ACTIVE,
            push_fanout: CRDS_GOSSIP_PUSH_FANOUT,
            msg_timeout: CRDS_GOSSIP_PUSH_MSG_TIMEOUT_MS,
            prune_timeout: CRDS_GOSSIP_PRUNE_MSG_TIMEOUT_MS,
            num_total: 0,
            num_old: 0,
            num_pushes: 0,
        }
    }
}
impl CrdsGossipPush {
    pub fn num_pending(&self, crds: &Crds) -> usize {
        let mut cursor = self.crds_cursor;
        crds.get_entries(&mut cursor).count()
    }

    fn prune_stake_threshold(self_stake: u64, origin_stake: u64) -> u64 {
        let min_path_stake = self_stake.min(origin_stake);
        ((CRDS_GOSSIP_PRUNE_STAKE_THRESHOLD_PCT * min_path_stake as f64).round() as u64).max(1)
    }

    pub fn prune_received_cache(
        &mut self,
        self_pubkey: &Pubkey,
        origin: &Pubkey,
        stakes: &HashMap<Pubkey, u64>,
    ) -> Vec<Pubkey> {
        let origin_stake = stakes.get(origin).unwrap_or(&0);
        let self_stake = stakes.get(self_pubkey).unwrap_or(&0);
        let peers = match self.received_cache.get_mut(origin) {
            None => return Vec::default(),
            Some(peers) => peers,
        };
        let peer_stake_total: u64 = peers
            .iter()
            .filter(|(_, (pruned, _))| !pruned)
            .filter_map(|(peer, _)| stakes.get(peer))
            .sum();
        let prune_stake_threshold = Self::prune_stake_threshold(*self_stake, *origin_stake);
        if peer_stake_total < prune_stake_threshold {
            return Vec::new();
        }
<<<<<<< HEAD

        let staked_peers: Vec<(Pubkey, u64)> = peers
            .iter()
            .filter(|v| !(v.1).0)
            .filter_map(|p| stakes.get(p.0).map(|s| (*p.0, *s)))
            .filter(|(_, s)| *s > 0)
            .collect();

        let mut seed = [0; 32];
        rand::thread_rng().fill(&mut seed[..]);
        let shuffle = weighted_shuffle(
            &staked_peers.iter().map(|(_, stake)| *stake).collect_vec(),
            seed,
        );

=======
        let shuffled_staked_peers = {
            let peers: Vec<_> = peers
                .iter()
                .filter(|(_, (pruned, _))| !pruned)
                .filter_map(|(peer, _)| Some((*peer, *stakes.get(peer)?)))
                .filter(|(_, stake)| *stake > 0)
                .collect();
            let mut seed = [0; 32];
            rand::thread_rng().fill(&mut seed[..]);
            let weights: Vec<_> = peers.iter().map(|(_, stake)| *stake).collect();
            weighted_shuffle(&weights, seed)
                .into_iter()
                .map(move |i| peers[i])
        };
>>>>>>> 7759210f
        let mut keep = HashSet::new();
        let mut peer_stake_sum = 0;
        keep.insert(*origin);
        for (peer, stake) in shuffled_staked_peers {
            if peer == *origin {
                continue;
            }
            keep.insert(peer);
            peer_stake_sum += stake;
            if peer_stake_sum >= prune_stake_threshold
                && keep.len() >= CRDS_GOSSIP_PRUNE_MIN_INGRESS_NODES
            {
                break;
            }
        }
        for (peer, (pruned, _)) in peers.iter_mut() {
            if !*pruned && !keep.contains(peer) {
                *pruned = true;
            }
        }
        peers
            .keys()
            .filter(|peer| !keep.contains(peer))
            .copied()
            .collect()
    }

    fn wallclock_window(&self, now: u64) -> impl RangeBounds<u64> {
        now.saturating_sub(self.msg_timeout)..=now.saturating_add(self.msg_timeout)
    }

    /// process a push message to the network
    pub fn process_push_message(
        &mut self,
        crds: &mut Crds,
        from: &Pubkey,
        value: CrdsValue,
        now: u64,
    ) -> Result<(), CrdsGossipError> {
        self.num_total += 1;
        if !self.wallclock_window(now).contains(&value.wallclock()) {
            return Err(CrdsGossipError::PushMessageTimeout);
        }
        let origin = value.pubkey();
        self.received_cache
            .entry(origin)
            .or_default()
            .entry(*from)
            .and_modify(|(_pruned, timestamp)| *timestamp = now)
            .or_insert((/*pruned:*/ false, now));
        crds.insert(value, now).map_err(|_| {
            self.num_old += 1;
            CrdsGossipError::PushMessageOldVersion
        })
    }

    /// New push message to broadcast to peers.
    /// Returns a list of Pubkeys for the selected peers and a list of values to send to all the
    /// peers.
    /// The list of push messages is created such that all the randomly selected peers have not
    /// pruned the source addresses.
    pub fn new_push_messages(&mut self, crds: &Crds, now: u64) -> HashMap<Pubkey, Vec<CrdsValue>> {
        let push_fanout = self.push_fanout.min(self.active_set.len());
        if push_fanout == 0 {
            return HashMap::default();
        }
        let mut num_pushes = 0;
        let mut num_values = 0;
        let mut total_bytes: usize = 0;
        let mut push_messages: HashMap<Pubkey, Vec<CrdsValue>> = HashMap::new();
        let wallclock_window = self.wallclock_window(now);
        let entries = crds
            .get_entries(&mut self.crds_cursor)
            .map(|entry| &entry.value)
            .filter(|value| wallclock_window.contains(&value.wallclock()));
        for value in entries {
            let serialized_size = serialized_size(&value).unwrap();
            total_bytes = total_bytes.saturating_add(serialized_size as usize);
            if total_bytes > self.max_bytes {
                break;
            }
            num_values += 1;
            let origin = value.pubkey();
            // Use a consistent index for the same origin so the active set
            // learns the MST for that origin.
            let offset = origin.as_ref()[0] as usize;
            for i in offset..offset + push_fanout {
                let index = i % self.active_set.len();
                let (peer, filter) = self.active_set.get_index(index).unwrap();
                if !filter.contains(&origin) || value.should_force_push(peer) {
                    trace!("new_push_messages insert {} {:?}", *peer, value);
                    push_messages.entry(*peer).or_default().push(value.clone());
                    num_pushes += 1;
                }
            }
        }
        self.num_pushes += num_pushes;
        trace!("new_push_messages {} {}", num_values, self.active_set.len());
<<<<<<< HEAD
        for label in labels {
            self.push_messages.remove(&label);
        }
=======
>>>>>>> 7759210f
        for target_pubkey in push_messages.keys().copied() {
            self.last_pushed_to.put(target_pubkey, now);
        }
        push_messages
    }

    /// add the `from` to the peer's filter of nodes
    pub fn process_prune_msg(&self, self_pubkey: &Pubkey, peer: &Pubkey, origins: &[Pubkey]) {
        if let Some(filter) = self.active_set.get(peer) {
            for origin in origins {
                if origin != self_pubkey {
                    filter.add(origin);
                }
            }
        }
    }

    fn compute_need(num_active: usize, active_set_len: usize, ratio: usize) -> usize {
        let num = active_set_len / ratio;
        cmp::min(num_active, (num_active - active_set_len) + num)
    }

    /// refresh the push active set
    /// * ratio - active_set.len()/ratio is the number of actives to rotate
    pub fn refresh_push_active_set(
        &mut self,
        crds: &Crds,
        stakes: &HashMap<Pubkey, u64>,
        gossip_validators: Option<&HashSet<Pubkey>>,
        self_id: &Pubkey,
        self_shred_version: u16,
        network_size: usize,
        ratio: usize,
    ) {
        const BLOOM_FALSE_RATE: f64 = 0.1;
        const BLOOM_MAX_BITS: usize = 1024 * 8 * 4;
        #[cfg(debug_assertions)]
        const MIN_NUM_BLOOM_ITEMS: usize = 512;
        #[cfg(not(debug_assertions))]
        const MIN_NUM_BLOOM_ITEMS: usize = CRDS_UNIQUE_PUBKEY_CAPACITY;
        let mut rng = rand::thread_rng();
        let need = Self::compute_need(self.num_active, self.active_set.len(), ratio);
        let mut new_items = HashMap::new();
        let (weights, peers): (Vec<_>, Vec<_>) = self
            .push_options(
                crds,
                &self_id,
                self_shred_version,
                stakes,
                gossip_validators,
            )
            .into_iter()
            .unzip();
        if peers.is_empty() {
            return;
        }
<<<<<<< HEAD

        let mut seed = [0; 32];
        rng.fill(&mut seed[..]);
        let mut shuffle = weighted_shuffle(
            &options.iter().map(|weighted| weighted.0).collect_vec(),
            seed,
        )
        .into_iter();

        while new_items.len() < need {
            match shuffle.next() {
                Some(index) => {
                    let item = options[index].1;
                    if self.active_set.get(&item.id).is_some() {
                        continue;
                    }
                    if new_items.get(&item.id).is_some() {
                        continue;
                    }
                    let size = cmp::max(CRDS_GOSSIP_DEFAULT_BLOOM_ITEMS, network_size);
                    let bloom: AtomicBloom<_> = Bloom::random(size, 0.1, 1024 * 8 * 4).into();
                    bloom.add(&item.id);
                    new_items.insert(item.id, bloom);
                }
                _ => break,
=======
        let num_bloom_items = MIN_NUM_BLOOM_ITEMS.max(network_size);
        let shuffle = {
            let mut seed = [0; 32];
            rng.fill(&mut seed[..]);
            weighted_shuffle(&weights, seed).into_iter()
        };
        for peer in shuffle.map(|i| peers[i].id) {
            if new_items.len() >= need {
                break;
>>>>>>> 7759210f
            }
            if self.active_set.contains_key(&peer) || new_items.contains_key(&peer) {
                continue;
            }
            let bloom = AtomicBloom::from(Bloom::random(
                num_bloom_items,
                BLOOM_FALSE_RATE,
                BLOOM_MAX_BITS,
            ));
            bloom.add(&peer);
            new_items.insert(peer, bloom);
        }
        let mut keys: Vec<Pubkey> = self.active_set.keys().cloned().collect();
        keys.shuffle(&mut rng);
        let num = keys.len() / ratio;
        for k in &keys[..num] {
            self.active_set.swap_remove(k);
        }
        for (k, v) in new_items {
            self.active_set.insert(k, v);
        }
    }

    fn push_options<'a>(
        &self,
        crds: &'a Crds,
        self_id: &Pubkey,
        self_shred_version: u16,
        stakes: &HashMap<Pubkey, u64>,
        gossip_validators: Option<&HashSet<Pubkey>>,
    ) -> Vec<(f32, &'a ContactInfo)> {
        let now = timestamp();
        let mut rng = rand::thread_rng();
        let max_weight = u16::MAX as f32 - 1.0;
        let active_cutoff = now.saturating_sub(PUSH_ACTIVE_TIMEOUT_MS);
        crds.get_nodes()
            .filter_map(|value| {
                let info = value.value.contact_info().unwrap();
                // Stop pushing to nodes which have not been active recently.
                if value.local_timestamp < active_cutoff {
                    // In order to mitigate eclipse attack, for staked nodes
                    // continue retrying periodically.
                    let stake = stakes.get(&info.id).unwrap_or(&0);
                    if *stake == 0 || !rng.gen_ratio(1, 16) {
                        return None;
                    }
                }
                Some(info)
            })
            .filter(|info| {
                info.id != *self_id
                    && ContactInfo::is_valid_address(&info.gossip)
                    && self_shred_version == info.shred_version
                    && gossip_validators.map_or(true, |gossip_validators| {
                        gossip_validators.contains(&info.id)
                    })
            })
            .map(|info| {
                let last_pushed_to = self
                    .last_pushed_to
                    .peek(&info.id)
                    .copied()
                    .unwrap_or_default();
                let since = (now.saturating_sub(last_pushed_to).min(3600 * 1000) / 1024) as u32;
                let stake = get_stake(&info.id, stakes);
                let weight = get_weight(max_weight, since, stake);
                (weight, info)
            })
            .collect()
    }

    /// purge received push message cache
    pub fn purge_old_received_cache(&mut self, min_time: u64) {
        self.received_cache.retain(|_, v| {
            v.retain(|_, (_, t)| *t > min_time);
            !v.is_empty()
        });
    }

    // Only for tests and simulations.
    pub(crate) fn mock_clone(&self) -> Self {
        let active_set = self
            .active_set
            .iter()
            .map(|(k, v)| (*k, v.mock_clone()))
            .collect();
        let mut last_pushed_to = LruCache::new(self.last_pushed_to.cap());
        for (k, v) in self.last_pushed_to.iter().rev() {
            last_pushed_to.put(*k, *v);
        }
        Self {
            active_set,
            received_cache: self.received_cache.clone(),
            last_pushed_to,
            ..*self
        }
    }
}

#[cfg(test)]
mod test {
    use super::*;
    use crate::contact_info::ContactInfo;
    use crate::crds_value::CrdsData;

    #[test]
    fn test_prune() {
        let mut crds = Crds::default();
        let mut push = CrdsGossipPush::default();
        let mut stakes = HashMap::new();

        let self_id = solana_sdk::pubkey::new_rand();
        let origin = solana_sdk::pubkey::new_rand();
        stakes.insert(self_id, 100);
        stakes.insert(origin, 100);

        let value = CrdsValue::new_unsigned(CrdsData::ContactInfo(ContactInfo::new_localhost(
            &origin, 0,
        )));
        let low_staked_peers = (0..10).map(|_| solana_sdk::pubkey::new_rand());
        let mut low_staked_set = HashSet::new();
        low_staked_peers.for_each(|p| {
            let _ = push.process_push_message(&mut crds, &p, value.clone(), 0);
            low_staked_set.insert(p);
            stakes.insert(p, 1);
        });

        let pruned = push.prune_received_cache(&self_id, &origin, &stakes);
        assert!(
            pruned.is_empty(),
            "should not prune if min threshold has not been reached"
        );

        let high_staked_peer = solana_sdk::pubkey::new_rand();
        let high_stake = CrdsGossipPush::prune_stake_threshold(100, 100) + 10;
        stakes.insert(high_staked_peer, high_stake);
        let _ = push.process_push_message(&mut crds, &high_staked_peer, value, 0);

        let pruned = push.prune_received_cache(&self_id, &origin, &stakes);
        assert!(
            pruned.len() < low_staked_set.len() + 1,
            "should not prune all peers"
        );
        pruned.iter().for_each(|p| {
            assert!(
                low_staked_set.contains(p),
                "only low staked peers should be pruned"
            );
        });
    }

    #[test]
    fn test_process_push_one() {
        let mut crds = Crds::default();
        let mut push = CrdsGossipPush::default();
        let value = CrdsValue::new_unsigned(CrdsData::ContactInfo(ContactInfo::new_localhost(
            &solana_sdk::pubkey::new_rand(),
            0,
        )));
        let label = value.label();
        // push a new message
        assert_eq!(
            push.process_push_message(&mut crds, &Pubkey::default(), value.clone(), 0),
            Ok(())
        );
        assert_eq!(crds.get(&label).unwrap().value, value);

        // push it again
        assert_matches!(
            push.process_push_message(&mut crds, &Pubkey::default(), value, 0),
            Err(CrdsGossipError::PushMessageOldVersion)
        );
    }
    #[test]
    fn test_process_push_old_version() {
        let mut crds = Crds::default();
        let mut push = CrdsGossipPush::default();
        let mut ci = ContactInfo::new_localhost(&solana_sdk::pubkey::new_rand(), 0);
        ci.wallclock = 1;
        let value = CrdsValue::new_unsigned(CrdsData::ContactInfo(ci.clone()));

        // push a new message
        assert_eq!(
            push.process_push_message(&mut crds, &Pubkey::default(), value, 0),
            Ok(())
        );

        // push an old version
        ci.wallclock = 0;
        let value = CrdsValue::new_unsigned(CrdsData::ContactInfo(ci));
        assert_eq!(
            push.process_push_message(&mut crds, &Pubkey::default(), value, 0),
            Err(CrdsGossipError::PushMessageOldVersion)
        );
    }
    #[test]
    fn test_process_push_timeout() {
        let mut crds = Crds::default();
        let mut push = CrdsGossipPush::default();
        let timeout = push.msg_timeout;
        let mut ci = ContactInfo::new_localhost(&solana_sdk::pubkey::new_rand(), 0);

        // push a version to far in the future
        ci.wallclock = timeout + 1;
        let value = CrdsValue::new_unsigned(CrdsData::ContactInfo(ci.clone()));
        assert_eq!(
            push.process_push_message(&mut crds, &Pubkey::default(), value, 0),
            Err(CrdsGossipError::PushMessageTimeout)
        );

        // push a version to far in the past
        ci.wallclock = 0;
        let value = CrdsValue::new_unsigned(CrdsData::ContactInfo(ci));
        assert_eq!(
            push.process_push_message(&mut crds, &Pubkey::default(), value, timeout + 1),
            Err(CrdsGossipError::PushMessageTimeout)
        );
    }
    #[test]
    fn test_process_push_update() {
        let mut crds = Crds::default();
        let mut push = CrdsGossipPush::default();
        let mut ci = ContactInfo::new_localhost(&solana_sdk::pubkey::new_rand(), 0);
        ci.wallclock = 0;
        let value_old = CrdsValue::new_unsigned(CrdsData::ContactInfo(ci.clone()));

        // push a new message
        assert_eq!(
            push.process_push_message(&mut crds, &Pubkey::default(), value_old, 0),
            Ok(())
        );

        // push an old version
        ci.wallclock = 1;
        let value = CrdsValue::new_unsigned(CrdsData::ContactInfo(ci));
        assert_eq!(
            push.process_push_message(&mut crds, &Pubkey::default(), value, 0),
            Ok(())
        );
    }
    #[test]
    fn test_compute_need() {
        assert_eq!(CrdsGossipPush::compute_need(30, 0, 10), 30);
        assert_eq!(CrdsGossipPush::compute_need(30, 1, 10), 29);
        assert_eq!(CrdsGossipPush::compute_need(30, 30, 10), 3);
        assert_eq!(CrdsGossipPush::compute_need(30, 29, 10), 3);
    }
    #[test]
    fn test_refresh_active_set() {
        solana_logger::setup();
        let now = timestamp();
        let mut crds = Crds::default();
        let mut push = CrdsGossipPush::default();
        let value1 = CrdsValue::new_unsigned(CrdsData::ContactInfo(ContactInfo::new_localhost(
            &solana_sdk::pubkey::new_rand(),
            0,
        )));

        assert_eq!(crds.insert(value1.clone(), now), Ok(()));
        push.refresh_push_active_set(&crds, &HashMap::new(), None, &Pubkey::default(), 0, 1, 1);

        assert!(push.active_set.get(&value1.label().pubkey()).is_some());
        let value2 = CrdsValue::new_unsigned(CrdsData::ContactInfo(ContactInfo::new_localhost(
            &solana_sdk::pubkey::new_rand(),
            0,
        )));
        assert!(push.active_set.get(&value2.label().pubkey()).is_none());
        assert_eq!(crds.insert(value2.clone(), now), Ok(()));
        for _ in 0..30 {
            push.refresh_push_active_set(&crds, &HashMap::new(), None, &Pubkey::default(), 0, 1, 1);
            if push.active_set.get(&value2.label().pubkey()).is_some() {
                break;
            }
        }
        assert!(push.active_set.get(&value2.label().pubkey()).is_some());

        for _ in 0..push.num_active {
            let value2 = CrdsValue::new_unsigned(CrdsData::ContactInfo(
                ContactInfo::new_localhost(&solana_sdk::pubkey::new_rand(), 0),
            ));
            assert_eq!(crds.insert(value2.clone(), now), Ok(()));
        }
        push.refresh_push_active_set(&crds, &HashMap::new(), None, &Pubkey::default(), 0, 1, 1);
        assert_eq!(push.active_set.len(), push.num_active);
    }
    #[test]
    fn test_active_set_refresh_with_bank() {
        solana_logger::setup();
        let time = timestamp() - 1024; //make sure there's at least a 1 second delay
        let mut crds = Crds::default();
        let mut push = CrdsGossipPush::default();
        let mut stakes = HashMap::new();
        for i in 1..=100 {
            let peer = CrdsValue::new_unsigned(CrdsData::ContactInfo(ContactInfo::new_localhost(
                &solana_sdk::pubkey::new_rand(),
                time,
            )));
            let id = peer.label().pubkey();
            crds.insert(peer.clone(), time).unwrap();
            stakes.insert(id, i * 100);
            push.last_pushed_to.put(id, time);
        }
        let mut options = push.push_options(&crds, &Pubkey::default(), 0, &stakes, None);
        assert!(!options.is_empty());
        options.sort_by(|(weight_l, _), (weight_r, _)| weight_r.partial_cmp(weight_l).unwrap());
        // check that the highest stake holder is also the heaviest weighted.
        assert_eq!(
            *stakes.get(&options.get(0).unwrap().1.id).unwrap(),
            10_000_u64
        );
    }

    #[test]
    fn test_no_pushes_to_from_different_shred_versions() {
        let now = timestamp();
        let mut crds = Crds::default();
        let stakes = HashMap::new();
        let node = CrdsGossipPush::default();

        let gossip = socketaddr!("127.0.0.1:1234");

        let me = CrdsValue::new_unsigned(CrdsData::ContactInfo(ContactInfo {
            id: solana_sdk::pubkey::new_rand(),
            shred_version: 123,
            gossip,
            ..ContactInfo::default()
        }));
        let spy = CrdsValue::new_unsigned(CrdsData::ContactInfo(ContactInfo {
            id: solana_sdk::pubkey::new_rand(),
            shred_version: 0,
            gossip,
            ..ContactInfo::default()
        }));
        let node_123 = CrdsValue::new_unsigned(CrdsData::ContactInfo(ContactInfo {
            id: solana_sdk::pubkey::new_rand(),
            shred_version: 123,
            gossip,
            ..ContactInfo::default()
        }));
        let node_456 = CrdsValue::new_unsigned(CrdsData::ContactInfo(ContactInfo {
            id: solana_sdk::pubkey::new_rand(),
            shred_version: 456,
            gossip,
            ..ContactInfo::default()
        }));

        crds.insert(me.clone(), now).unwrap();
        crds.insert(spy.clone(), now).unwrap();
        crds.insert(node_123.clone(), now).unwrap();
        crds.insert(node_456, now).unwrap();

        // shred version 123 should ignore nodes with versions 0 and 456
        let options = node
            .push_options(&crds, &me.label().pubkey(), 123, &stakes, None)
            .iter()
            .map(|(_, c)| c.id)
            .collect::<Vec<_>>();
        assert_eq!(options.len(), 1);
        assert!(!options.contains(&spy.pubkey()));
        assert!(options.contains(&node_123.pubkey()));

        // spy nodes should not push to people on different shred versions
        let options = node
            .push_options(&crds, &spy.label().pubkey(), 0, &stakes, None)
            .iter()
            .map(|(_, c)| c.id)
            .collect::<Vec<_>>();
        assert!(options.is_empty());
    }

    #[test]
    fn test_pushes_only_to_allowed() {
        let now = timestamp();
        let mut crds = Crds::default();
        let stakes = HashMap::new();
        let node = CrdsGossipPush::default();
        let gossip = socketaddr!("127.0.0.1:1234");

        let me = CrdsValue::new_unsigned(CrdsData::ContactInfo(ContactInfo {
            id: solana_sdk::pubkey::new_rand(),
            gossip,
            ..ContactInfo::default()
        }));
        let node_123 = CrdsValue::new_unsigned(CrdsData::ContactInfo(ContactInfo {
            id: solana_sdk::pubkey::new_rand(),
            gossip,
            ..ContactInfo::default()
        }));

        crds.insert(me.clone(), 0).unwrap();
        crds.insert(node_123.clone(), now).unwrap();

        // Unknown pubkey in gossip_validators -- will push to nobody
        let mut gossip_validators = HashSet::new();
        let options = node.push_options(
            &crds,
            &me.label().pubkey(),
            0,
            &stakes,
            Some(&gossip_validators),
        );

        assert!(options.is_empty());

        // Unknown pubkey in gossip_validators -- will push to nobody
        gossip_validators.insert(solana_sdk::pubkey::new_rand());
        let options = node.push_options(
            &crds,
            &me.label().pubkey(),
            0,
            &stakes,
            Some(&gossip_validators),
        );
        assert!(options.is_empty());

        // node_123 pubkey in gossip_validators -- will push to it
        gossip_validators.insert(node_123.pubkey());
        let options = node.push_options(
            &crds,
            &me.label().pubkey(),
            0,
            &stakes,
            Some(&gossip_validators),
        );

        assert_eq!(options.len(), 1);
        assert_eq!(options[0].1.id, node_123.pubkey());
    }

    #[test]
    fn test_new_push_messages() {
        let now = timestamp();
        let mut crds = Crds::default();
        let mut push = CrdsGossipPush::default();
        let peer = CrdsValue::new_unsigned(CrdsData::ContactInfo(ContactInfo::new_localhost(
            &solana_sdk::pubkey::new_rand(),
            0,
        )));
        assert_eq!(crds.insert(peer.clone(), now), Ok(()));
        push.refresh_push_active_set(&crds, &HashMap::new(), None, &Pubkey::default(), 0, 1, 1);

        let new_msg = CrdsValue::new_unsigned(CrdsData::ContactInfo(ContactInfo::new_localhost(
            &solana_sdk::pubkey::new_rand(),
            0,
        )));
        let mut expected = HashMap::new();
        expected.insert(peer.label().pubkey(), vec![new_msg.clone()]);
        assert_eq!(
            push.process_push_message(&mut crds, &Pubkey::default(), new_msg, 0),
            Ok(())
        );
        assert_eq!(push.active_set.len(), 1);
        assert_eq!(push.new_push_messages(&crds, 0), expected);
    }
    #[test]
    fn test_personalized_push_messages() {
        let now = timestamp();
        let mut rng = rand::thread_rng();
        let mut crds = Crds::default();
        let mut push = CrdsGossipPush::default();
        let peers: Vec<_> = vec![0, 0, now]
            .into_iter()
            .map(|wallclock| {
                let mut peer = ContactInfo::new_rand(&mut rng, /*pubkey=*/ None);
                peer.wallclock = wallclock;
                CrdsValue::new_unsigned(CrdsData::ContactInfo(peer))
            })
            .collect();
        assert_eq!(crds.insert(peers[0].clone(), now), Ok(()));
        assert_eq!(crds.insert(peers[1].clone(), now), Ok(()));
        assert_eq!(
            push.process_push_message(&mut crds, &Pubkey::default(), peers[2].clone(), now),
            Ok(())
        );
        push.refresh_push_active_set(&crds, &HashMap::new(), None, &Pubkey::default(), 0, 1, 1);

        // push 3's contact info to 1 and 2 and 3
        let expected: HashMap<_, _> = vec![
            (peers[0].pubkey(), vec![peers[2].clone()]),
            (peers[1].pubkey(), vec![peers[2].clone()]),
        ]
        .into_iter()
        .collect();
        assert_eq!(push.active_set.len(), 3);
        assert_eq!(push.new_push_messages(&crds, now), expected);
    }
    #[test]
    fn test_process_prune() {
        let mut crds = Crds::default();
        let self_id = solana_sdk::pubkey::new_rand();
        let mut push = CrdsGossipPush::default();
        let peer = CrdsValue::new_unsigned(CrdsData::ContactInfo(ContactInfo::new_localhost(
            &solana_sdk::pubkey::new_rand(),
            0,
        )));
        assert_eq!(crds.insert(peer.clone(), 0), Ok(()));
        push.refresh_push_active_set(&crds, &HashMap::new(), None, &Pubkey::default(), 0, 1, 1);

        let new_msg = CrdsValue::new_unsigned(CrdsData::ContactInfo(ContactInfo::new_localhost(
            &solana_sdk::pubkey::new_rand(),
            0,
        )));
        let expected = HashMap::new();
        assert_eq!(
            push.process_push_message(&mut crds, &Pubkey::default(), new_msg.clone(), 0),
            Ok(())
        );
        push.process_prune_msg(
            &self_id,
            &peer.label().pubkey(),
            &[new_msg.label().pubkey()],
        );
        assert_eq!(push.new_push_messages(&crds, 0), expected);
    }
    #[test]
    fn test_purge_old_pending_push_messages() {
        let mut crds = Crds::default();
        let mut push = CrdsGossipPush::default();
        let peer = CrdsValue::new_unsigned(CrdsData::ContactInfo(ContactInfo::new_localhost(
            &solana_sdk::pubkey::new_rand(),
            0,
        )));
        assert_eq!(crds.insert(peer, 0), Ok(()));
        push.refresh_push_active_set(&crds, &HashMap::new(), None, &Pubkey::default(), 0, 1, 1);

        let mut ci = ContactInfo::new_localhost(&solana_sdk::pubkey::new_rand(), 0);
        ci.wallclock = 1;
        let new_msg = CrdsValue::new_unsigned(CrdsData::ContactInfo(ci));
        let expected = HashMap::new();
        assert_eq!(
            push.process_push_message(&mut crds, &Pubkey::default(), new_msg, 1),
            Ok(())
        );
        assert_eq!(push.new_push_messages(&crds, 0), expected);
    }

    #[test]
    fn test_purge_old_received_cache() {
        let mut crds = Crds::default();
        let mut push = CrdsGossipPush::default();
        let mut ci = ContactInfo::new_localhost(&solana_sdk::pubkey::new_rand(), 0);
        ci.wallclock = 0;
        let value = CrdsValue::new_unsigned(CrdsData::ContactInfo(ci));
        let label = value.label();
        // push a new message
        assert_eq!(
            push.process_push_message(&mut crds, &Pubkey::default(), value.clone(), 0),
            Ok(())
        );
        assert_eq!(crds.get(&label).unwrap().value, value);

        // push it again
        assert_matches!(
            push.process_push_message(&mut crds, &Pubkey::default(), value.clone(), 0),
            Err(CrdsGossipError::PushMessageOldVersion)
        );

        // purge the old pushed
        push.purge_old_received_cache(1);

        // push it again
        assert_eq!(
            push.process_push_message(&mut crds, &Pubkey::default(), value, 0),
            Err(CrdsGossipError::PushMessageOldVersion)
        );
    }
}<|MERGE_RESOLUTION|>--- conflicted
+++ resolved
@@ -19,10 +19,6 @@
 };
 use bincode::serialized_size;
 use indexmap::map::IndexMap;
-<<<<<<< HEAD
-use itertools::Itertools;
-=======
->>>>>>> 7759210f
 use lru::LruCache;
 use rand::{seq::SliceRandom, Rng};
 use solana_runtime::bloom::{AtomicBloom, Bloom};
@@ -56,14 +52,10 @@
     /// bool indicates it has been pruned.
     /// This cache represents a lagging view of which validators
     /// currently have this node in their `active_set`
-<<<<<<< HEAD
-    received_cache: HashMap<Pubkey, HashMap<Pubkey, (bool, u64)>>,
-=======
     received_cache: HashMap<
         Pubkey, // origin/owner
         HashMap</*gossip peer:*/ Pubkey, (/*pruned:*/ bool, /*timestamp:*/ u64)>,
     >,
->>>>>>> 7759210f
     last_pushed_to: LruCache<Pubkey, u64>,
     pub num_active: usize,
     pub push_fanout: usize,
@@ -125,23 +117,6 @@
         if peer_stake_total < prune_stake_threshold {
             return Vec::new();
         }
-<<<<<<< HEAD
-
-        let staked_peers: Vec<(Pubkey, u64)> = peers
-            .iter()
-            .filter(|v| !(v.1).0)
-            .filter_map(|p| stakes.get(p.0).map(|s| (*p.0, *s)))
-            .filter(|(_, s)| *s > 0)
-            .collect();
-
-        let mut seed = [0; 32];
-        rand::thread_rng().fill(&mut seed[..]);
-        let shuffle = weighted_shuffle(
-            &staked_peers.iter().map(|(_, stake)| *stake).collect_vec(),
-            seed,
-        );
-
-=======
         let shuffled_staked_peers = {
             let peers: Vec<_> = peers
                 .iter()
@@ -156,7 +131,6 @@
                 .into_iter()
                 .map(move |i| peers[i])
         };
->>>>>>> 7759210f
         let mut keep = HashSet::new();
         let mut peer_stake_sum = 0;
         keep.insert(*origin);
@@ -255,12 +229,6 @@
         }
         self.num_pushes += num_pushes;
         trace!("new_push_messages {} {}", num_values, self.active_set.len());
-<<<<<<< HEAD
-        for label in labels {
-            self.push_messages.remove(&label);
-        }
-=======
->>>>>>> 7759210f
         for target_pubkey in push_messages.keys().copied() {
             self.last_pushed_to.put(target_pubkey, now);
         }
@@ -317,33 +285,6 @@
         if peers.is_empty() {
             return;
         }
-<<<<<<< HEAD
-
-        let mut seed = [0; 32];
-        rng.fill(&mut seed[..]);
-        let mut shuffle = weighted_shuffle(
-            &options.iter().map(|weighted| weighted.0).collect_vec(),
-            seed,
-        )
-        .into_iter();
-
-        while new_items.len() < need {
-            match shuffle.next() {
-                Some(index) => {
-                    let item = options[index].1;
-                    if self.active_set.get(&item.id).is_some() {
-                        continue;
-                    }
-                    if new_items.get(&item.id).is_some() {
-                        continue;
-                    }
-                    let size = cmp::max(CRDS_GOSSIP_DEFAULT_BLOOM_ITEMS, network_size);
-                    let bloom: AtomicBloom<_> = Bloom::random(size, 0.1, 1024 * 8 * 4).into();
-                    bloom.add(&item.id);
-                    new_items.insert(item.id, bloom);
-                }
-                _ => break,
-=======
         let num_bloom_items = MIN_NUM_BLOOM_ITEMS.max(network_size);
         let shuffle = {
             let mut seed = [0; 32];
@@ -353,7 +294,6 @@
         for peer in shuffle.map(|i| peers[i].id) {
             if new_items.len() >= need {
                 break;
->>>>>>> 7759210f
             }
             if self.active_set.contains_key(&peer) || new_items.contains_key(&peer) {
                 continue;
