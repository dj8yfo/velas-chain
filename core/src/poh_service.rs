//! The `poh_service` module implements a service that records the passing of
//! "ticks", a measure of time in the PoH stream
<<<<<<< HEAD
use crate::poh_recorder::PohRecorder;
=======
use crate::poh_recorder::{PohRecorder, Record};
use crossbeam_channel::Receiver;
use solana_ledger::poh::Poh;
use solana_measure::measure::Measure;
>>>>>>> 7759210f
use solana_sdk::poh_config::PohConfig;
use std::sync::atomic::{AtomicBool, Ordering};
use std::sync::{Arc, Mutex};
use std::thread::{self, sleep, Builder, JoinHandle};
use std::time::{Duration, Instant};

pub struct PohService {
    tick_producer: JoinHandle<()>,
}

// Number of hashes to batch together.
// * If this number is too small, PoH hash rate will suffer.
// * The larger this number is from 1, the speed of recording transactions will suffer due to lock
//   contention with the PoH hashing within `tick_producer()`.
//
// Can use test_poh_service to calibrate this
pub const DEFAULT_HASHES_PER_BATCH: u64 = 64;

pub const DEFAULT_PINNED_CPU_CORE: usize = 0;

const TARGET_SLOT_ADJUSTMENT_NS: u64 = 50_000_000;
<<<<<<< HEAD
=======

#[derive(Debug)]
struct PohTiming {
    num_ticks: u64,
    num_hashes: u64,
    total_sleep_us: u64,
    total_lock_time_ns: u64,
    total_hash_time_ns: u64,
    total_tick_time_ns: u64,
    last_metric: Instant,
    total_record_time_us: u64,
}

impl PohTiming {
    fn new() -> Self {
        Self {
            num_ticks: 0,
            num_hashes: 0,
            total_sleep_us: 0,
            total_lock_time_ns: 0,
            total_hash_time_ns: 0,
            total_tick_time_ns: 0,
            last_metric: Instant::now(),
            total_record_time_us: 0,
        }
    }
    fn report(&mut self, ticks_per_slot: u64) {
        if self.last_metric.elapsed().as_millis() > 1000 {
            let elapsed_us = self.last_metric.elapsed().as_micros() as u64;
            let us_per_slot = (elapsed_us * ticks_per_slot) / self.num_ticks;
            datapoint_info!(
                "poh-service",
                ("ticks", self.num_ticks as i64, i64),
                ("hashes", self.num_hashes as i64, i64),
                ("elapsed_us", us_per_slot, i64),
                ("total_sleep_us", self.total_sleep_us, i64),
                ("total_tick_time_us", self.total_tick_time_ns / 1000, i64),
                ("total_lock_time_us", self.total_lock_time_ns / 1000, i64),
                ("total_hash_time_us", self.total_hash_time_ns / 1000, i64),
                ("total_record_time_us", self.total_record_time_us, i64),
            );
            self.total_sleep_us = 0;
            self.num_ticks = 0;
            self.num_hashes = 0;
            self.total_tick_time_ns = 0;
            self.total_lock_time_ns = 0;
            self.total_hash_time_ns = 0;
            self.last_metric = Instant::now();
            self.total_record_time_us = 0;
        }
    }
}
>>>>>>> 7759210f

impl PohService {
    pub fn new(
        poh_recorder: Arc<Mutex<PohRecorder>>,
        poh_config: &Arc<PohConfig>,
        poh_exit: &Arc<AtomicBool>,
        ticks_per_slot: u64,
        pinned_cpu_core: usize,
        hashes_per_batch: u64,
<<<<<<< HEAD
=======
        record_receiver: Receiver<Record>,
>>>>>>> 7759210f
    ) -> Self {
        let poh_exit_ = poh_exit.clone();
        let poh_config = poh_config.clone();
        let tick_producer = Builder::new()
            .name("solana-poh-service-tick_producer".to_string())
            .spawn(move || {
                solana_sys_tuner::request_realtime_poh();
                if poh_config.hashes_per_tick.is_none() {
                    if poh_config.target_tick_count.is_none() {
                        Self::sleepy_tick_producer(
                            poh_recorder,
                            &poh_config,
                            &poh_exit_,
                            record_receiver,
                        );
                    } else {
                        Self::short_lived_sleepy_tick_producer(
                            poh_recorder,
                            &poh_config,
                            &poh_exit_,
                            record_receiver,
                        );
                    }
                } else {
                    // PoH service runs in a tight loop, generating hashes as fast as possible.
                    // Let's dedicate one of the CPU cores to this thread so that it can gain
                    // from cache performance.
                    if let Some(cores) = core_affinity::get_core_ids() {
                        core_affinity::set_for_current(cores[pinned_cpu_core]);
                    }
<<<<<<< HEAD
                    // Account for some extra time outside of PoH generation to account
                    // for processing time outside PoH.
                    let adjustment_per_tick = if ticks_per_slot > 0 {
                        TARGET_SLOT_ADJUSTMENT_NS / ticks_per_slot
                    } else {
                        0
                    };
                    Self::tick_producer(
                        poh_recorder,
                        &poh_exit_,
                        poh_config.target_tick_duration.as_nanos() as u64 - adjustment_per_tick,
                        ticks_per_slot,
                        hashes_per_batch,
=======
                    Self::tick_producer(
                        poh_recorder,
                        &poh_exit_,
                        ticks_per_slot,
                        hashes_per_batch,
                        record_receiver,
                        Self::target_ns_per_tick(
                            ticks_per_slot,
                            poh_config.target_tick_duration.as_nanos() as u64,
                        ),
>>>>>>> 7759210f
                    );
                }
                poh_exit_.store(true, Ordering::Relaxed);
            })
            .unwrap();

        Self { tick_producer }
    }

    pub fn target_ns_per_tick(ticks_per_slot: u64, target_tick_duration_ns: u64) -> u64 {
        // Account for some extra time outside of PoH generation to account
        // for processing time outside PoH.
        let adjustment_per_tick = if ticks_per_slot > 0 {
            TARGET_SLOT_ADJUSTMENT_NS / ticks_per_slot
        } else {
            0
        };
        target_tick_duration_ns.saturating_sub(adjustment_per_tick)
    }

    fn sleepy_tick_producer(
        poh_recorder: Arc<Mutex<PohRecorder>>,
        poh_config: &PohConfig,
        poh_exit: &AtomicBool,
        record_receiver: Receiver<Record>,
    ) {
        while !poh_exit.load(Ordering::Relaxed) {
            Self::read_record_receiver_and_process(
                &poh_recorder,
                &record_receiver,
                Duration::from_millis(0),
            );
            sleep(poh_config.target_tick_duration);
            poh_recorder.lock().unwrap().tick();
        }
    }

    pub fn read_record_receiver_and_process(
        poh_recorder: &Arc<Mutex<PohRecorder>>,
        record_receiver: &Receiver<Record>,
        timeout: Duration,
    ) {
        let record = record_receiver.recv_timeout(timeout);
        if let Ok(record) = record {
            if record
                .sender
                .send(poh_recorder.lock().unwrap().record(
                    record.slot,
                    record.mixin,
                    record.transactions,
                ))
                .is_err()
            {
                panic!("Error returning mixin hash");
            }
        }
    }

    fn short_lived_sleepy_tick_producer(
        poh_recorder: Arc<Mutex<PohRecorder>>,
        poh_config: &PohConfig,
        poh_exit: &AtomicBool,
        record_receiver: Receiver<Record>,
    ) {
        let mut warned = false;
        for _ in 0..poh_config.target_tick_count.unwrap() {
            Self::read_record_receiver_and_process(
                &poh_recorder,
                &record_receiver,
                Duration::from_millis(0),
            );
            sleep(poh_config.target_tick_duration);
            poh_recorder.lock().unwrap().tick();
            if poh_exit.load(Ordering::Relaxed) && !warned {
                warned = true;
                warn!("exit signal is ignored because PohService is scheduled to exit soon");
            }
        }
    }

<<<<<<< HEAD
    fn tick_producer(
        poh_recorder: Arc<Mutex<PohRecorder>>,
        poh_exit: &AtomicBool,
        target_tick_ns: u64,
        ticks_per_slot: u64,
        hashes_per_batch: u64,
    ) {
        let poh = poh_recorder.lock().unwrap().poh.clone();
        let mut now = Instant::now();
        let mut last_metric = Instant::now();
        let mut num_ticks = 0;
        let mut num_hashes = 0;
        let mut total_sleep_us = 0;
        loop {
            num_hashes += hashes_per_batch;
            if poh.lock().unwrap().hash(hashes_per_batch) {
                // Lock PohRecorder only for the final hash...
                poh_recorder.lock().unwrap().tick();
                num_ticks += 1;
                let elapsed_ns = now.elapsed().as_nanos() as u64;
                // sleep is not accurate enough to get a predictable time.
                // Kernel can not schedule the thread for a while.
                while (now.elapsed().as_nanos() as u64) < target_tick_ns {
                    std::hint::spin_loop();
                }
                total_sleep_us += (now.elapsed().as_nanos() as u64 - elapsed_ns) / 1000;
                now = Instant::now();

                if last_metric.elapsed().as_millis() > 1000 {
                    let elapsed_ms = last_metric.elapsed().as_millis() as u64;
                    let ms_per_slot = (elapsed_ms * ticks_per_slot) / num_ticks;
                    datapoint_info!(
                        "poh-service",
                        ("ticks", num_ticks as i64, i64),
                        ("hashes", num_hashes as i64, i64),
                        ("elapsed_ms", ms_per_slot, i64),
                        ("total_sleep_ms", total_sleep_us / 1000, i64),
                    );
                    total_sleep_us = 0;
                    num_ticks = 0;
                    num_hashes = 0;
                    last_metric = Instant::now();
=======
    // returns true if we need to tick
    fn record_or_hash(
        next_record: &mut Option<Record>,
        poh_recorder: &Arc<Mutex<PohRecorder>>,
        timing: &mut PohTiming,
        record_receiver: &Receiver<Record>,
        hashes_per_batch: u64,
        poh: &Arc<Mutex<Poh>>,
        target_ns_per_tick: u64,
    ) -> bool {
        match next_record.take() {
            Some(mut record) => {
                // received message to record
                // so, record for as long as we have queued up record requests
                let mut lock_time = Measure::start("lock");
                let mut poh_recorder_l = poh_recorder.lock().unwrap();
                lock_time.stop();
                timing.total_lock_time_ns += lock_time.as_ns();
                let mut record_time = Measure::start("record");
                loop {
                    let res = poh_recorder_l.record(
                        record.slot,
                        record.mixin,
                        std::mem::take(&mut record.transactions),
                    );
                    let _ = record.sender.send(res); // what do we do on failure here? Ignore for now.
                    timing.num_hashes += 1; // note: may have also ticked inside record

                    let new_record_result = record_receiver.try_recv();
                    match new_record_result {
                        Ok(new_record) => {
                            // we already have second request to record, so record again while we still have the mutex
                            record = new_record;
                        }
                        Err(_) => {
                            break;
                        }
                    }
                }
                record_time.stop();
                timing.total_record_time_us += record_time.as_us();
                // PohRecorder.record would have ticked if it needed to, so should_tick will be false
            }
            None => {
                // did not receive instructions to record, so hash until we notice we've been asked to record (or we need to tick) and then remember what to record
                let mut lock_time = Measure::start("lock");
                let mut poh_l = poh.lock().unwrap();
                lock_time.stop();
                timing.total_lock_time_ns += lock_time.as_ns();
                loop {
                    timing.num_hashes += hashes_per_batch;
                    let mut hash_time = Measure::start("hash");
                    let should_tick = poh_l.hash(hashes_per_batch);
                    let ideal_time = poh_l.target_poh_time(target_ns_per_tick);
                    hash_time.stop();
                    timing.total_hash_time_ns += hash_time.as_ns();
                    if should_tick {
                        // nothing else can be done. tick required.
                        return true;
                    }
                    // check to see if a record request has been sent
                    if let Ok(record) = record_receiver.try_recv() {
                        // remember the record we just received as the next record to occur
                        *next_record = Some(record);
                        break;
                    }
                    // check to see if we need to wait to catch up to ideal
                    let wait_start = Instant::now();
                    if ideal_time <= wait_start {
                        // no, keep hashing. We still hold the lock.
                        continue;
                    }

                    // busy wait, polling for new records and after dropping poh lock (reset can occur, for example)
                    drop(poh_l);
                    while ideal_time > Instant::now() {
                        // check to see if a record request has been sent
                        if let Ok(record) = record_receiver.try_recv() {
                            // remember the record we just received as the next record to occur
                            *next_record = Some(record);
                            break;
                        }
                    }
                    timing.total_sleep_us += wait_start.elapsed().as_micros() as u64;
                    break;
                }
            }
        };
        false // should_tick = false for all code that reaches here
    }

    fn tick_producer(
        poh_recorder: Arc<Mutex<PohRecorder>>,
        poh_exit: &AtomicBool,
        ticks_per_slot: u64,
        hashes_per_batch: u64,
        record_receiver: Receiver<Record>,
        target_ns_per_tick: u64,
    ) {
        let poh = poh_recorder.lock().unwrap().poh.clone();
        let mut timing = PohTiming::new();
        let mut next_record = None;
        loop {
            let should_tick = Self::record_or_hash(
                &mut next_record,
                &poh_recorder,
                &mut timing,
                &record_receiver,
                hashes_per_batch,
                &poh,
                target_ns_per_tick,
            );
            if should_tick {
                // Lock PohRecorder only for the final hash. record_or_hash will lock PohRecorder for record calls but not for hashing.
                {
                    let mut lock_time = Measure::start("lock");
                    let mut poh_recorder_l = poh_recorder.lock().unwrap();
                    lock_time.stop();
                    timing.total_lock_time_ns += lock_time.as_ns();
                    let mut tick_time = Measure::start("tick");
                    poh_recorder_l.tick();
                    tick_time.stop();
                    timing.total_tick_time_ns += tick_time.as_ns();
>>>>>>> 7759210f
                }
                timing.num_ticks += 1;

                timing.report(ticks_per_slot);
                if poh_exit.load(Ordering::Relaxed) {
                    break;
                }
            }
        }
    }

    pub fn join(self) -> thread::Result<()> {
        self.tick_producer.join()
    }
}

#[cfg(test)]
mod tests {
    use super::*;
    use crate::poh_recorder::WorkingBank;
    use rand::{thread_rng, Rng};
    use solana_ledger::genesis_utils::{create_genesis_config, GenesisConfigInfo};
    use solana_ledger::leader_schedule_cache::LeaderScheduleCache;
    use solana_ledger::{blockstore::Blockstore, get_tmp_ledger_path};
    use solana_measure::measure::Measure;
    use solana_perf::test_tx::test_tx;
    use solana_runtime::bank::Bank;
    use solana_sdk::clock;
    use solana_sdk::hash::hash;
    use solana_sdk::pubkey::Pubkey;
    use solana_sdk::timing;
    use std::time::Duration;

    #[test]
    #[ignore]
    fn test_poh_service() {
        solana_logger::setup();
        let GenesisConfigInfo { genesis_config, .. } = create_genesis_config(2);
        let bank = Arc::new(Bank::new_no_wallclock_throttle(&genesis_config));
        let prev_hash = bank.last_blockhash();
        let ledger_path = get_tmp_ledger_path!();
        {
            let blockstore = Blockstore::open(&ledger_path)
                .expect("Expected to be able to open database ledger");

            let default_target_tick_duration =
                timing::duration_as_us(&PohConfig::default().target_tick_duration);
            let target_tick_duration = Duration::from_micros(default_target_tick_duration);
            let poh_config = Arc::new(PohConfig {
                hashes_per_tick: Some(clock::DEFAULT_HASHES_PER_TICK),
                target_tick_duration,
                target_tick_count: None,
            });
            let exit = Arc::new(AtomicBool::new(false));

            let (poh_recorder, entry_receiver, record_receiver) = PohRecorder::new(
                bank.tick_height(),
                prev_hash,
                bank.slot(),
                Some((4, 4)),
                bank.ticks_per_slot(),
                &Pubkey::default(),
                &Arc::new(blockstore),
                &Arc::new(LeaderScheduleCache::new_from_bank(&bank)),
                &poh_config,
                exit.clone(),
            );
            let poh_recorder = Arc::new(Mutex::new(poh_recorder));
<<<<<<< HEAD
            let exit = Arc::new(AtomicBool::new(false));
=======
>>>>>>> 7759210f
            let start = Arc::new(Instant::now());
            let working_bank = WorkingBank {
                bank: bank.clone(),
                start,
                min_tick_height: bank.tick_height(),
                max_tick_height: std::u64::MAX,
            };
            let ticks_per_slot = bank.ticks_per_slot();

            // specify RUN_TIME to run in a benchmark-like mode
            // to calibrate batch size
            let run_time = std::env::var("RUN_TIME")
                .map(|x| x.parse().unwrap())
                .unwrap_or(0);
            let is_test_run = run_time == 0;

            let entry_producer = {
                let poh_recorder = poh_recorder.clone();
                let exit = exit.clone();

                Builder::new()
                    .name("solana-poh-service-entry_producer".to_string())
                    .spawn(move || {
                        let now = Instant::now();
                        let mut total_us = 0;
                        let mut total_times = 0;
                        let h1 = hash(b"hello world!");
                        let tx = test_tx();
                        loop {
                            // send some data
                            let mut time = Measure::start("record");
                            let _ = poh_recorder.lock().unwrap().record(
                                bank.slot(),
                                h1,
                                vec![tx.clone()],
                            );
                            time.stop();
                            total_us += time.as_us();
                            total_times += 1;
                            if is_test_run && thread_rng().gen_ratio(1, 4) {
                                sleep(Duration::from_millis(200));
                            }

                            if exit.load(Ordering::Relaxed) {
                                info!(
                                    "spent:{}ms record: {}ms entries recorded: {}",
                                    now.elapsed().as_millis(),
                                    total_us / 1000,
                                    total_times,
                                );
                                break;
                            }
                        }
                    })
                    .unwrap()
            };

            let hashes_per_batch = std::env::var("HASHES_PER_BATCH")
                .map(|x| x.parse().unwrap())
                .unwrap_or(DEFAULT_HASHES_PER_BATCH);
            let poh_service = PohService::new(
                poh_recorder.clone(),
                &poh_config,
                &exit,
                0,
                DEFAULT_PINNED_CPU_CORE,
                hashes_per_batch,
<<<<<<< HEAD
=======
                record_receiver,
>>>>>>> 7759210f
            );
            poh_recorder.lock().unwrap().set_working_bank(working_bank);

            // get some events
            let mut hashes = 0;
            let mut need_tick = true;
            let mut need_entry = true;
            let mut need_partial = true;
            let mut num_ticks = 0;

            let time = Instant::now();
            while run_time != 0 || need_tick || need_entry || need_partial {
                let (_bank, (entry, _tick_height)) = entry_receiver.recv().unwrap();

                if entry.is_tick() {
                    num_ticks += 1;
                    assert!(
                        entry.num_hashes <= poh_config.hashes_per_tick.unwrap(),
                        "{} <= {}",
                        entry.num_hashes,
                        poh_config.hashes_per_tick.unwrap()
                    );

                    if entry.num_hashes == poh_config.hashes_per_tick.unwrap() {
                        need_tick = false;
                    } else {
                        need_partial = false;
                    }

                    hashes += entry.num_hashes;

                    assert_eq!(hashes, poh_config.hashes_per_tick.unwrap());

                    hashes = 0;
                } else {
                    assert!(entry.num_hashes >= 1);
                    need_entry = false;
                    hashes += entry.num_hashes;
                }

                if run_time != 0 {
                    if time.elapsed().as_millis() > run_time {
                        break;
                    }
                } else {
                    assert!(
                        time.elapsed().as_secs() < 60,
                        "Test should not run for this long! {}s tick {} entry {} partial {}",
                        time.elapsed().as_secs(),
                        need_tick,
                        need_entry,
                        need_partial,
                    );
                }
            }
            info!(
                "target_tick_duration: {} ticks_per_slot: {}",
                poh_config.target_tick_duration.as_nanos(),
                ticks_per_slot
            );
            let elapsed = time.elapsed();
            info!(
                "{} ticks in {}ms {}us/tick",
                num_ticks,
                elapsed.as_millis(),
                elapsed.as_micros() / num_ticks
            );

            exit.store(true, Ordering::Relaxed);
            poh_service.join().unwrap();
            entry_producer.join().unwrap();
        }
        Blockstore::destroy(&ledger_path).unwrap();
    }
}<|MERGE_RESOLUTION|>--- conflicted
+++ resolved
@@ -1,13 +1,9 @@
 //! The `poh_service` module implements a service that records the passing of
 //! "ticks", a measure of time in the PoH stream
-<<<<<<< HEAD
-use crate::poh_recorder::PohRecorder;
-=======
 use crate::poh_recorder::{PohRecorder, Record};
 use crossbeam_channel::Receiver;
 use solana_ledger::poh::Poh;
 use solana_measure::measure::Measure;
->>>>>>> 7759210f
 use solana_sdk::poh_config::PohConfig;
 use std::sync::atomic::{AtomicBool, Ordering};
 use std::sync::{Arc, Mutex};
@@ -29,8 +25,6 @@
 pub const DEFAULT_PINNED_CPU_CORE: usize = 0;
 
 const TARGET_SLOT_ADJUSTMENT_NS: u64 = 50_000_000;
-<<<<<<< HEAD
-=======
 
 #[derive(Debug)]
 struct PohTiming {
@@ -83,7 +77,6 @@
         }
     }
 }
->>>>>>> 7759210f
 
 impl PohService {
     pub fn new(
@@ -93,10 +86,7 @@
         ticks_per_slot: u64,
         pinned_cpu_core: usize,
         hashes_per_batch: u64,
-<<<<<<< HEAD
-=======
         record_receiver: Receiver<Record>,
->>>>>>> 7759210f
     ) -> Self {
         let poh_exit_ = poh_exit.clone();
         let poh_config = poh_config.clone();
@@ -127,21 +117,6 @@
                     if let Some(cores) = core_affinity::get_core_ids() {
                         core_affinity::set_for_current(cores[pinned_cpu_core]);
                     }
-<<<<<<< HEAD
-                    // Account for some extra time outside of PoH generation to account
-                    // for processing time outside PoH.
-                    let adjustment_per_tick = if ticks_per_slot > 0 {
-                        TARGET_SLOT_ADJUSTMENT_NS / ticks_per_slot
-                    } else {
-                        0
-                    };
-                    Self::tick_producer(
-                        poh_recorder,
-                        &poh_exit_,
-                        poh_config.target_tick_duration.as_nanos() as u64 - adjustment_per_tick,
-                        ticks_per_slot,
-                        hashes_per_batch,
-=======
                     Self::tick_producer(
                         poh_recorder,
                         &poh_exit_,
@@ -152,7 +127,6 @@
                             ticks_per_slot,
                             poh_config.target_tick_duration.as_nanos() as u64,
                         ),
->>>>>>> 7759210f
                     );
                 }
                 poh_exit_.store(true, Ordering::Relaxed);
@@ -233,50 +207,6 @@
         }
     }
 
-<<<<<<< HEAD
-    fn tick_producer(
-        poh_recorder: Arc<Mutex<PohRecorder>>,
-        poh_exit: &AtomicBool,
-        target_tick_ns: u64,
-        ticks_per_slot: u64,
-        hashes_per_batch: u64,
-    ) {
-        let poh = poh_recorder.lock().unwrap().poh.clone();
-        let mut now = Instant::now();
-        let mut last_metric = Instant::now();
-        let mut num_ticks = 0;
-        let mut num_hashes = 0;
-        let mut total_sleep_us = 0;
-        loop {
-            num_hashes += hashes_per_batch;
-            if poh.lock().unwrap().hash(hashes_per_batch) {
-                // Lock PohRecorder only for the final hash...
-                poh_recorder.lock().unwrap().tick();
-                num_ticks += 1;
-                let elapsed_ns = now.elapsed().as_nanos() as u64;
-                // sleep is not accurate enough to get a predictable time.
-                // Kernel can not schedule the thread for a while.
-                while (now.elapsed().as_nanos() as u64) < target_tick_ns {
-                    std::hint::spin_loop();
-                }
-                total_sleep_us += (now.elapsed().as_nanos() as u64 - elapsed_ns) / 1000;
-                now = Instant::now();
-
-                if last_metric.elapsed().as_millis() > 1000 {
-                    let elapsed_ms = last_metric.elapsed().as_millis() as u64;
-                    let ms_per_slot = (elapsed_ms * ticks_per_slot) / num_ticks;
-                    datapoint_info!(
-                        "poh-service",
-                        ("ticks", num_ticks as i64, i64),
-                        ("hashes", num_hashes as i64, i64),
-                        ("elapsed_ms", ms_per_slot, i64),
-                        ("total_sleep_ms", total_sleep_us / 1000, i64),
-                    );
-                    total_sleep_us = 0;
-                    num_ticks = 0;
-                    num_hashes = 0;
-                    last_metric = Instant::now();
-=======
     // returns true if we need to tick
     fn record_or_hash(
         next_record: &mut Option<Record>,
@@ -400,7 +330,6 @@
                     poh_recorder_l.tick();
                     tick_time.stop();
                     timing.total_tick_time_ns += tick_time.as_ns();
->>>>>>> 7759210f
                 }
                 timing.num_ticks += 1;
 
@@ -469,10 +398,6 @@
                 exit.clone(),
             );
             let poh_recorder = Arc::new(Mutex::new(poh_recorder));
-<<<<<<< HEAD
-            let exit = Arc::new(AtomicBool::new(false));
-=======
->>>>>>> 7759210f
             let start = Arc::new(Instant::now());
             let working_bank = WorkingBank {
                 bank: bank.clone(),
@@ -540,10 +465,7 @@
                 0,
                 DEFAULT_PINNED_CPU_CORE,
                 hashes_per_batch,
-<<<<<<< HEAD
-=======
                 record_receiver,
->>>>>>> 7759210f
             );
             poh_recorder.lock().unwrap().set_working_bank(working_bank);
 
