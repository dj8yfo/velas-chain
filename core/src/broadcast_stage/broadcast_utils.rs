<<<<<<< HEAD
use crate::poh_recorder::WorkingBankEntry;
use crate::result::Result;
use solana_ledger::{entry::Entry, shred::Shred};
use solana_runtime::bank::Bank;
use solana_sdk::clock::Slot;
use std::{
    sync::mpsc::Receiver,
    sync::Arc,
    time::{Duration, Instant},
=======
use {
    crate::result::Result,
    solana_entry::entry::Entry,
    solana_ledger::shred::Shred,
    solana_poh::poh_recorder::WorkingBankEntry,
    solana_runtime::bank::Bank,
    solana_sdk::clock::Slot,
    std::{
        sync::{mpsc::Receiver, Arc},
        time::{Duration, Instant},
    },
>>>>>>> 3ac7e043
};

pub(super) struct ReceiveResults {
    pub entries: Vec<Entry>,
    pub time_elapsed: Duration,
    pub bank: Arc<Bank>,
    pub last_tick_height: u64,
}

#[derive(Clone)]
pub struct UnfinishedSlotInfo {
    pub next_shred_index: u32,
    pub(crate) next_code_index: u32,
    pub slot: Slot,
    pub parent: Slot,
    // Data shreds buffered to make a batch of size
    // MAX_DATA_SHREDS_PER_FEC_BLOCK.
    pub(crate) data_shreds_buffer: Vec<Shred>,
    pub(crate) fec_set_offset: u32, // See Shredder::fec_set_index.
}

/// This parameter tunes how many entries are received in one iteration of recv loop
/// This will prevent broadcast stage from consuming more entries, that could have led
/// to delays in shredding, and broadcasting shreds to peer validators
const RECEIVE_ENTRY_COUNT_THRESHOLD: usize = 8;

pub(super) fn recv_slot_entries(receiver: &Receiver<WorkingBankEntry>) -> Result<ReceiveResults> {
    let timer = Duration::new(1, 0);
    let recv_start = Instant::now();
    let (mut bank, (entry, mut last_tick_height)) = receiver.recv_timeout(timer)?;

    let mut entries = vec![entry];
    let mut slot = bank.slot();
    let mut max_tick_height = bank.max_tick_height();

    assert!(last_tick_height <= max_tick_height);

    if last_tick_height != max_tick_height {
        while let Ok((try_bank, (entry, tick_height))) = receiver.try_recv() {
            // If the bank changed, that implies the previous slot was interrupted and we do not have to
            // broadcast its entries.
            if try_bank.slot() != slot {
                warn!("Broadcast for slot: {} interrupted", bank.slot());
                entries.clear();
                bank = try_bank;
                slot = bank.slot();
                max_tick_height = bank.max_tick_height();
            }
            last_tick_height = tick_height;
            entries.push(entry);

            if entries.len() >= RECEIVE_ENTRY_COUNT_THRESHOLD {
                break;
            }

            assert!(last_tick_height <= max_tick_height);
            if last_tick_height == max_tick_height {
                break;
            }
        }
    }

    let time_elapsed = recv_start.elapsed();
    Ok(ReceiveResults {
        entries,
        time_elapsed,
        bank,
        last_tick_height,
    })
}

#[cfg(test)]
mod tests {
    use {
        super::*,
        solana_ledger::genesis_utils::{create_genesis_config, GenesisConfigInfo},
        solana_sdk::{
            genesis_config::GenesisConfig, pubkey::Pubkey, system_transaction,
            transaction::Transaction,
        },
        std::sync::mpsc::channel,
    };

    fn setup_test() -> (GenesisConfig, Arc<Bank>, Transaction) {
        let GenesisConfigInfo {
            genesis_config,
            mint_keypair,
            ..
        } = create_genesis_config(2);
        let bank0 = Arc::new(Bank::new_for_tests(&genesis_config));
        let tx = system_transaction::transfer(
            &mint_keypair,
            &solana_sdk::pubkey::new_rand(),
            1,
            genesis_config.hash(),
        );

        (genesis_config, bank0, tx)
    }

    #[test]
    fn test_recv_slot_entries_1() {
        let (genesis_config, bank0, tx) = setup_test();

        let bank1 = Arc::new(Bank::new_from_parent(&bank0, &Pubkey::default(), 1));
        let (s, r) = channel();
        let mut last_hash = genesis_config.hash();

        assert!(bank1.max_tick_height() > 1);
        let entries: Vec<_> = (1..bank1.max_tick_height() + 1)
            .map(|i| {
                let entry = Entry::new(&last_hash, 1, vec![tx.clone()]);
                last_hash = entry.hash;
                s.send((bank1.clone(), (entry.clone(), i))).unwrap();
                entry
            })
            .collect();

        let mut res_entries = vec![];
        let mut last_tick_height = 0;
        while let Ok(result) = recv_slot_entries(&r) {
            assert_eq!(result.bank.slot(), bank1.slot());
            last_tick_height = result.last_tick_height;
            res_entries.extend(result.entries);
        }
        assert_eq!(last_tick_height, bank1.max_tick_height());
        assert_eq!(res_entries, entries);
    }

    #[test]
    fn test_recv_slot_entries_2() {
        let (genesis_config, bank0, tx) = setup_test();

        let bank1 = Arc::new(Bank::new_from_parent(&bank0, &Pubkey::default(), 1));
        let bank2 = Arc::new(Bank::new_from_parent(&bank1, &Pubkey::default(), 2));
        let (s, r) = channel();

        let mut last_hash = genesis_config.hash();
        assert!(bank1.max_tick_height() > 1);
        // Simulate slot 2 interrupting slot 1's transmission
        let expected_last_height = bank1.max_tick_height();
        let last_entry = (1..=bank1.max_tick_height())
            .map(|tick_height| {
                let entry = Entry::new(&last_hash, 1, vec![tx.clone()]);
                last_hash = entry.hash;
                // Interrupt slot 1 right before the last tick
                if tick_height == expected_last_height {
                    s.send((bank2.clone(), (entry.clone(), tick_height)))
                        .unwrap();
                    Some(entry)
                } else {
                    s.send((bank1.clone(), (entry, tick_height))).unwrap();
                    None
                }
            })
            .last()
            .unwrap()
            .unwrap();

        let mut res_entries = vec![];
        let mut last_tick_height = 0;
        let mut bank_slot = 0;
        while let Ok(result) = recv_slot_entries(&r) {
            bank_slot = result.bank.slot();
            last_tick_height = result.last_tick_height;
            res_entries = result.entries;
        }
        assert_eq!(bank_slot, bank2.slot());
        assert_eq!(last_tick_height, expected_last_height);
        assert_eq!(res_entries, vec![last_entry]);
    }
}<|MERGE_RESOLUTION|>--- conflicted
+++ resolved
@@ -1,14 +1,3 @@
-<<<<<<< HEAD
-use crate::poh_recorder::WorkingBankEntry;
-use crate::result::Result;
-use solana_ledger::{entry::Entry, shred::Shred};
-use solana_runtime::bank::Bank;
-use solana_sdk::clock::Slot;
-use std::{
-    sync::mpsc::Receiver,
-    sync::Arc,
-    time::{Duration, Instant},
-=======
 use {
     crate::result::Result,
     solana_entry::entry::Entry,
@@ -20,7 +9,6 @@
         sync::{mpsc::Receiver, Arc},
         time::{Duration, Instant},
     },
->>>>>>> 3ac7e043
 };
 
 pub(super) struct ReceiveResults {
