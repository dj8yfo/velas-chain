--- conflicted
+++ resolved
@@ -354,10 +354,7 @@
             exit.clone(),
             blockstore.clone(),
             duplicate_receiver,
-<<<<<<< HEAD
-=======
             duplicate_slots_sender,
->>>>>>> 7759210f
         );
 
         let t_insert = Self::start_window_insert_thread(
@@ -406,17 +403,12 @@
                 }
 
                 let mut noop = || {};
-<<<<<<< HEAD
-                if let Err(e) = run_check_duplicate(&cluster_info, &blockstore, &duplicate_receiver)
-                {
-=======
                 if let Err(e) = run_check_duplicate(
                     &cluster_info,
                     &blockstore,
                     &duplicate_receiver,
                     &duplicate_slot_sender,
                 ) {
->>>>>>> 7759210f
                     if Self::should_exit_on_error(e, &mut noop, &handle_error) {
                         break;
                     }
@@ -714,9 +706,6 @@
         let keypair = Keypair::new();
         let contact_info = ContactInfo::new_localhost(&keypair.pubkey(), timestamp());
         let cluster_info = ClusterInfo::new(contact_info, Arc::new(keypair));
-<<<<<<< HEAD
-        run_check_duplicate(&cluster_info, &blockstore, &receiver).unwrap();
-=======
         run_check_duplicate(
             &cluster_info,
             &blockstore,
@@ -724,7 +713,6 @@
             &duplicate_slot_sender,
         )
         .unwrap();
->>>>>>> 7759210f
         assert!(blockstore.has_duplicate_shreds_in_slot(duplicate_shred_slot));
         assert_eq!(
             duplicate_slot_receiver.try_recv().unwrap(),
