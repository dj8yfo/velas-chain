//! The `fetch_stage` batches input from a UDP socket and sends it to a channel.

use {
    crate::{
        banking_stage::HOLD_TRANSACTIONS_SLOT_OFFSET,
        result::{Error, Result},
    },
    solana_metrics::{inc_new_counter_debug, inc_new_counter_info},
    solana_perf::{packet::PacketBatchRecycler, recycler::Recycler},
    solana_poh::poh_recorder::PohRecorder,
    solana_sdk::{
        clock::DEFAULT_TICKS_PER_SLOT,
        packet::{Packet, PacketFlags},
    },
    solana_streamer::streamer::{self, PacketBatchReceiver, PacketBatchSender},
    std::{
        net::UdpSocket,
        sync::{
            atomic::AtomicBool,
            mpsc::{channel, RecvTimeoutError},
            Arc, Mutex,
        },
        thread::{self, Builder, JoinHandle},
    },
};

pub struct FetchStage {
    thread_hdls: Vec<JoinHandle<()>>,
}

impl FetchStage {
    #[allow(clippy::new_ret_no_self)]
    pub fn new(
        sockets: Vec<UdpSocket>,
        tpu_forwards_sockets: Vec<UdpSocket>,
        tpu_vote_sockets: Vec<UdpSocket>,
        exit: &Arc<AtomicBool>,
        poh_recorder: &Arc<Mutex<PohRecorder>>,
        coalesce_ms: u64,
    ) -> (Self, PacketBatchReceiver, PacketBatchReceiver) {
        let (sender, receiver) = channel();
        let (vote_sender, vote_receiver) = channel();
        (
            Self::new_with_sender(
                sockets,
                tpu_forwards_sockets,
                tpu_vote_sockets,
                exit,
                &sender,
<<<<<<< HEAD
                poh_recorder,
                None,
=======
                &vote_sender,
                poh_recorder,
>>>>>>> 3ac7e043
                coalesce_ms,
            ),
            receiver,
            vote_receiver,
        )
    }

    pub fn new_with_sender(
        sockets: Vec<UdpSocket>,
        tpu_forwards_sockets: Vec<UdpSocket>,
        tpu_vote_sockets: Vec<UdpSocket>,
        exit: &Arc<AtomicBool>,
        sender: &PacketBatchSender,
        vote_sender: &PacketBatchSender,
        poh_recorder: &Arc<Mutex<PohRecorder>>,
        coalesce_ms: u64,
    ) -> Self {
        let tx_sockets = sockets.into_iter().map(Arc::new).collect();
        let tpu_forwards_sockets = tpu_forwards_sockets.into_iter().map(Arc::new).collect();
        let tpu_vote_sockets = tpu_vote_sockets.into_iter().map(Arc::new).collect();
        Self::new_multi_socket(
            tx_sockets,
            tpu_forwards_sockets,
            tpu_vote_sockets,
            exit,
            sender,
<<<<<<< HEAD
            poh_recorder,
            allocated_packet_limit,
=======
            vote_sender,
            poh_recorder,
>>>>>>> 3ac7e043
            coalesce_ms,
        )
    }

    fn handle_forwarded_packets(
        recvr: &PacketBatchReceiver,
        sendr: &PacketBatchSender,
        poh_recorder: &Arc<Mutex<PohRecorder>>,
    ) -> Result<()> {
        let mark_forwarded = |packet: &mut Packet| {
            packet.meta.flags |= PacketFlags::FORWARDED;
        };

        let mut packet_batch = recvr.recv()?;
        let mut num_packets = packet_batch.packets.len();
        packet_batch.packets.iter_mut().for_each(mark_forwarded);
        let mut packet_batches = vec![packet_batch];
        while let Ok(mut packet_batch) = recvr.try_recv() {
            packet_batch.packets.iter_mut().for_each(mark_forwarded);
            num_packets += packet_batch.packets.len();
            packet_batches.push(packet_batch);
            // Read at most 1K transactions in a loop
            if num_packets > 1024 {
                break;
            }
        }

        if poh_recorder
            .lock()
            .unwrap()
            .would_be_leader(HOLD_TRANSACTIONS_SLOT_OFFSET.saturating_mul(DEFAULT_TICKS_PER_SLOT))
        {
            inc_new_counter_debug!("fetch_stage-honor_forwards", num_packets);
            for packet_batch in packet_batches {
                #[allow(clippy::question_mark)]
                if sendr.send(packet_batch).is_err() {
                    return Err(Error::Send);
                }
            }
        } else {
            inc_new_counter_info!("fetch_stage-discard_forwards", num_packets);
        }

        Ok(())
    }

    fn new_multi_socket(
        tpu_sockets: Vec<Arc<UdpSocket>>,
        tpu_forwards_sockets: Vec<Arc<UdpSocket>>,
        tpu_vote_sockets: Vec<Arc<UdpSocket>>,
        exit: &Arc<AtomicBool>,
        sender: &PacketBatchSender,
        vote_sender: &PacketBatchSender,
        poh_recorder: &Arc<Mutex<PohRecorder>>,
        coalesce_ms: u64,
    ) -> Self {
        let recycler: PacketBatchRecycler = Recycler::warmed(1000, 1024);

        let tpu_threads = tpu_sockets.into_iter().map(|socket| {
            streamer::receiver(
                socket,
                exit,
                sender.clone(),
                recycler.clone(),
                "fetch_stage",
                coalesce_ms,
                true,
            )
        });

        let (forward_sender, forward_receiver) = channel();
        let tpu_forwards_threads = tpu_forwards_sockets.into_iter().map(|socket| {
            streamer::receiver(
                socket,
                exit,
                forward_sender.clone(),
                recycler.clone(),
                "fetch_forward_stage",
                coalesce_ms,
                true,
            )
        });

        let tpu_vote_threads = tpu_vote_sockets.into_iter().map(|socket| {
            streamer::receiver(
                socket,
                exit,
                vote_sender.clone(),
                recycler.clone(),
                "fetch_vote_stage",
                coalesce_ms,
                true,
            )
        });

        let sender = sender.clone();
        let poh_recorder = poh_recorder.clone();

        let fwd_thread_hdl = Builder::new()
            .name("solana-fetch-stage-fwd-rcvr".to_string())
            .spawn(move || loop {
                if let Err(e) =
                    Self::handle_forwarded_packets(&forward_receiver, &sender, &poh_recorder)
                {
                    match e {
                        Error::RecvTimeout(RecvTimeoutError::Disconnected) => break,
                        Error::RecvTimeout(RecvTimeoutError::Timeout) => (),
                        Error::Recv(_) => break,
                        Error::Send => break,
                        _ => error!("{:?}", e),
                    }
                }
            })
            .unwrap();

        let mut thread_hdls: Vec<_> = tpu_threads
            .chain(tpu_forwards_threads)
            .chain(tpu_vote_threads)
            .collect();
        thread_hdls.push(fwd_thread_hdl);
        Self { thread_hdls }
    }

    pub fn join(self) -> thread::Result<()> {
        for thread_hdl in self.thread_hdls {
            thread_hdl.join()?;
        }
        Ok(())
    }
}<|MERGE_RESOLUTION|>--- conflicted
+++ resolved
@@ -47,13 +47,8 @@
                 tpu_vote_sockets,
                 exit,
                 &sender,
-<<<<<<< HEAD
-                poh_recorder,
-                None,
-=======
                 &vote_sender,
                 poh_recorder,
->>>>>>> 3ac7e043
                 coalesce_ms,
             ),
             receiver,
@@ -80,13 +75,8 @@
             tpu_vote_sockets,
             exit,
             sender,
-<<<<<<< HEAD
-            poh_recorder,
-            allocated_packet_limit,
-=======
             vote_sender,
             poh_recorder,
->>>>>>> 3ac7e043
             coalesce_ms,
         )
     }
