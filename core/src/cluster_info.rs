--- conflicted
+++ resolved
@@ -29,13 +29,7 @@
     result::{Error, Result},
     weighted_shuffle::weighted_shuffle,
 };
-<<<<<<< HEAD
-use rand::distributions::{Distribution, WeightedIndex};
-use rand::{CryptoRng, Rng, SeedableRng};
-use rand_chacha::ChaChaRng;
-=======
 use rand::{seq::SliceRandom, CryptoRng, Rng};
->>>>>>> 7759210f
 use solana_ledger::shred::Shred;
 use solana_sdk::sanitize::{Sanitize, SanitizeError};
 
@@ -76,13 +70,6 @@
     fmt::Debug,
     fs::{self, File},
     io::BufReader,
-<<<<<<< HEAD
-    net::{IpAddr, Ipv4Addr, SocketAddr, TcpListener, UdpSocket},
-    ops::{Deref, DerefMut},
-    path::{Path, PathBuf},
-    sync::atomic::{AtomicBool, AtomicU64, Ordering},
-    sync::{Arc, RwLock, RwLockReadGuard, RwLockWriteGuard},
-=======
     iter::repeat,
     net::{IpAddr, Ipv4Addr, SocketAddr, TcpListener, UdpSocket},
     ops::{Deref, DerefMut, Div},
@@ -91,7 +78,6 @@
         atomic::{AtomicBool, Ordering},
         {Arc, Mutex, RwLock, RwLockReadGuard, RwLockWriteGuard},
     },
->>>>>>> 7759210f
     thread::{sleep, Builder, JoinHandle},
     time::{Duration, Instant},
 };
@@ -125,27 +111,19 @@
 const MAX_PRUNE_DATA_NODES: usize = 32;
 /// Number of bytes in the randomly generated token sent with ping messages.
 const GOSSIP_PING_TOKEN_SIZE: usize = 32;
-<<<<<<< HEAD
-const GOSSIP_PING_CACHE_CAPACITY: usize = 16384;
-const GOSSIP_PING_CACHE_TTL: Duration = Duration::from_secs(640);
-=======
 const GOSSIP_PING_CACHE_CAPACITY: usize = 65536;
 const GOSSIP_PING_CACHE_TTL: Duration = Duration::from_secs(1280);
->>>>>>> 7759210f
 pub const DEFAULT_CONTACT_DEBUG_INTERVAL_MILLIS: u64 = 10_000;
 pub const DEFAULT_CONTACT_SAVE_INTERVAL_MILLIS: u64 = 60_000;
 /// Minimum serialized size of a Protocol::PullResponse packet.
 const PULL_RESPONSE_MIN_SERIALIZED_SIZE: usize = 161;
 // Limit number of unique pubkeys in the crds table.
 pub(crate) const CRDS_UNIQUE_PUBKEY_CAPACITY: usize = 4096;
-<<<<<<< HEAD
-=======
 /// Minimum stake that a node should have so that its CRDS values are
 /// propagated through gossip (few types are exempted).
-const MIN_STAKE_FOR_GOSSIP: u64 = solana_sdk::native_token::LAMPORTS_PER_SOL;
+const MIN_STAKE_FOR_GOSSIP: u64 = solana_sdk::native_token::LAMPORTS_PER_VLX;
 /// Minimum number of staked nodes for enforcing stakes in gossip.
 const MIN_NUM_STAKED_NODES: usize = 500;
->>>>>>> 7759210f
 
 #[derive(Debug, PartialEq, Eq)]
 pub enum ClusterInfoError {
@@ -227,113 +205,6 @@
     }
 }
 
-<<<<<<< HEAD
-#[derive(Default)]
-struct Counter(AtomicU64);
-
-impl Counter {
-    fn add_measure(&self, x: &mut Measure) {
-        x.stop();
-        self.0.fetch_add(x.as_us(), Ordering::Relaxed);
-    }
-    fn add_relaxed(&self, x: u64) {
-        self.0.fetch_add(x, Ordering::Relaxed);
-    }
-    fn clear(&self) -> u64 {
-        self.0.swap(0, Ordering::Relaxed)
-    }
-}
-
-struct ScopedTimer<'a> {
-    clock: Instant,
-    metric: &'a AtomicU64,
-}
-
-impl<'a> From<&'a Counter> for ScopedTimer<'a> {
-    // Output should be assigned to a *named* variable,
-    // otherwise it is immediately dropped.
-    #[must_use]
-    fn from(counter: &'a Counter) -> Self {
-        Self {
-            clock: Instant::now(),
-            metric: &counter.0,
-        }
-    }
-}
-
-impl Drop for ScopedTimer<'_> {
-    fn drop(&mut self) {
-        let micros = self.clock.elapsed().as_micros();
-        self.metric.fetch_add(micros as u64, Ordering::Relaxed);
-    }
-}
-
-#[derive(Default)]
-struct GossipStats {
-    entrypoint: Counter,
-    entrypoint2: Counter,
-    gossip_packets_dropped_count: Counter,
-    push_vote_read: Counter,
-    get_votes: Counter,
-    get_accounts_hash: Counter,
-    all_tvu_peers: Counter,
-    tvu_peers: Counter,
-    repair_peers: Counter,
-    new_push_requests: Counter,
-    new_push_requests2: Counter,
-    new_push_requests_num: Counter,
-    filter_pull_response: Counter,
-    handle_batch_ping_messages_time: Counter,
-    handle_batch_pong_messages_time: Counter,
-    handle_batch_prune_messages_time: Counter,
-    handle_batch_pull_requests_time: Counter,
-    handle_batch_pull_responses_time: Counter,
-    handle_batch_push_messages_time: Counter,
-    packets_received_count: Counter,
-    packets_received_prune_messages_count: Counter,
-    packets_received_pull_requests_count: Counter,
-    packets_received_pull_responses_count: Counter,
-    packets_received_push_messages_count: Counter,
-    packets_received_verified_count: Counter,
-    packets_sent_gossip_requests_count: Counter,
-    packets_sent_prune_messages_count: Counter,
-    packets_sent_pull_requests_count: Counter,
-    packets_sent_pull_responses_count: Counter,
-    packets_sent_push_messages_count: Counter,
-    process_gossip_packets_time: Counter,
-    process_pull_response: Counter,
-    process_pull_response_count: Counter,
-    process_pull_response_len: Counter,
-    process_pull_response_timeout: Counter,
-    process_pull_response_fail_insert: Counter,
-    process_pull_response_fail_timeout: Counter,
-    process_pull_response_success: Counter,
-    process_pull_requests: Counter,
-    generate_pull_responses: Counter,
-    process_prune: Counter,
-    process_push_message: Counter,
-    prune_received_cache: Counter,
-    prune_message_count: Counter,
-    prune_message_len: Counter,
-    pull_request_ping_pong_check_failed_count: Counter,
-    purge: Counter,
-    trim_crds_table_failed: Counter,
-    trim_crds_table_purged_values_count: Counter,
-    epoch_slots_lookup: Counter,
-    new_pull_requests: Counter,
-    new_pull_requests_count: Counter,
-    mark_pull_request: Counter,
-    skip_pull_response_shred_version: Counter,
-    skip_pull_shred_version: Counter,
-    skip_push_message_shred_version: Counter,
-    push_message_count: Counter,
-    push_message_value_count: Counter,
-    push_response_count: Counter,
-    pull_requests_count: Counter,
-}
-
-=======
->>>>>>> 7759210f
 pub struct ClusterInfo {
     /// The network
     pub gossip: RwLock<CrdsGossip>,
@@ -347,11 +218,7 @@
     id: Pubkey,
     stats: GossipStats,
     socket: UdpSocket,
-<<<<<<< HEAD
-    local_message_pending_push_queue: RwLock<Vec<(CrdsValue, u64)>>,
-=======
     local_message_pending_push_queue: Mutex<Vec<CrdsValue>>,
->>>>>>> 7759210f
     contact_debug_interval: u64, // milliseconds, 0 = disabled
     contact_save_interval: u64,  // milliseconds, 0 = disabled
     instance: NodeInstance,
@@ -365,11 +232,7 @@
 }
 
 #[derive(Clone, Debug, Default, Deserialize, Serialize, AbiExample)]
-<<<<<<< HEAD
-pub struct PruneData {
-=======
 struct PruneData {
->>>>>>> 7759210f
     /// Pubkey of the node that sent this prune data
     pubkey: Pubkey,
     /// Pubkeys of nodes that should be pruned
@@ -614,11 +477,7 @@
             id,
             stats: GossipStats::default(),
             socket: UdpSocket::bind("0.0.0.0:0").unwrap(),
-<<<<<<< HEAD
-            local_message_pending_push_queue: RwLock::new(vec![]),
-=======
             local_message_pending_push_queue: Mutex::default(),
->>>>>>> 7759210f
             contact_debug_interval: DEFAULT_CONTACT_DEBUG_INTERVAL_MILLIS,
             instance: NodeInstance::new(&mut thread_rng(), id, timestamp()),
             contact_info_path: PathBuf::default(),
@@ -1146,70 +1005,17 @@
         self.push_message(CrdsValue::new_signed(message, &self.keypair));
     }
 
-<<<<<<< HEAD
-    pub fn push_vote(&self, tower: &[Slot], vote: Transaction) {
-        debug_assert!(tower.iter().tuple_windows().all(|(a, b)| a < b));
-        let now = timestamp();
-        // Find a crds vote which is evicted from the tower, and recycle its
-        // vote-index. This can be either an old vote which is popped off the
-        // deque, or recent vote which has expired before getting enough
-        // confirmations.
-        // If all votes are still in the tower, add a new vote-index. If more
-        // than one vote is evicted, the oldest one by wallclock is returned in
-        // order to allow more recent votes more time to propagate through
-        // gossip.
-        // TODO: When there are more than one vote evicted from the tower, only
-        // one crds vote is overwritten here. Decide what to do with the rest.
-        let mut num_crds_votes = 0;
-        let self_pubkey = self.id();
-        // Returns true if the tower does not contain the vote.slot.
-        let should_evict_vote = |vote: &Vote| -> bool {
-            match vote.slot() {
-                Some(slot) => !tower.contains(&slot),
-                None => {
-                    error!("crds vote with no slots!");
-                    true
-                }
-            }
-        };
-        let vote_index = {
-            let gossip =
-                self.time_gossip_read_lock("gossip_read_push_vote", &self.stats.push_vote_read);
-            (0..MAX_LOCKOUT_HISTORY as u8)
-                .filter_map(|ix| {
-                    let vote = CrdsValueLabel::Vote(ix, self_pubkey);
-                    let vote = gossip.crds.lookup(&vote)?;
-                    num_crds_votes += 1;
-                    match &vote.data {
-                        CrdsData::Vote(_, vote) if should_evict_vote(vote) => {
-                            Some((vote.wallclock, ix))
-                        }
-                        CrdsData::Vote(_, _) => None,
-                        _ => panic!("this should not happen!"),
-                    }
-                })
-                .min() // Boot the oldest evicted vote by wallclock.
-                .map(|(_ /*wallclock*/, ix)| ix)
-        };
-        let vote_index = vote_index.unwrap_or(num_crds_votes);
-        assert!((vote_index as usize) < MAX_LOCKOUT_HISTORY);
-        let vote = Vote::new(self_pubkey, vote, now);
-        debug_assert_eq!(vote.slot().unwrap(), *tower.last().unwrap());
-=======
     fn push_vote_at_index(&self, vote: Transaction, vote_index: u8) {
         assert!((vote_index as usize) < MAX_LOCKOUT_HISTORY);
         let self_pubkey = self.id();
         let now = timestamp();
         let vote = Vote::new(self_pubkey, vote, now);
->>>>>>> 7759210f
         let vote = CrdsData::Vote(vote_index, vote);
         let vote = CrdsValue::new_signed(vote, &self.keypair);
         self.gossip
             .write()
             .unwrap()
             .process_push_message(&self_pubkey, vec![vote], now);
-<<<<<<< HEAD
-=======
     }
 
     pub fn push_vote(&self, tower: &[Slot], vote: Transaction) {
@@ -1290,7 +1096,6 @@
         if let Some(vote_index) = vote_index {
             self.push_vote_at_index(vote, vote_index);
         }
->>>>>>> 7759210f
     }
 
     pub fn send_vote(&self, vote: &Transaction, tpu: Option<SocketAddr>) -> Result<()> {
@@ -1305,15 +1110,8 @@
         let (labels, txs): (_, Vec<_>) = self
             .time_gossip_read_lock("get_votes", &self.stats.get_votes)
             .crds
-<<<<<<< HEAD
-            .get_votes()
-            .filter(|vote| vote.insert_timestamp > since)
-            .map(|vote| {
-                max_ts = std::cmp::max(vote.insert_timestamp, max_ts);
-=======
             .get_votes(cursor)
             .map(|vote| {
->>>>>>> 7759210f
                 let transaction = match &vote.value.data {
                     CrdsData::Vote(_, vote) => vote.transaction().clone(),
                     _ => panic!("this should not happen!"),
@@ -1360,54 +1158,6 @@
             .map(map)
     }
 
-<<<<<<< HEAD
-    pub fn get_lowest_slot_for_node<F, Y>(
-        &self,
-        pubkey: &Pubkey,
-        since: Option<u64>,
-        map: F,
-    ) -> Option<Y>
-    where
-        F: FnOnce(&LowestSlot, u64) -> Y,
-    {
-        self.gossip
-            .read()
-            .unwrap()
-            .crds
-            .get(&CrdsValueLabel::LowestSlot(*pubkey))
-            .filter(|x| {
-                since
-                    .map(|since| x.insert_timestamp > since)
-                    .unwrap_or(true)
-            })
-            .map(|x| map(x.value.lowest_slot().unwrap(), x.insert_timestamp))
-    }
-
-    pub fn get_epoch_slots_since(
-        &self,
-        timestamp: u64,
-    ) -> (
-        Vec<EpochSlots>,
-        Option<u64>, // Most recent insert timestmap.
-    ) {
-        let mut max_ts = 0;
-        let vals: Vec<_> = self
-            .gossip
-            .read()
-            .unwrap()
-            .crds
-            .get_epoch_slots_since(timestamp)
-            .map(|value| {
-                max_ts = std::cmp::max(max_ts, value.insert_timestamp);
-                match &value.value.data {
-                    CrdsData::EpochSlots(_, slots) => slots.clone(),
-                    _ => panic!("this should not happen!"),
-                }
-            })
-            .collect();
-        let max_ts = if vals.is_empty() { None } else { Some(max_ts) };
-        (vals, max_ts)
-=======
     pub(crate) fn get_epoch_slots(&self, cursor: &mut Cursor) -> Vec<EpochSlots> {
         let gossip = self.gossip.read().unwrap();
         let entries = gossip.crds.get_epoch_slots(cursor);
@@ -1417,7 +1167,6 @@
                 _ => panic!("this should not happen!"),
             })
             .collect()
->>>>>>> 7759210f
     }
 
     pub fn get_node_version(&self, pubkey: &Pubkey) -> Option<solana_version::Version> {
@@ -1628,11 +1377,7 @@
     /// We need to avoid having obj locked while doing a io, such as the `send_to`
     pub fn retransmit_to(
         peers: &[&ContactInfo],
-<<<<<<< HEAD
-        packet: &mut Packet,
-=======
         packet: &Packet,
->>>>>>> 7759210f
         s: &UdpSocket,
         forwarded: bool,
     ) -> Result<()> {
@@ -1676,36 +1421,6 @@
         thread_pool: &ThreadPool,
         pulls: &mut Vec<(ContactInfo, Vec<CrdsFilter>)>,
     ) {
-<<<<<<< HEAD
-        let entrypoint_id_and_gossip = {
-            let mut entrypoints = self.entrypoints.write().unwrap();
-            if entrypoints.is_empty() {
-                None
-            } else {
-                let i = thread_rng().gen_range(0, entrypoints.len());
-                let entrypoint = &mut entrypoints[i];
-
-                if pulls.is_empty() {
-                    // Nobody else to pull from, try an entrypoint
-                    Some((entrypoint.id, entrypoint.gossip))
-                } else {
-                    let now = timestamp();
-                    if now - entrypoint.wallclock <= CRDS_GOSSIP_PULL_CRDS_TIMEOUT_MS / 2 {
-                        None
-                    } else {
-                        entrypoint.wallclock = now;
-                        if self
-                            .time_gossip_read_lock("entrypoint", &self.stats.entrypoint)
-                            .crds
-                            .get_nodes_contact_info()
-                            .any(|node| node.gossip == entrypoint.gossip)
-                        {
-                            None // Found the entrypoint, no need to pull from it
-                        } else {
-                            Some((entrypoint.id, entrypoint.gossip))
-                        }
-                    }
-=======
         const THROTTLE_DELAY: u64 = CRDS_GOSSIP_PULL_CRDS_TIMEOUT_MS / 2;
         let entrypoint = {
             let mut entrypoints = self.entrypoints.write().unwrap();
@@ -1726,26 +1441,10 @@
                     .any(|node| node.gossip == entrypoint.gossip)
                 {
                     return; // Found the entrypoint, no need to pull from it
->>>>>>> 7759210f
                 }
             }
             entrypoint.clone()
         };
-<<<<<<< HEAD
-
-        if let Some((id, gossip)) = entrypoint_id_and_gossip {
-            let r_gossip = self.time_gossip_read_lock("entrypoint", &self.stats.entrypoint2);
-            let self_info = r_gossip
-                .crds
-                .lookup(&CrdsValueLabel::ContactInfo(self.id()))
-                .unwrap_or_else(|| panic!("self_id invalid {}", self.id()));
-            r_gossip
-                .pull
-                .build_crds_filters(thread_pool, &r_gossip.crds, MAX_BLOOM_SIZE)
-                .into_iter()
-                .for_each(|filter| pulls.push((id, filter, gossip, self_info.clone())));
-        }
-=======
         let filters = match pulls.first() {
             Some((_, filters)) => filters.clone(),
             None => {
@@ -1757,7 +1456,6 @@
         };
         self.stats.pull_from_entrypoint_count.add_relaxed(1);
         pulls.push((entrypoint, filters));
->>>>>>> 7759210f
     }
 
     /// Splits an input feed of serializable data into chunks where the sum of
@@ -1922,22 +1620,6 @@
         require_stake_for_gossip: bool,
     ) -> Vec<(SocketAddr, Protocol)> {
         self.trim_crds_table(CRDS_UNIQUE_PUBKEY_CAPACITY, &stakes);
-<<<<<<< HEAD
-        let mut pulls: Vec<_> = if generate_pull_requests {
-            self.new_pull_requests(&thread_pool, gossip_validators, stakes)
-        } else {
-            vec![]
-        };
-        let mut pushes: Vec<_> = self.new_push_requests();
-        self.stats
-            .packets_sent_pull_requests_count
-            .add_relaxed(pulls.len() as u64);
-        self.stats
-            .packets_sent_push_messages_count
-            .add_relaxed(pushes.len() as u64);
-        pulls.append(&mut pushes);
-        pulls
-=======
         // This will flush local pending push messages before generating
         // pull-request bloom filters, preventing pull responses to return the
         // same values back to the node itself. Note that packets will arrive
@@ -1959,7 +1641,6 @@
             out.extend(pings);
         }
         out
->>>>>>> 7759210f
     }
 
     /// At random pick a node and try to get updated changes from them
@@ -1990,27 +1671,12 @@
         Ok(())
     }
 
-<<<<<<< HEAD
-    fn process_entrypoints(&self, entrypoints_processed: &mut bool) {
-        if *entrypoints_processed {
-            return;
-        }
-
-        let mut entrypoints = self.entrypoints.write().unwrap();
-        if entrypoints.is_empty() {
-            // No entrypoint specified.  Nothing more to process
-            *entrypoints_processed = true;
-            return;
-        }
-
-=======
     fn process_entrypoints(&self) -> bool {
         let mut entrypoints = self.entrypoints.write().unwrap();
         if entrypoints.is_empty() {
             // No entrypoint specified.  Nothing more to process
             return true;
         }
->>>>>>> 7759210f
         for entrypoint in entrypoints.iter_mut() {
             if entrypoint.id == Pubkey::default() {
                 // If a pull from the entrypoint was successful it should exist in the CRDS table
@@ -2039,18 +1705,10 @@
                     .set_shred_version(entrypoint.shred_version);
             }
         }
-<<<<<<< HEAD
-
-        *entrypoints_processed = self.my_shred_version() != 0
-            && entrypoints
-                .iter()
-                .all(|entrypoint| entrypoint.id != Pubkey::default());
-=======
         self.my_shred_version() != 0
             && entrypoints
                 .iter()
                 .all(|entrypoint| entrypoint.id != Pubkey::default())
->>>>>>> 7759210f
     }
 
     fn handle_purge(
@@ -2085,31 +1743,15 @@
             .chain(std::iter::once(self.id))
             .collect();
         let mut gossip = self.gossip.write().unwrap();
-<<<<<<< HEAD
-        match gossip.crds.trim(cap, &keep, stakes) {
-=======
         match gossip.crds.trim(cap, &keep, stakes, timestamp()) {
->>>>>>> 7759210f
             Err(err) => {
                 self.stats.trim_crds_table_failed.add_relaxed(1);
                 error!("crds table trim failed: {:?}", err);
             }
-<<<<<<< HEAD
-            Ok(purged_values) => {
-                self.stats
-                    .trim_crds_table_purged_values_count
-                    .add_relaxed(purged_values.len() as u64);
-                gossip.pull.purged_values.extend(
-                    purged_values
-                        .into_iter()
-                        .map(|v| (v.value_hash, v.local_timestamp)),
-                );
-=======
             Ok(num_purged) => {
                 self.stats
                     .trim_crds_table_purged_values_count
                     .add_relaxed(num_purged as u64);
->>>>>>> 7759210f
             }
         }
     }
@@ -2167,11 +1809,6 @@
                         last_contact_info_save = start;
                     }
 
-<<<<<<< HEAD
-                    let stakes: HashMap<_, _> = match bank_forks {
-                        Some(ref bank_forks) => {
-                            bank_forks.read().unwrap().root_bank().staked_nodes()
-=======
                     let (stakes, feature_set) = match bank_forks {
                         Some(ref bank_forks) => {
                             let root_bank = bank_forks.read().unwrap().root_bank();
@@ -2179,7 +1816,6 @@
                                 root_bank.staked_nodes(),
                                 Some(root_bank.feature_set.clone()),
                             )
->>>>>>> 7759210f
                         }
                         None => (HashMap::new(), None),
                     };
@@ -2197,16 +1833,8 @@
                     if exit.load(Ordering::Relaxed) {
                         return;
                     }
-<<<<<<< HEAD
-
-                    self.handle_purge(&thread_pool, &bank_forks, &stakes);
-
-                    self.process_entrypoints(&mut entrypoints_processed);
-
-=======
                     self.handle_purge(&thread_pool, bank_forks.as_deref(), &stakes);
                     entrypoints_processed = entrypoints_processed || self.process_entrypoints();
->>>>>>> 7759210f
                     //TODO: possibly tune this parameter
                     //we saw a deadlock passing an self.read().unwrap().timeout into sleep
                     if start - last_push > CRDS_GOSSIP_PULL_CRDS_TIMEOUT_MS / 2 {
@@ -2422,22 +2050,10 @@
                 &self.stats.generate_pull_responses,
             )
             .generate_pull_responses(&caller_and_filters, output_size_limit, now);
-<<<<<<< HEAD
-
-        let pull_responses: Vec<_> = pull_responses
-            .into_iter()
-            .zip(addrs.into_iter())
-            .filter(|(response, _)| !response.is_empty())
-            .collect();
-
-        if pull_responses.is_empty() {
-            return packets;
-=======
         if require_stake_for_gossip {
             for resp in &mut pull_responses {
                 retain_staked(resp, stakes);
             }
->>>>>>> 7759210f
         }
         let (responses, scores): (Vec<_>, Vec<_>) = addrs
             .iter()
@@ -2470,25 +2086,11 @@
             weighted_shuffle(&scores, seed).into_iter()
         };
         let mut total_bytes = 0;
-<<<<<<< HEAD
-        let mut sent = HashSet::new();
-        while sent.len() < stats.len() {
-            let index = weighted_index.sample(rng);
-            if sent.contains(&index) {
-                continue;
-            }
-            let stat = &stats[index];
-            let from_addr = pull_responses[stat.to].1;
-            let response = pull_responses[stat.to].0[stat.responses_index].clone();
-            let protocol = Protocol::PullResponse(self_id, vec![response]);
-            match Packet::from_data(Some(&from_addr), protocol) {
-=======
         let mut sent = 0;
         for (addr, response) in shuffle.map(|i| &responses[i]) {
             let response = vec![response.clone()];
             let response = Protocol::PullResponse(self_id, response);
             match Packet::from_data(Some(addr), response) {
->>>>>>> 7759210f
                 Err(err) => error!("failed to write pull-response packet: {:?}", err),
                 Ok(packet) => {
                     if self.outbound_budget.take(packet.meta.size) {
@@ -2855,27 +2457,6 @@
         let _ = response_sender.send(packets);
     }
 
-<<<<<<< HEAD
-    fn get_stakes_and_epoch_time(
-        bank_forks: Option<&Arc<RwLock<BankForks>>>,
-    ) -> (
-        HashMap<Pubkey, u64>, // staked nodes
-        u64,                  // epoch time ms
-    ) {
-        match bank_forks {
-            Some(ref bank_forks) => {
-                let bank = bank_forks.read().unwrap().root_bank();
-                let epoch = bank.epoch();
-                (
-                    bank.staked_nodes(),
-                    bank.get_slots_in_epoch(epoch) * DEFAULT_MS_PER_SLOT,
-                )
-            }
-            None => {
-                inc_new_counter_info!("cluster_info-purge-no_working_bank", 1);
-                (HashMap::new(), CRDS_GOSSIP_PULL_CRDS_TIMEOUT_MS)
-            }
-=======
     fn require_stake_for_gossip(
         &self,
         feature_set: Option<&FeatureSet>,
@@ -2900,7 +2481,6 @@
                     true
                 }
             }
->>>>>>> 7759210f
         }
     }
 
@@ -2912,11 +2492,7 @@
         response_sender: &PacketSender,
         stakes: &HashMap<Pubkey, u64>,
         feature_set: Option<&FeatureSet>,
-<<<<<<< HEAD
-        epoch_time_ms: u64,
-=======
         epoch_duration: Duration,
->>>>>>> 7759210f
         should_check_duplicate_instance: bool,
     ) -> Result<()> {
         let _st = ScopedTimer::from(&self.stats.process_gossip_packets_time);
@@ -2987,8 +2563,6 @@
         self.stats
             .packets_received_prune_messages_count
             .add_relaxed(prune_messages.len() as u64);
-<<<<<<< HEAD
-=======
         let require_stake_for_gossip = self.require_stake_for_gossip(feature_set, stakes);
         if require_stake_for_gossip {
             for (_, data) in &mut pull_responses {
@@ -3000,7 +2574,6 @@
             pull_responses.retain(|(_, data)| !data.is_empty());
             push_messages.retain(|(_, data)| !data.is_empty());
         }
->>>>>>> 7759210f
         self.handle_batch_ping_messages(ping_messages, recycler, response_sender);
         self.handle_batch_prune_messages(prune_messages);
         self.handle_batch_push_messages(
@@ -3011,13 +2584,8 @@
             response_sender,
             require_stake_for_gossip,
         );
-<<<<<<< HEAD
-        self.handle_batch_pull_responses(pull_responses, thread_pool, &stakes, epoch_time_ms);
-        self.trim_crds_table(CRDS_UNIQUE_PUBKEY_CAPACITY, &stakes);
-=======
         self.handle_batch_pull_responses(pull_responses, thread_pool, stakes, epoch_duration);
         self.trim_crds_table(CRDS_UNIQUE_PUBKEY_CAPACITY, stakes);
->>>>>>> 7759210f
         self.handle_batch_pong_messages(pong_messages, Instant::now());
         self.handle_batch_pull_requests(
             pull_requests,
@@ -3073,316 +2641,11 @@
             response_sender,
             &stakes,
             feature_set.as_deref(),
-<<<<<<< HEAD
-            epoch_time_ms,
-            should_check_duplicate_instance,
-        )?;
-
-        self.print_reset_stats(last_print);
-
-        Ok(())
-    }
-
-    fn print_reset_stats(&self, last_print: &mut Instant) {
-        if last_print.elapsed().as_millis() > 2000 {
-            let (table_size, purged_values_size, failed_inserts_size) = {
-                let r_gossip = self.gossip.read().unwrap();
-                (
-                    r_gossip.crds.len(),
-                    r_gossip.pull.purged_values.len(),
-                    r_gossip.pull.failed_inserts.len(),
-                )
-            };
-            datapoint_info!(
-                "cluster_info_stats",
-                ("entrypoint", self.stats.entrypoint.clear(), i64),
-                ("entrypoint2", self.stats.entrypoint2.clear(), i64),
-                ("push_vote_read", self.stats.push_vote_read.clear(), i64),
-                ("get_votes", self.stats.get_votes.clear(), i64),
-                (
-                    "get_accounts_hash",
-                    self.stats.get_accounts_hash.clear(),
-                    i64
-                ),
-                ("all_tvu_peers", self.stats.all_tvu_peers.clear(), i64),
-                ("tvu_peers", self.stats.tvu_peers.clear(), i64),
-                (
-                    "new_push_requests_num",
-                    self.stats.new_push_requests_num.clear(),
-                    i64
-                ),
-                ("table_size", table_size as i64, i64),
-                ("purged_values_size", purged_values_size as i64, i64),
-                ("failed_inserts_size", failed_inserts_size as i64, i64),
-            );
-            datapoint_info!(
-                "cluster_info_stats2",
-                (
-                    "gossip_packets_dropped_count",
-                    self.stats.gossip_packets_dropped_count.clear(),
-                    i64
-                ),
-                ("repair_peers", self.stats.repair_peers.clear(), i64),
-                (
-                    "new_push_requests",
-                    self.stats.new_push_requests.clear(),
-                    i64
-                ),
-                (
-                    "new_push_requests2",
-                    self.stats.new_push_requests2.clear(),
-                    i64
-                ),
-                ("purge", self.stats.purge.clear(), i64),
-                (
-                    "process_gossip_packets_time",
-                    self.stats.process_gossip_packets_time.clear(),
-                    i64
-                ),
-                (
-                    "handle_batch_ping_messages_time",
-                    self.stats.handle_batch_ping_messages_time.clear(),
-                    i64
-                ),
-                (
-                    "handle_batch_pong_messages_time",
-                    self.stats.handle_batch_pong_messages_time.clear(),
-                    i64
-                ),
-                (
-                    "handle_batch_prune_messages_time",
-                    self.stats.handle_batch_prune_messages_time.clear(),
-                    i64
-                ),
-                (
-                    "handle_batch_pull_requests_time",
-                    self.stats.handle_batch_pull_requests_time.clear(),
-                    i64
-                ),
-                (
-                    "handle_batch_pull_responses_time",
-                    self.stats.handle_batch_pull_responses_time.clear(),
-                    i64
-                ),
-                (
-                    "handle_batch_push_messages_time",
-                    self.stats.handle_batch_push_messages_time.clear(),
-                    i64
-                ),
-                (
-                    "process_pull_resp",
-                    self.stats.process_pull_response.clear(),
-                    i64
-                ),
-                (
-                    "filter_pull_resp",
-                    self.stats.filter_pull_response.clear(),
-                    i64
-                ),
-                (
-                    "process_pull_resp_count",
-                    self.stats.process_pull_response_count.clear(),
-                    i64
-                ),
-                (
-                    "pull_response_fail_insert",
-                    self.stats.process_pull_response_fail_insert.clear(),
-                    i64
-                ),
-                (
-                    "pull_response_fail_timeout",
-                    self.stats.process_pull_response_fail_timeout.clear(),
-                    i64
-                ),
-                (
-                    "pull_response_success",
-                    self.stats.process_pull_response_success.clear(),
-                    i64
-                ),
-                (
-                    "process_pull_resp_timeout",
-                    self.stats.process_pull_response_timeout.clear(),
-                    i64
-                ),
-                (
-                    "push_response_count",
-                    self.stats.push_response_count.clear(),
-                    i64
-                ),
-            );
-            datapoint_info!(
-                "cluster_info_stats3",
-                (
-                    "process_pull_resp_len",
-                    self.stats.process_pull_response_len.clear(),
-                    i64
-                ),
-                (
-                    "process_pull_requests",
-                    self.stats.process_pull_requests.clear(),
-                    i64
-                ),
-                (
-                    "pull_request_ping_pong_check_failed_count",
-                    self.stats.pull_request_ping_pong_check_failed_count.clear(),
-                    i64
-                ),
-                (
-                    "generate_pull_responses",
-                    self.stats.generate_pull_responses.clear(),
-                    i64
-                ),
-                ("process_prune", self.stats.process_prune.clear(), i64),
-                (
-                    "process_push_message",
-                    self.stats.process_push_message.clear(),
-                    i64
-                ),
-                (
-                    "prune_received_cache",
-                    self.stats.prune_received_cache.clear(),
-                    i64
-                ),
-                (
-                    "epoch_slots_lookup",
-                    self.stats.epoch_slots_lookup.clear(),
-                    i64
-                ),
-                (
-                    "new_pull_requests",
-                    self.stats.new_pull_requests.clear(),
-                    i64
-                ),
-                (
-                    "mark_pull_request",
-                    self.stats.mark_pull_request.clear(),
-                    i64
-                ),
-            );
-            datapoint_info!(
-                "cluster_info_stats4",
-                (
-                    "skip_push_message_shred_version",
-                    self.stats.skip_push_message_shred_version.clear(),
-                    i64
-                ),
-                (
-                    "skip_pull_response_shred_version",
-                    self.stats.skip_pull_response_shred_version.clear(),
-                    i64
-                ),
-                (
-                    "skip_pull_shred_version",
-                    self.stats.skip_pull_shred_version.clear(),
-                    i64
-                ),
-                (
-                    "push_message_count",
-                    self.stats.push_message_count.clear(),
-                    i64
-                ),
-                (
-                    "push_message_value_count",
-                    self.stats.push_message_value_count.clear(),
-                    i64
-                ),
-                (
-                    "new_pull_requests_count",
-                    self.stats.new_pull_requests_count.clear(),
-                    i64
-                ),
-                (
-                    "prune_message_count",
-                    self.stats.prune_message_count.clear(),
-                    i64
-                ),
-                (
-                    "prune_message_len",
-                    self.stats.prune_message_len.clear(),
-                    i64
-                ),
-            );
-            datapoint_info!(
-                "cluster_info_stats5",
-                (
-                    "pull_requests_count",
-                    self.stats.pull_requests_count.clear(),
-                    i64
-                ),
-                (
-                    "packets_received_count",
-                    self.stats.packets_received_count.clear(),
-                    i64
-                ),
-                (
-                    "packets_received_prune_messages_count",
-                    self.stats.packets_received_prune_messages_count.clear(),
-                    i64
-                ),
-                (
-                    "packets_received_pull_requests_count",
-                    self.stats.packets_received_pull_requests_count.clear(),
-                    i64
-                ),
-                (
-                    "packets_received_pull_responses_count",
-                    self.stats.packets_received_pull_responses_count.clear(),
-                    i64
-                ),
-                (
-                    "packets_received_push_messages_count",
-                    self.stats.packets_received_push_messages_count.clear(),
-                    i64
-                ),
-                (
-                    "packets_received_verified_count",
-                    self.stats.packets_received_verified_count.clear(),
-                    i64
-                ),
-                (
-                    "packets_sent_gossip_requests_count",
-                    self.stats.packets_sent_gossip_requests_count.clear(),
-                    i64
-                ),
-                (
-                    "packets_sent_prune_messages_count",
-                    self.stats.packets_sent_prune_messages_count.clear(),
-                    i64
-                ),
-                (
-                    "packets_sent_pull_requests_count",
-                    self.stats.packets_sent_pull_requests_count.clear(),
-                    i64
-                ),
-                (
-                    "packets_sent_pull_responses_count",
-                    self.stats.packets_sent_pull_responses_count.clear(),
-                    i64
-                ),
-                (
-                    "packets_sent_push_messages_count",
-                    self.stats.packets_sent_push_messages_count.clear(),
-                    i64
-                ),
-                (
-                    "trim_crds_table_failed",
-                    self.stats.trim_crds_table_failed.clear(),
-                    i64
-                ),
-                (
-                    "trim_crds_table_purged_values_count",
-                    self.stats.trim_crds_table_purged_values_count.clear(),
-                    i64
-                ),
-            );
-
-=======
             get_epoch_duration(bank_forks),
             should_check_duplicate_instance,
         )?;
         if last_print.elapsed() > SUBMIT_GOSSIP_STATS_INTERVAL {
             submit_gossip_stats(&self.stats, &self.gossip, &stakes);
->>>>>>> 7759210f
             *last_print = Instant::now();
         }
         Ok(())
@@ -3763,21 +3026,13 @@
 mod tests {
     use super::*;
     use crate::{
-<<<<<<< HEAD
-=======
         crds_gossip_pull::tests::MIN_NUM_BLOOM_FILTERS,
->>>>>>> 7759210f
         crds_value::{CrdsValue, CrdsValueLabel, Vote as CrdsVote},
         duplicate_shred::{self, tests::new_rand_shred, MAX_DUPLICATE_SHREDS},
     };
     use itertools::izip;
-<<<<<<< HEAD
-    use rand::seq::SliceRandom;
-    use serial_test::serial;
-=======
     use rand::{seq::SliceRandom, SeedableRng};
     use rand_chacha::ChaChaRng;
->>>>>>> 7759210f
     use solana_ledger::shred::Shredder;
     use solana_sdk::signature::{Keypair, Signer};
     use solana_vote_program::{vote_instruction, vote_state::Vote};
@@ -4070,23 +3325,9 @@
         let mut rng = rand::thread_rng();
         let leader = Arc::new(Keypair::new());
         let keypair = Keypair::new();
-<<<<<<< HEAD
-        let (slot, parent_slot, fec_rate, reference_tick, version) =
-            (53084024, 53084023, 0.0, 0, 0);
-        let shredder = Shredder::new(
-            slot,
-            parent_slot,
-            fec_rate,
-            leader.clone(),
-            reference_tick,
-            version,
-        )
-        .unwrap();
-=======
         let (slot, parent_slot, reference_tick, version) = (53084024, 53084023, 0, 0);
         let shredder =
             Shredder::new(slot, parent_slot, leader.clone(), reference_tick, version).unwrap();
->>>>>>> 7759210f
         let next_shred_index = rng.gen();
         let shred = new_rand_shred(&mut rng, next_shred_index, &shredder);
         let other_payload = new_rand_shred(&mut rng, next_shred_index, &shredder).payload;
@@ -4175,18 +3416,8 @@
         let d = ContactInfo::new_localhost(&solana_sdk::pubkey::new_rand(), timestamp());
         let label = CrdsValueLabel::ContactInfo(d.id);
         cluster_info.insert_info(d);
-<<<<<<< HEAD
-        assert!(cluster_info
-            .gossip
-            .read()
-            .unwrap()
-            .crds
-            .lookup(&label)
-            .is_some());
-=======
         let gossip = cluster_info.gossip.read().unwrap();
         assert!(gossip.crds.get(&label).is_some());
->>>>>>> 7759210f
     }
 
     fn assert_in_range(x: u16, range: (u16, u16)) {
@@ -4301,9 +3532,6 @@
             )
             .ok()
             .unwrap();
-<<<<<<< HEAD
-        assert!(val.verify());
-=======
     }
 
     #[test]
@@ -4395,7 +3623,6 @@
         assert_eq!(votes.len(), 2);
         assert!(votes.contains(&unrefresh_tx));
         assert!(votes.contains(&latest_refresh_tx));
->>>>>>> 7759210f
     }
 
     #[test]
@@ -4597,35 +3824,17 @@
         let keys = Keypair::new();
         let contact_info = ContactInfo::new_localhost(&keys.pubkey(), 0);
         let cluster_info = ClusterInfo::new_with_invalid_keypair(contact_info);
-<<<<<<< HEAD
-        let (slots, since) = cluster_info.get_epoch_slots_since(0);
-=======
         let slots = cluster_info.get_epoch_slots(&mut Cursor::default());
->>>>>>> 7759210f
         assert!(slots.is_empty());
         cluster_info.push_epoch_slots(&[0]);
         cluster_info.flush_push_queue();
 
-<<<<<<< HEAD
-        let (slots, since) = cluster_info.get_epoch_slots_since(std::u64::MAX);
-        assert!(slots.is_empty());
-        assert_eq!(since, None);
-
-        let (slots, since) = cluster_info.get_epoch_slots_since(0);
-=======
         let mut cursor = Cursor::default();
         let slots = cluster_info.get_epoch_slots(&mut cursor);
->>>>>>> 7759210f
         assert_eq!(slots.len(), 1);
 
-<<<<<<< HEAD
-        let (slots, since2) = cluster_info.get_epoch_slots_since(since.unwrap() + 1);
-        assert!(slots.is_empty());
-        assert_eq!(since2, None);
-=======
         let slots = cluster_info.get_epoch_slots(&mut cursor);
         assert!(slots.is_empty());
->>>>>>> 7759210f
     }
 
     #[test]
@@ -4669,14 +3878,9 @@
             vec![entrypoint_crdsvalue],
             &timeouts,
         );
-<<<<<<< HEAD
-        let pulls = cluster_info.new_pull_requests(&thread_pool, None, &HashMap::new());
-        assert_eq!(1, pulls.len() as u64);
-=======
         let (pings, pulls) = cluster_info.new_pull_requests(&thread_pool, None, &HashMap::new());
         assert_eq!(pings.len(), 1);
         assert_eq!(pulls.len(), MIN_NUM_BLOOM_FILTERS);
->>>>>>> 7759210f
         assert_eq!(*cluster_info.entrypoints.read().unwrap(), vec![entrypoint]);
     }
 
@@ -4869,12 +4073,6 @@
         // Pull request 2: pretend it's been a while since we've pulled from `entrypoint`.  There should
         // now be two pull requests
         cluster_info.entrypoints.write().unwrap()[0].wallclock = 0;
-<<<<<<< HEAD
-        let pulls = cluster_info.new_pull_requests(&thread_pool, None, &stakes);
-        assert_eq!(2, pulls.len() as u64);
-        assert_eq!(pulls.get(0).unwrap().0, other_node.gossip);
-        assert_eq!(pulls.get(1).unwrap().0, entrypoint.gossip);
-=======
         let (pings, pulls) = cluster_info.new_pull_requests(&thread_pool, None, &stakes);
         assert!(pings.is_empty());
         assert_eq!(pulls.len(), 2 * MIN_NUM_BLOOM_FILTERS);
@@ -4886,7 +4084,6 @@
             .iter()
             .skip(MIN_NUM_BLOOM_FILTERS)
             .all(|(addr, _)| *addr == entrypoint.gossip));
->>>>>>> 7759210f
 
         // Pull request 3:  `other_node` is present and `entrypoint` was just pulled from.  There should
         // only be one pull request to `other_node`
@@ -4988,11 +4185,7 @@
         cluster_info.flush_push_queue();
         cluster_info.push_epoch_slots(&range[16000..]);
         cluster_info.flush_push_queue();
-<<<<<<< HEAD
-        let (slots, since) = cluster_info.get_epoch_slots_since(0);
-=======
         let slots = cluster_info.get_epoch_slots(&mut Cursor::default());
->>>>>>> 7759210f
         let slots: Vec<_> = slots.iter().flat_map(|x| x.to_slots(0)).collect();
         assert_eq!(slots, range);
     }
@@ -5061,12 +4254,7 @@
             .any(|entrypoint| *entrypoint == gossiped_entrypoint1_info));
 
         // Adopt the entrypoint's gossiped contact info and verify
-<<<<<<< HEAD
-        let mut entrypoints_processed = false;
-        ClusterInfo::process_entrypoints(&cluster_info, &mut entrypoints_processed);
-=======
         let entrypoints_processed = ClusterInfo::process_entrypoints(&cluster_info);
->>>>>>> 7759210f
         assert_eq!(cluster_info.entrypoints.read().unwrap().len(), 2);
         assert!(cluster_info
             .entrypoints
@@ -5094,12 +4282,7 @@
 
         // Adopt the entrypoint's gossiped contact info and verify
         error!("Adopt the entrypoint's gossiped contact info and verify");
-<<<<<<< HEAD
-        let mut entrypoints_processed = false;
-        ClusterInfo::process_entrypoints(&cluster_info, &mut entrypoints_processed);
-=======
         let entrypoints_processed = ClusterInfo::process_entrypoints(&cluster_info);
->>>>>>> 7759210f
         assert_eq!(cluster_info.entrypoints.read().unwrap().len(), 2);
         assert!(cluster_info
             .entrypoints
@@ -5142,12 +4325,7 @@
         cluster_info.insert_info(gossiped_entrypoint_info.clone());
 
         // Adopt the entrypoint's gossiped contact info and verify
-<<<<<<< HEAD
-        let mut entrypoints_processed = false;
-        ClusterInfo::process_entrypoints(&cluster_info, &mut entrypoints_processed);
-=======
         let entrypoints_processed = ClusterInfo::process_entrypoints(&cluster_info);
->>>>>>> 7759210f
         assert_eq!(cluster_info.entrypoints.read().unwrap().len(), 1);
         assert_eq!(
             cluster_info.entrypoints.read().unwrap()[0],
@@ -5177,7 +4355,6 @@
             33, 32, // 8th neighborhood
         ];
         // 1st layer
-<<<<<<< HEAD
         assert_eq!(
             compute_retransmit_peers(FANOUT, 0, &index),
             (vec![14, 15, 28], vec![29, 9, 26])
@@ -5297,172 +4474,6 @@
     }
 
     #[test]
-    #[serial]
-    fn test_pull_request_time_pruning() {
-        let node = Node::new_localhost();
-        let cluster_info = Arc::new(ClusterInfo::new_with_invalid_keypair(node.info));
-        let entrypoint_pubkey = solana_sdk::pubkey::new_rand();
-        let entrypoint = ContactInfo::new_localhost(&entrypoint_pubkey, timestamp());
-        cluster_info.set_entrypoint(entrypoint);
-
-        let mut rng = rand::thread_rng();
-        let shred_version = cluster_info.my_shred_version();
-        let mut peers: Vec<Pubkey> = vec![];
-
-        const NO_ENTRIES: usize = CRDS_UNIQUE_PUBKEY_CAPACITY + 128;
-        let data: Vec<_> = repeat_with(|| {
-            let keypair = Keypair::new();
-            peers.push(keypair.pubkey());
-            let mut rand_ci = ContactInfo::new_rand(&mut rng, Some(keypair.pubkey()));
-            rand_ci.shred_version = shred_version;
-            rand_ci.wallclock = timestamp();
-            CrdsValue::new_signed(CrdsData::ContactInfo(rand_ci), &keypair)
-        })
-        .take(NO_ENTRIES)
-        .collect();
-        let timeouts = cluster_info.gossip.read().unwrap().make_timeouts_test();
-        assert_eq!(
-            (0, 0, NO_ENTRIES),
-            cluster_info.handle_pull_response(&entrypoint_pubkey, data, &timeouts)
-        );
-
-        let now = timestamp();
-        for peer in peers {
-            cluster_info
-                .gossip
-                .write()
-                .unwrap()
-                .mark_pull_request_creation_time(&peer, now);
-        }
-        assert_eq!(
-            cluster_info
-                .gossip
-                .read()
-                .unwrap()
-                .pull
-                .pull_request_time
-                .len(),
-            CRDS_UNIQUE_PUBKEY_CAPACITY
-=======
-        assert_eq!(
-            compute_retransmit_peers(FANOUT, 0, &index),
-            (vec![14, 15, 28], vec![29, 9, 26])
-        );
-        assert_eq!(
-            compute_retransmit_peers(FANOUT, 1, &index),
-            (vec![14, 15, 28], vec![4, 16, 23])
-        );
-        assert_eq!(
-            compute_retransmit_peers(FANOUT, 2, &index),
-            (vec![14, 15, 28], vec![5, 7, 2])
-        );
-        // 2nd layer, 1st neighborhood
-        assert_eq!(
-            compute_retransmit_peers(FANOUT, 3, &index),
-            (vec![29, 4, 5], vec![31, 20, 13])
-        );
-        assert_eq!(
-            compute_retransmit_peers(FANOUT, 4, &index),
-            (vec![29, 4, 5], vec![3, 25, 30])
-        );
-        assert_eq!(
-            compute_retransmit_peers(FANOUT, 5, &index),
-            (vec![29, 4, 5], vec![17, 0, 18])
-        );
-        // 2nd layer, 2nd neighborhood
-        assert_eq!(
-            compute_retransmit_peers(FANOUT, 6, &index),
-            (vec![9, 16, 7], vec![19, 6, 27])
-        );
-        assert_eq!(
-            compute_retransmit_peers(FANOUT, 7, &index),
-            (vec![9, 16, 7], vec![21, 8, 1])
-        );
-        assert_eq!(
-            compute_retransmit_peers(FANOUT, 8, &index),
-            (vec![9, 16, 7], vec![22, 11, 10])
-        );
-        // 2nd layer, 3rd neighborhood
-        assert_eq!(
-            compute_retransmit_peers(FANOUT, 9, &index),
-            (vec![26, 23, 2], vec![12, 33])
-        );
-        assert_eq!(
-            compute_retransmit_peers(FANOUT, 10, &index),
-            (vec![26, 23, 2], vec![24, 32])
-        );
-        assert_eq!(
-            compute_retransmit_peers(FANOUT, 11, &index),
-            (vec![26, 23, 2], vec![34])
-        );
-        // 3rd layer
-        let num_nodes = index.len();
-        for k in (12..num_nodes).step_by(3) {
-            let end = num_nodes.min(k + 3);
-            let neighbors = index[k..end].to_vec();
-            for i in k..end {
-                assert_eq!(
-                    compute_retransmit_peers(FANOUT, i, &index),
-                    (neighbors.clone(), vec![])
-                );
-            }
-        }
-    }
-
-    #[test]
-    fn test_compute_retransmit_peers_with_fanout_five() {
-        const FANOUT: usize = 5;
-        const NUM_NODES: usize = 2048;
-        const SEED: [u8; 32] = [0x55; 32];
-        let mut rng = ChaChaRng::from_seed(SEED);
-        let mut index: Vec<_> = (0..NUM_NODES).collect();
-        index.shuffle(&mut rng);
-        let (neighbors, children) = compute_retransmit_peers(FANOUT, 17, &index);
-        assert_eq!(neighbors, vec![1410, 1293, 1810, 552, 512]);
-        assert_eq!(children, vec![511, 1989, 283, 1606, 1154]);
-    }
-
-    #[test]
-    fn test_compute_retransmit_peers_large() {
-        const FANOUT: usize = 7;
-        const NUM_NODES: usize = 512;
-        let mut rng = rand::thread_rng();
-        let mut index: Vec<_> = (0..NUM_NODES).collect();
-        index.shuffle(&mut rng);
-        let pos: HashMap<usize, usize> = index
-            .iter()
-            .enumerate()
-            .map(|(i, node)| (*node, i))
-            .collect();
-        let mut seen = vec![0; NUM_NODES];
-        for i in 0..NUM_NODES {
-            let node = index[i];
-            let (neighbors, children) = compute_retransmit_peers(FANOUT, i, &index);
-            assert!(neighbors.len() <= FANOUT);
-            assert!(children.len() <= FANOUT);
-            // If x is neighbor of y then y is also neighbor of x.
-            for other in &neighbors {
-                let j = pos[other];
-                let (other_neighbors, _) = compute_retransmit_peers(FANOUT, j, &index);
-                assert!(other_neighbors.contains(&node));
-            }
-            for i in children {
-                seen[i] += 1;
-            }
-        }
-        // Except for the first layer, each node
-        // is child of exactly one other node.
-        let (seed, _) = compute_retransmit_peers(FANOUT, 0, &index);
-        for (i, k) in seen.into_iter().enumerate() {
-            if seed.contains(&i) {
-                assert_eq!(k, 0);
-            } else {
-                assert_eq!(k, 1);
-            }
-        }
-    }
-
-    #[test]
     #[ignore] // TODO: debug why this is flaky on buildkite!
     fn test_pull_request_time_pruning() {
         let node = Node::new_localhost();
@@ -5518,7 +4529,6 @@
         assert_eq!(
             get_epoch_duration(/*bank_forks=*/ None).as_millis() as u64,
             DEFAULT_SLOTS_PER_EPOCH * DEFAULT_MS_PER_SLOT // 48 hours
->>>>>>> 7759210f
         );
     }
 }