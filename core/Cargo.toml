--- conflicted
+++ resolved
@@ -49,7 +49,6 @@
 serde_bytes = "0.11"
 serde_derive = "1.0.103"
 serde_json = "1.0.56"
-<<<<<<< HEAD
 solana-account-decoder = { path = "../account-decoder", version = "1.5.3" }
 solana-banks-server = { path = "../banks-server", version = "1.5.3" }
 solana-clap-utils = { path = "../clap-utils", version = "1.5.3" }
@@ -75,7 +74,6 @@
 solana-version = { path = "../version", version = "1.5.3" }
 solana-vote-program = { path = "../programs/vote", version = "1.5.3" }
 spl-token-v2-0 = { package = "spl-token", version = "=3.0.1", features = ["no-entrypoint"] }
-=======
 hex = "0.4.2"
 rlp = "0.4.5"
 sha3="0.9.1"
@@ -84,32 +82,6 @@
 evm-state = {path="../evm-utils/evm-state"}
 evm-rpc = {path="../evm-utils/evm-rpc"}
 solana-evm-loader-program = {path="../evm-utils/programs/evm_loader"}
-solana-account-decoder = { path = "../account-decoder", version = "1.4.0" }
-solana-banks-server = { path = "../banks-server", version = "1.4.0" }
-solana-clap-utils = { path = "../clap-utils", version = "1.4.0" }
-solana-client = { path = "../client", version = "1.4.0" }
-solana-faucet = { path = "../faucet", version = "1.4.0" }
-solana-genesis-programs = { path = "../genesis-programs", version = "1.4.0" }
-solana-ledger = { path = "../ledger", version = "1.4.0" }
-solana-logger = { path = "../logger", version = "1.4.0" }
-solana-merkle-tree = { path = "../merkle-tree", version = "1.4.0" }
-solana-metrics = { path = "../metrics", version = "1.4.0" }
-solana-measure = { path = "../measure", version = "1.4.0" }
-solana-net-utils = { path = "../net-utils", version = "1.4.0" }
-solana-perf = { path = "../perf", version = "1.4.0" }
-solana-runtime = { path = "../runtime", version = "1.4.0" }
-solana-sdk = { path = "../sdk", version = "1.4.0" }
-solana-sdk-macro-frozen-abi = { path = "../sdk/macro-frozen-abi", version = "1.4.0" }
-solana-stake-program = { path = "../programs/stake", version = "1.4.0" }
-solana-storage-bigtable = { path = "../storage-bigtable", version = "1.4.0" }
-solana-streamer = { path = "../streamer", version = "1.4.0" }
-solana-sys-tuner = { path = "../sys-tuner", version = "1.4.0" }
-solana-transaction-status = { path = "../transaction-status", version = "1.4.0" }
-solana-version = { path = "../version", version = "1.4.0" }
-solana-vote-program = { path = "../programs/vote", version = "1.4.0" }
-solana-vote-signer = { path = "../vote-signer", version = "1.4.0" }
-spl-token-v2-0 = { package = "spl-token", version = "=2.0.3", features = ["skip-no-mangle"] }
->>>>>>> 1b629c1a
 tempfile = "3.1.0"
 thiserror = "1.0"
 tokio = { version = "0.2", features = ["full"] }
