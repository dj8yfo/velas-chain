#![allow(clippy::integer_arithmetic)]
use {
    assert_matches::assert_matches,
    common::{
        create_custom_leader_schedule_with_random_keys, last_vote_in_tower, ms_for_n_slots,
        open_blockstore, purge_slots, remove_tower, restore_tower, run_cluster_partition,
        run_kill_partition_switch_threshold, test_faulty_node, RUST_LOG_FILTER,
    },
    crossbeam_channel::{unbounded, Receiver},
    gag::BufferRedirect,
    log::*,
    serial_test::serial,
    solana_client::{
        pubsub_client::PubsubClient,
        rpc_client::RpcClient,
        rpc_config::{RpcProgramAccountsConfig, RpcSignatureSubscribeConfig},
        rpc_response::RpcSignatureResult,
        thin_client::{create_client, ThinClient},
    },
    solana_core::{
        broadcast_stage::BroadcastStageType,
        consensus::{Tower, SWITCH_FORK_THRESHOLD, VOTE_THRESHOLD_DEPTH},
        optimistic_confirmation_verifier::OptimisticConfirmationVerifier,
        replay_stage::DUPLICATE_THRESHOLD,
        tower_storage::{FileTowerStorage, SavedTower, TowerStorage},
        validator::ValidatorConfig,
    },
    solana_download_utils::download_snapshot_archive,
    solana_gossip::{cluster_info::VALIDATOR_PORT_RANGE, gossip_service::discover_cluster},
    solana_ledger::{ancestor_iterator::AncestorIterator, blockstore::Blockstore},
    solana_local_cluster::{
        cluster::{Cluster, ClusterValidatorInfo},
        cluster_tests,
        local_cluster::{ClusterConfig, LocalCluster},
        validator_configs::*,
    },
    solana_runtime::{
        snapshot_archive_info::SnapshotArchiveInfoGetter,
        snapshot_config::SnapshotConfig,
        snapshot_package::SnapshotType,
        snapshot_utils::{self, ArchiveFormat},
    },
    solana_sdk::{
        account::AccountSharedData,
        client::{AsyncClient, SyncClient},
        clock::{self, Slot, DEFAULT_TICKS_PER_SLOT, MAX_PROCESSING_AGE},
        commitment_config::CommitmentConfig,
        epoch_schedule::MINIMUM_SLOTS_PER_EPOCH,
        genesis_config::ClusterType,
        poh_config::PohConfig,
        pubkey::Pubkey,
        signature::{Keypair, Signer},
        system_program, system_transaction,
    },
    solana_streamer::socket::SocketAddrSpace,
    solana_vote_program::vote_state::MAX_LOCKOUT_HISTORY,
    std::{
        collections::{HashMap, HashSet},
        fs,
        io::Read,
        iter,
        path::{Path, PathBuf},
        sync::{
            atomic::{AtomicBool, Ordering},
            Arc,
        },
        thread::{sleep, Builder, JoinHandle},
        time::{Duration, Instant},
    },
    tempfile::TempDir,
};
<<<<<<< HEAD
use solana_core::{
    broadcast_stage::BroadcastStageType,
    cluster_info::VALIDATOR_PORT_RANGE,
    consensus::{Tower, SWITCH_FORK_THRESHOLD, VOTE_THRESHOLD_DEPTH},
    gossip_service::discover_cluster,
    optimistic_confirmation_verifier::OptimisticConfirmationVerifier,
    validator::ValidatorConfig,
};
use solana_download_utils::download_snapshot;
use solana_ledger::{
    ancestor_iterator::AncestorIterator,
    blockstore::{Blockstore, PurgeType},
    blockstore_db::AccessType,
    leader_schedule::FixedSchedule,
    leader_schedule::LeaderSchedule,
};
use solana_local_cluster::{
    cluster::{Cluster, ClusterValidatorInfo},
    cluster_tests,
    local_cluster::{ClusterConfig, LocalCluster},
    validator_configs::*,
};
use solana_runtime::{
    bank_forks::{ArchiveFormat, SnapshotConfig},
    snapshot_utils,
};
use solana_sdk::{
    account::AccountSharedData,
    client::{AsyncClient, SyncClient},
    clock::{self, Slot, DEFAULT_MS_PER_SLOT, DEFAULT_TICKS_PER_SLOT, MAX_RECENT_BLOCKHASHES},
    commitment_config::CommitmentConfig,
    epoch_schedule::MINIMUM_SLOTS_PER_EPOCH,
    genesis_config::ClusterType,
    hash::Hash,
    poh_config::PohConfig,
    pubkey::Pubkey,
    signature::{Keypair, Signer},
    system_program, system_transaction,
};
use solana_vote_program::vote_state::MAX_LOCKOUT_HISTORY;
use std::{
    collections::{BTreeSet, HashMap, HashSet},
    fs,
    io::Read,
    iter,
    path::{Path, PathBuf},
    sync::atomic::{AtomicBool, Ordering},
    sync::Arc,
    thread::{sleep, Builder, JoinHandle},
    time::{Duration, Instant},
};
use tempfile::TempDir;
=======

mod common;

#[test]
fn test_local_cluster_start_and_exit() {
    solana_logger::setup();
    let num_nodes = 1;
    let cluster =
        LocalCluster::new_with_equal_stakes(num_nodes, 100, 3, SocketAddrSpace::Unspecified);
    assert_eq!(cluster.validators.len(), num_nodes);
}

#[test]
fn test_local_cluster_start_and_exit_with_config() {
    solana_logger::setup();
    const NUM_NODES: usize = 1;
    let mut config = ClusterConfig {
        validator_configs: make_identical_validator_configs(
            &ValidatorConfig::default_for_test(),
            NUM_NODES,
        ),
        node_stakes: vec![3; NUM_NODES],
        cluster_lamports: 100,
        ticks_per_slot: 8,
        slots_per_epoch: MINIMUM_SLOTS_PER_EPOCH as u64,
        stakers_slot_offset: MINIMUM_SLOTS_PER_EPOCH as u64,
        ..ClusterConfig::default()
    };
    let cluster = LocalCluster::new(&mut config, SocketAddrSpace::Unspecified);
    assert_eq!(cluster.validators.len(), NUM_NODES);
}
>>>>>>> 3ac7e043

const RUST_LOG_FILTER: &str =
    "error,solana_core::replay_stage=warn,solana_local_cluster=info,local_cluster=info";

#[test]
#[serial]
fn test_ledger_cleanup_service() {
    solana_logger::setup_with_default(RUST_LOG_FILTER);
    error!("test_ledger_cleanup_service");
    let num_nodes = 3;
    let validator_config = ValidatorConfig {
        max_ledger_shreds: Some(100),
        ..ValidatorConfig::default_for_test()
    };
    let mut config = ClusterConfig {
        cluster_lamports: 10_000,
        poh_config: PohConfig::new_sleep(Duration::from_millis(50)),
        node_stakes: vec![100; num_nodes],
        validator_configs: make_identical_validator_configs(&validator_config, num_nodes),
        ..ClusterConfig::default()
    };
    let mut cluster = LocalCluster::new(&mut config, SocketAddrSpace::Unspecified);
    // 200ms/per * 100 = 20 seconds, so sleep a little longer than that.
    sleep(Duration::from_secs(60));

    cluster_tests::spend_and_verify_all_nodes(
        &cluster.entry_point_info,
        &cluster.funding_keypair,
        num_nodes,
        HashSet::new(),
        SocketAddrSpace::Unspecified,
    );
    cluster.close_preserve_ledgers();
    //check everyone's ledgers and make sure only ~100 slots are stored
    for info in cluster.validators.values() {
        let mut slots = 0;
        let blockstore = Blockstore::open(&info.info.ledger_path).unwrap();
        blockstore
            .slot_meta_iterator(0)
            .unwrap()
            .for_each(|_| slots += 1);
        // with 3 nodes up to 3 slots can be in progress and not complete so max slots in blockstore should be up to 103
        assert!(slots <= 103, "got {}", slots);
    }
}

#[test]
#[serial]
fn test_spend_and_verify_all_nodes_1() {
    solana_logger::setup_with_default(RUST_LOG_FILTER);
    error!("test_spend_and_verify_all_nodes_1");
    let num_nodes = 1;
    let local =
        LocalCluster::new_with_equal_stakes(num_nodes, 10_000, 100, SocketAddrSpace::Unspecified);
    cluster_tests::spend_and_verify_all_nodes(
        &local.entry_point_info,
        &local.funding_keypair,
        num_nodes,
        HashSet::new(),
        SocketAddrSpace::Unspecified,
    );
}

#[test]
#[serial]
fn test_spend_and_verify_all_nodes_2() {
    solana_logger::setup_with_default(RUST_LOG_FILTER);
    error!("test_spend_and_verify_all_nodes_2");
    let num_nodes = 2;
    let local =
        LocalCluster::new_with_equal_stakes(num_nodes, 10_000, 100, SocketAddrSpace::Unspecified);
    cluster_tests::spend_and_verify_all_nodes(
        &local.entry_point_info,
        &local.funding_keypair,
        num_nodes,
        HashSet::new(),
        SocketAddrSpace::Unspecified,
    );
}

#[test]
#[serial]
fn test_spend_and_verify_all_nodes_3() {
    solana_logger::setup_with_default(RUST_LOG_FILTER);
    error!("test_spend_and_verify_all_nodes_3");
    let num_nodes = 3;
    let local =
        LocalCluster::new_with_equal_stakes(num_nodes, 10_000, 100, SocketAddrSpace::Unspecified);
    cluster_tests::spend_and_verify_all_nodes(
        &local.entry_point_info,
        &local.funding_keypair,
        num_nodes,
        HashSet::new(),
        SocketAddrSpace::Unspecified,
    );
}

#[test]
#[serial]
fn test_local_cluster_signature_subscribe() {
    solana_logger::setup_with_default(RUST_LOG_FILTER);
    let num_nodes = 2;
    let cluster =
        LocalCluster::new_with_equal_stakes(num_nodes, 10_000, 100, SocketAddrSpace::Unspecified);
    let nodes = cluster.get_node_pubkeys();

    // Get non leader
    let non_bootstrap_id = nodes
        .into_iter()
        .find(|id| *id != cluster.entry_point_info.id)
        .unwrap();
    let non_bootstrap_info = cluster.get_contact_info(&non_bootstrap_id).unwrap();

    let tx_client = create_client(
        non_bootstrap_info.client_facing_addr(),
        VALIDATOR_PORT_RANGE,
    );
    let (blockhash, _) = tx_client
        .get_latest_blockhash_with_commitment(CommitmentConfig::processed())
        .unwrap();

    let mut transaction = system_transaction::transfer(
        &cluster.funding_keypair,
        &solana_sdk::pubkey::new_rand(),
        10,
        blockhash,
    );

    let (mut sig_subscribe_client, receiver) = PubsubClient::signature_subscribe(
        &format!("ws://{}", &non_bootstrap_info.rpc_pubsub.to_string()),
        &transaction.signatures[0],
        Some(RpcSignatureSubscribeConfig {
            commitment: Some(CommitmentConfig::processed()),
            enable_received_notification: Some(true),
        }),
    )
    .unwrap();

    tx_client
        .retry_transfer(&cluster.funding_keypair, &mut transaction, 5)
        .unwrap();

    let mut got_received_notification = false;
    loop {
        let responses: Vec<_> = receiver.try_iter().collect();
        let mut should_break = false;
        for response in responses {
            match response.value {
                RpcSignatureResult::ProcessedSignature(_) => {
                    should_break = true;
                    break;
                }
                RpcSignatureResult::ReceivedSignature(_) => {
                    got_received_notification = true;
                }
            }
        }

        if should_break {
            break;
        }
        sleep(Duration::from_millis(100));
    }

    // If we don't drop the cluster, the blocking web socket service
    // won't return, and the `sig_subscribe_client` won't shut down
    drop(cluster);
    sig_subscribe_client.shutdown().unwrap();
    assert!(got_received_notification);
}

#[test]
#[allow(unused_attributes)]
#[ignore]
fn test_spend_and_verify_all_nodes_env_num_nodes() {
    solana_logger::setup_with_default(RUST_LOG_FILTER);
    let num_nodes: usize = std::env::var("NUM_NODES")
        .expect("please set environment variable NUM_NODES")
        .parse()
        .expect("could not parse NUM_NODES as a number");
    let local =
        LocalCluster::new_with_equal_stakes(num_nodes, 10_000, 100, SocketAddrSpace::Unspecified);
    cluster_tests::spend_and_verify_all_nodes(
        &local.entry_point_info,
        &local.funding_keypair,
        num_nodes,
        HashSet::new(),
        SocketAddrSpace::Unspecified,
    );
}

// Cluster needs a supermajority to remain, so the minimum size for this test is 4
#[test]
#[serial]
fn test_leader_failure_4() {
    solana_logger::setup_with_default(RUST_LOG_FILTER);
    error!("test_leader_failure_4");
    let num_nodes = 4;
    let validator_config = ValidatorConfig::default_for_test();
    let mut config = ClusterConfig {
        cluster_lamports: 10_000,
        node_stakes: vec![100; 4],
        validator_configs: make_identical_validator_configs(&validator_config, num_nodes),
        ..ClusterConfig::default()
    };
    let local = LocalCluster::new(&mut config, SocketAddrSpace::Unspecified);

    cluster_tests::kill_entry_and_spend_and_verify_rest(
        &local.entry_point_info,
        &local
            .validators
            .get(&local.entry_point_info.id)
            .unwrap()
            .config
            .validator_exit,
        &local.funding_keypair,
        num_nodes,
        config.ticks_per_slot * config.poh_config.target_tick_duration.as_millis() as u64,
        SocketAddrSpace::Unspecified,
    );
}

<<<<<<< HEAD
/// This function runs a network, initiates a partition based on a
/// configuration, resolve the partition, then checks that the network
/// continues to achieve consensus
/// # Arguments
/// * `partitions` - A slice of partition configurations, where each partition
/// configuration is a slice of (usize, bool), representing a node's stake and
/// whether or not it should be killed during the partition
/// * `leader_schedule` - An option that specifies whether the cluster should
/// run with a fixed, predetermined leader schedule
#[allow(clippy::cognitive_complexity)]
fn run_cluster_partition<C>(
    partitions: &[Vec<usize>],
    leader_schedule: Option<(LeaderSchedule, Vec<Arc<Keypair>>)>,
    mut context: C,
    on_partition_start: impl FnOnce(&mut LocalCluster, &mut C),
    on_before_partition_resolved: impl FnOnce(&mut LocalCluster, &mut C),
    on_partition_resolved: impl FnOnce(&mut LocalCluster, &mut C),
    partition_duration: Option<u64>,
    ticks_per_slot: Option<u64>,
    additional_accounts: Vec<(Pubkey, AccountSharedData)>,
) {
    solana_logger::setup_with_default(RUST_LOG_FILTER);
    info!("PARTITION_TEST!");
    let num_nodes = partitions.len();
    let node_stakes: Vec<_> = partitions
        .iter()
        .flat_map(|p| p.iter().map(|stake_weight| 100 * *stake_weight as u64))
        .collect();
    assert_eq!(node_stakes.len(), num_nodes);
    let cluster_lamports = node_stakes.iter().sum::<u64>() * 2;
    let enable_partition = Arc::new(AtomicBool::new(true));
    let mut validator_config = ValidatorConfig {
        enable_partition: Some(enable_partition.clone()),
        ..ValidatorConfig::default()
    };

    // Returns:
    // 1) The keys for the validators
    // 2) The amount of time it would take to iterate through one full iteration of the given
    // leader schedule
    let (validator_keys, leader_schedule_time): (Vec<_>, u64) = {
        if let Some((leader_schedule, validator_keys)) = leader_schedule {
            assert_eq!(validator_keys.len(), num_nodes);
            let num_slots_per_rotation = leader_schedule.num_slots() as u64;
            let fixed_schedule = FixedSchedule {
                start_epoch: 0,
                leader_schedule: Arc::new(leader_schedule),
            };
            validator_config.fixed_leader_schedule = Some(fixed_schedule);
            (
                validator_keys,
                num_slots_per_rotation * clock::DEFAULT_MS_PER_SLOT,
            )
        } else {
            (
                iter::repeat_with(|| Arc::new(Keypair::new()))
                    .take(partitions.len())
                    .collect(),
                10_000,
            )
        }
    };

    let slots_per_epoch = 2048;
    let mut config = ClusterConfig {
        cluster_lamports,
        node_stakes,
        validator_configs: make_identical_validator_configs(&validator_config, num_nodes),
        validator_keys: Some(
            validator_keys
                .into_iter()
                .zip(iter::repeat_with(|| true))
                .collect(),
        ),
        slots_per_epoch,
        stakers_slot_offset: slots_per_epoch,
        skip_warmup_slots: true,
        additional_accounts,
        ticks_per_slot: ticks_per_slot.unwrap_or(DEFAULT_TICKS_PER_SLOT),
        ..ClusterConfig::default()
    };

    info!(
        "PARTITION_TEST starting cluster with {:?} partitions slots_per_epoch: {}",
        partitions, config.slots_per_epoch,
    );
    let mut cluster = LocalCluster::new(&mut config);

    info!("PARTITION_TEST spend_and_verify_all_nodes(), ensure all nodes are caught up");
    cluster_tests::spend_and_verify_all_nodes(
        &cluster.entry_point_info,
        &cluster.funding_keypair,
        num_nodes,
        HashSet::new(),
    );

    let cluster_nodes = discover_cluster(&cluster.entry_point_info.gossip, num_nodes).unwrap();

    // Check epochs have correct number of slots
    info!("PARTITION_TEST sleeping until partition starting condition",);
    for node in &cluster_nodes {
        let node_client = RpcClient::new_socket(node.rpc);
        let epoch_info = node_client.get_epoch_info().unwrap();
        assert_eq!(epoch_info.slots_in_epoch, slots_per_epoch);
    }

    info!("PARTITION_TEST start partition");
    on_partition_start(&mut cluster, &mut context);
    enable_partition.store(false, Ordering::Relaxed);

    sleep(Duration::from_millis(
        partition_duration.unwrap_or(leader_schedule_time),
    ));

    on_before_partition_resolved(&mut cluster, &mut context);
    info!("PARTITION_TEST remove partition");
    enable_partition.store(true, Ordering::Relaxed);

    // Give partitions time to propagate their blocks from during the partition
    // after the partition resolves
    let timeout = 10_000;
    let propagation_time = leader_schedule_time;
    info!(
        "PARTITION_TEST resolving partition. sleeping {} ms",
        timeout
    );
    sleep(Duration::from_millis(timeout));
    info!(
        "PARTITION_TEST waiting for blocks to propagate after partition {}ms",
        propagation_time
    );
    sleep(Duration::from_millis(propagation_time));
    info!("PARTITION_TEST resuming normal operation");
    on_partition_resolved(&mut cluster, &mut context);
}

=======
>>>>>>> 3ac7e043
#[allow(unused_attributes)]
#[ignore]
#[test]
#[serial]
fn test_cluster_partition_1_2() {
    let empty = |_: &mut LocalCluster, _: &mut ()| {};
    let on_partition_resolved = |cluster: &mut LocalCluster, _: &mut ()| {
<<<<<<< HEAD
        cluster.check_for_new_roots(16, "PARTITION_TEST");
    };
    run_cluster_partition(
        &[vec![1], vec![1, 1]],
        None,
        (),
        empty,
        empty,
        on_partition_resolved,
        None,
        None,
        vec![],
    )
}

#[test]
#[serial]
fn test_cluster_partition_1_1() {
    let empty = |_: &mut LocalCluster, _: &mut ()| {};
    let on_partition_resolved = |cluster: &mut LocalCluster, _: &mut ()| {
        cluster.check_for_new_roots(16, "PARTITION_TEST");
    };
    run_cluster_partition(
        &[vec![1], vec![1]],
        None,
        (),
        empty,
        empty,
        on_partition_resolved,
        None,
        None,
        vec![],
    )
}

#[test]
#[serial]
fn test_cluster_partition_1_1_1() {
    let empty = |_: &mut LocalCluster, _: &mut ()| {};
    let on_partition_resolved = |cluster: &mut LocalCluster, _: &mut ()| {
        cluster.check_for_new_roots(16, "PARTITION_TEST");
    };
    run_cluster_partition(
        &[vec![1], vec![1], vec![1]],
=======
        cluster.check_for_new_roots(16, "PARTITION_TEST", SocketAddrSpace::Unspecified);
    };
    run_cluster_partition(
        &[vec![1], vec![1, 1]],
>>>>>>> 3ac7e043
        None,
        (),
        empty,
        empty,
        on_partition_resolved,
        None,
        None,
        vec![],
    )
}

<<<<<<< HEAD
fn create_custom_leader_schedule(
    validator_num_slots: &[usize],
) -> (LeaderSchedule, Vec<Arc<Keypair>>) {
    let mut leader_schedule = vec![];
    let validator_keys: Vec<_> = iter::repeat_with(|| Arc::new(Keypair::new()))
        .take(validator_num_slots.len())
        .collect();
    for (k, num_slots) in validator_keys.iter().zip(validator_num_slots.iter()) {
        for _ in 0..*num_slots {
            leader_schedule.push(k.pubkey())
        }
    }

    info!("leader_schedule: {}", leader_schedule.len());
    (
        LeaderSchedule::new_from_schedule(leader_schedule),
        validator_keys,
    )
}

#[test]
#[serial]
fn test_kill_heaviest_partition() {
    // This test:
    // 1) Spins up four partitions, the heaviest being the first with more stake
    // 2) Schedules the other validators for sufficient slots in the schedule
    // so that they will still be locked out of voting for the major partition
    // when the partition resolves
    // 3) Kills the most staked partition. Validators are locked out, but should all
    // eventually choose the major partition
    // 4) Check for recovery
    let num_slots_per_validator = 8;
    let partitions: [Vec<usize>; 4] = [vec![11], vec![10], vec![10], vec![10]];
    let (leader_schedule, validator_keys) = create_custom_leader_schedule(&[
        num_slots_per_validator * (partitions.len() - 1),
        num_slots_per_validator,
        num_slots_per_validator,
        num_slots_per_validator,
    ]);

    let empty = |_: &mut LocalCluster, _: &mut ()| {};
    let validator_to_kill = validator_keys[0].pubkey();
    let on_partition_resolved = |cluster: &mut LocalCluster, _: &mut ()| {
        info!("Killing validator with id: {}", validator_to_kill);
        cluster.exit_node(&validator_to_kill);
        cluster.check_for_new_roots(16, "PARTITION_TEST");
    };
    run_cluster_partition(
        &partitions,
        Some((leader_schedule, validator_keys)),
=======
#[test]
#[serial]
fn test_cluster_partition_1_1() {
    let empty = |_: &mut LocalCluster, _: &mut ()| {};
    let on_partition_resolved = |cluster: &mut LocalCluster, _: &mut ()| {
        cluster.check_for_new_roots(16, "PARTITION_TEST", SocketAddrSpace::Unspecified);
    };
    run_cluster_partition(
        &[vec![1], vec![1]],
        None,
>>>>>>> 3ac7e043
        (),
        empty,
        empty,
        on_partition_resolved,
        None,
        None,
        vec![],
    )
}

<<<<<<< HEAD
#[allow(clippy::assertions_on_constants)]
fn run_kill_partition_switch_threshold<C>(
    stakes_to_kill: &[&[(usize, usize)]],
    alive_stakes: &[&[(usize, usize)]],
    partition_duration: Option<u64>,
    ticks_per_slot: Option<u64>,
    partition_context: C,
    on_partition_start: impl Fn(&mut LocalCluster, &[Pubkey], &mut C),
    on_before_partition_resolved: impl Fn(&mut LocalCluster, &mut C),
    on_partition_resolved: impl Fn(&mut LocalCluster, &mut C),
) {
    // Needs to be at least 1/3 or there will be no overlap
    // with the confirmation supermajority 2/3
    assert!(SWITCH_FORK_THRESHOLD >= 1f64 / 3f64);
    info!(
        "stakes_to_kill: {:?}, alive_stakes: {:?}",
        stakes_to_kill, alive_stakes
    );

    // This test:
    // 1) Spins up three partitions
    // 2) Kills the first partition with the stake `failures_stake`
    // 5) runs `on_partition_resolved`
    let partitions: Vec<&[(usize, usize)]> = stakes_to_kill
        .iter()
        .cloned()
        .chain(alive_stakes.iter().cloned())
        .collect();

    let stake_partitions: Vec<Vec<usize>> = partitions
        .iter()
        .map(|stakes_and_slots| stakes_and_slots.iter().map(|(stake, _)| *stake).collect())
        .collect();
    let num_slots_per_validator: Vec<usize> = partitions
        .iter()
        .flat_map(|stakes_and_slots| stakes_and_slots.iter().map(|(_, num_slots)| *num_slots))
        .collect();

    let (leader_schedule, validator_keys) = create_custom_leader_schedule(&num_slots_per_validator);

    info!(
        "Validator ids: {:?}",
        validator_keys
            .iter()
            .map(|k| k.pubkey())
            .collect::<Vec<_>>()
    );
    let validator_pubkeys: Vec<Pubkey> = validator_keys.iter().map(|k| k.pubkey()).collect();
    let on_partition_start = |cluster: &mut LocalCluster, partition_context: &mut C| {
        for validator_to_kill in &validator_pubkeys[0..stakes_to_kill.len()] {
            info!("Killing validator with id: {}", validator_to_kill);
            cluster.exit_node(validator_to_kill);
        }
        on_partition_start(cluster, &validator_pubkeys, partition_context);
    };
    run_cluster_partition(
        &stake_partitions,
        Some((leader_schedule, validator_keys)),
        partition_context,
        on_partition_start,
        on_before_partition_resolved,
        on_partition_resolved,
        partition_duration,
        ticks_per_slot,
=======
#[test]
#[serial]
fn test_cluster_partition_1_1_1() {
    let empty = |_: &mut LocalCluster, _: &mut ()| {};
    let on_partition_resolved = |cluster: &mut LocalCluster, _: &mut ()| {
        cluster.check_for_new_roots(16, "PARTITION_TEST", SocketAddrSpace::Unspecified);
    };
    run_cluster_partition(
        &[vec![1], vec![1], vec![1]],
        None,
        (),
        empty,
        empty,
        on_partition_resolved,
        None,
        None,
>>>>>>> 3ac7e043
        vec![],
    )
}

#[test]
#[serial]
<<<<<<< HEAD
fn test_kill_partition_switch_threshold_no_progress() {
    let max_switch_threshold_failure_pct = 1.0 - 2.0 * SWITCH_FORK_THRESHOLD;
    let total_stake = 10_000;
    let max_failures_stake = (max_switch_threshold_failure_pct * total_stake as f64) as u64;

    let failures_stake = max_failures_stake;
    let total_alive_stake = total_stake - failures_stake;
    let alive_stake_1 = total_alive_stake / 2;
    let alive_stake_2 = total_alive_stake - alive_stake_1;

    // Check that no new roots were set 400 slots after partition resolves (gives time
    // for lockouts built during partition to resolve and gives validators an opportunity
    // to try and switch forks)
    let on_partition_start = |_: &mut LocalCluster, _: &[Pubkey], _: &mut ()| {};
    let on_before_partition_resolved = |_: &mut LocalCluster, _: &mut ()| {};
    let on_partition_resolved = |cluster: &mut LocalCluster, _: &mut ()| {
        cluster.check_no_new_roots(400, "PARTITION_TEST");
    };

    // This kills `max_failures_stake`, so no progress should be made
    run_kill_partition_switch_threshold(
        &[&[(failures_stake as usize, 16)]],
        &[
            &[(alive_stake_1 as usize, 8)],
            &[(alive_stake_2 as usize, 8)],
        ],
        None,
        None,
        (),
        on_partition_start,
        on_before_partition_resolved,
        on_partition_resolved,
    );
}

#[test]
#[serial]
fn test_kill_partition_switch_threshold_progress() {
    let max_switch_threshold_failure_pct = 1.0 - 2.0 * SWITCH_FORK_THRESHOLD;
    let total_stake = 10_000;

    // Kill `< max_failures_stake` of the validators
    let max_failures_stake = (max_switch_threshold_failure_pct * total_stake as f64) as u64;
    let failures_stake = max_failures_stake - 1;
    let total_alive_stake = total_stake - failures_stake;

    // Partition the remaining alive validators, should still make progress
    // once the partition resolves
    let alive_stake_1 = total_alive_stake / 2;
    let alive_stake_2 = total_alive_stake - alive_stake_1;
    let bigger = std::cmp::max(alive_stake_1, alive_stake_2);
    let smaller = std::cmp::min(alive_stake_1, alive_stake_2);

    // At least one of the forks must have > SWITCH_FORK_THRESHOLD in order
    // to guarantee switching proofs can be created. Make sure the other fork
    // is <= SWITCH_FORK_THRESHOLD to make sure progress can be made. Caches
    // bugs such as liveness issues bank-weighted fork choice, which may stall
    // because the fork with less stake could have more weight, but other fork would:
    // 1) Not be able to generate a switching proof
    // 2) Other more staked fork stops voting, so doesn't catch up in bank weight.
    assert!(
        bigger as f64 / total_stake as f64 > SWITCH_FORK_THRESHOLD
            && smaller as f64 / total_stake as f64 <= SWITCH_FORK_THRESHOLD
    );

    let on_partition_start = |_: &mut LocalCluster, _: &[Pubkey], _: &mut ()| {};
    let on_before_partition_resolved = |_: &mut LocalCluster, _: &mut ()| {};
    let on_partition_resolved = |cluster: &mut LocalCluster, _: &mut ()| {
        cluster.check_for_new_roots(16, "PARTITION_TEST");
    };
    run_kill_partition_switch_threshold(
        &[&[(failures_stake as usize, 16)]],
        &[
            &[(alive_stake_1 as usize, 8)],
            &[(alive_stake_2 as usize, 8)],
        ],
        None,
        None,
        (),
        on_partition_start,
        on_before_partition_resolved,
        on_partition_resolved,
    );
}

#[test]
#[serial]
// Steps in this test:
// We want to create a situation like:
/*
      1 (2%, killed and restarted) --- 200 (37%, lighter fork)
    /
    0
    \-------- 4 (38%, heavier fork)
*/
// where the 2% that voted on slot 1 don't see their votes land in a block
// and thus without integrating votes from gossip into fork choice, will
// deem slot 4 the heavier fork and try to switch to slot 4, which doesn't pass the
// switch threshold. This stalls the network.

// We do this by:
// 1) Creating a partition so all three nodes don't see each other
// 2) Kill the validator with 2%
// 3) Wait for longer than blockhash expiration
// 4) Copy in the lighter fork's blocks up, *only* up to the first slot in the lighter fork
// (not all the blocks on the lighter fork!), call this slot `L`
// 5) Restart the validator with 2% so that he votes on `L`, but the vote doesn't land
// due to blockhash expiration
// 6) Resolve the partition so that the 2% repairs the other fork, and tries to switch,
// stalling the network.

fn test_fork_choice_refresh_old_votes() {
    solana_logger::setup_with_default(RUST_LOG_FILTER);
    let max_switch_threshold_failure_pct = 1.0 - 2.0 * SWITCH_FORK_THRESHOLD;
    let total_stake = 100;
    let max_failures_stake = (max_switch_threshold_failure_pct * total_stake as f64) as u64;

    // 1% less than the failure stake, where the 2% is allocated to a validator that
    // has no leader slots and thus won't be able to vote on its own fork.
    let failures_stake = max_failures_stake;
    let total_alive_stake = total_stake - failures_stake;
    let alive_stake_1 = total_alive_stake / 2 - 1;
    let alive_stake_2 = total_alive_stake - alive_stake_1 - 1;

    // Heavier fork still doesn't have enough stake to switch. Both branches need
    // the vote to land from the validator with `alive_stake_3` to allow the other
    // fork to switch.
    let alive_stake_3 = 2;
    assert!(alive_stake_1 < alive_stake_2);
    assert!(alive_stake_1 + alive_stake_3 > alive_stake_2);

    let partitions: &[&[(usize, usize)]] = &[
        &[(alive_stake_1 as usize, 8)],
        &[(alive_stake_2 as usize, 8)],
        &[(alive_stake_3 as usize, 0)],
    ];

    #[derive(Default)]
    struct PartitionContext {
        alive_stake3_info: Option<ClusterValidatorInfo>,
        smallest_validator_key: Pubkey,
        lighter_fork_validator_key: Pubkey,
        heaviest_validator_key: Pubkey,
    }
    let on_partition_start =
        |cluster: &mut LocalCluster, validator_keys: &[Pubkey], context: &mut PartitionContext| {
            // Kill validator with alive_stake_3, second in `partitions` slice
            let smallest_validator_key = &validator_keys[3];
            let info = cluster.exit_node(smallest_validator_key);
            context.alive_stake3_info = Some(info);
            context.smallest_validator_key = *smallest_validator_key;
            context.lighter_fork_validator_key = validator_keys[1];
            // Third in `partitions` slice
            context.heaviest_validator_key = validator_keys[2];
        };

    let ticks_per_slot = 8;
    let on_before_partition_resolved =
        |cluster: &mut LocalCluster, context: &mut PartitionContext| {
            // Equal to ms_per_slot * MAX_RECENT_BLOCKHASHES, rounded up
            let sleep_time_ms =
                ((ticks_per_slot * DEFAULT_MS_PER_SLOT * MAX_RECENT_BLOCKHASHES as u64)
                    + DEFAULT_TICKS_PER_SLOT
                    - 1)
                    / DEFAULT_TICKS_PER_SLOT;
            info!("Wait for blockhashes to expire, {} ms", sleep_time_ms);

            // Wait for blockhashes to expire
            sleep(Duration::from_millis(sleep_time_ms));

            let smallest_ledger_path = context
                .alive_stake3_info
                .as_ref()
                .unwrap()
                .info
                .ledger_path
                .clone();
            let lighter_fork_ledger_path = cluster.ledger_path(&context.lighter_fork_validator_key);
            let heaviest_ledger_path = cluster.ledger_path(&context.heaviest_validator_key);

            // Open ledgers
            let smallest_blockstore = open_blockstore(&smallest_ledger_path);
            let lighter_fork_blockstore = open_blockstore(&lighter_fork_ledger_path);
            let heaviest_blockstore = open_blockstore(&heaviest_ledger_path);

            info!("Opened blockstores");

            // Get latest votes
            let lighter_fork_latest_vote = last_vote_in_tower(
                &lighter_fork_ledger_path,
                &context.lighter_fork_validator_key,
            )
            .unwrap();
            let heaviest_fork_latest_vote =
                last_vote_in_tower(&heaviest_ledger_path, &context.heaviest_validator_key).unwrap();

            // Find the first slot on the smaller fork
            let lighter_ancestors: BTreeSet<Slot> = std::iter::once(lighter_fork_latest_vote)
                .chain(AncestorIterator::new(
                    lighter_fork_latest_vote,
                    &lighter_fork_blockstore,
                ))
                .collect();
            let heavier_ancestors: BTreeSet<Slot> = std::iter::once(heaviest_fork_latest_vote)
                .chain(AncestorIterator::new(
                    heaviest_fork_latest_vote,
                    &heaviest_blockstore,
                ))
                .collect();
            let first_slot_in_lighter_partition = *lighter_ancestors
                .iter()
                .zip(heavier_ancestors.iter())
                .find(|(x, y)| x != y)
                .unwrap()
                .0;

            // Must have been updated in the above loop
            assert!(first_slot_in_lighter_partition != 0);
            info!(
                "First slot in lighter partition is {}",
                first_slot_in_lighter_partition
            );

            assert!(first_slot_in_lighter_partition != 0);

            // Copy all the blocks from the smaller partition up to `first_slot_in_lighter_partition`
            // into the smallest validator's blockstore
            for lighter_slot in std::iter::once(first_slot_in_lighter_partition).chain(
                AncestorIterator::new(first_slot_in_lighter_partition, &lighter_fork_blockstore),
            ) {
                let lighter_slot_meta =
                    lighter_fork_blockstore.meta(lighter_slot).unwrap().unwrap();
                assert!(lighter_slot_meta.is_full());
                // Get the shreds from the leader of the smaller fork
                let lighter_fork_data_shreds = lighter_fork_blockstore
                    .get_data_shreds_for_slot(lighter_slot, 0)
                    .unwrap();

                // Insert those shreds into the smallest validator's blockstore
                smallest_blockstore
                    .insert_shreds(lighter_fork_data_shreds, None, false)
                    .unwrap();

                // Check insert succeeded
                let new_meta = smallest_blockstore.meta(lighter_slot).unwrap().unwrap();
                assert!(new_meta.is_full());
                assert_eq!(new_meta.last_index, lighter_slot_meta.last_index);
            }

            // Restart the smallest validator that we killed earlier in `on_partition_start()`
            drop(smallest_blockstore);
            cluster.restart_node(
                &context.smallest_validator_key,
                context.alive_stake3_info.take().unwrap(),
            );

            loop {
                // Wait for node to vote on the first slot on the less heavy fork, so it'll need
                // a switch proof to flip to the other fork.
                // However, this vote won't land because it's using an expired blockhash. The
                // fork structure will look something like this after the vote:
                /*
                     1 (2%, killed and restarted) --- 200 (37%, lighter fork)
                    /
                    0
                    \-------- 4 (38%, heavier fork)
                */
                if let Some(last_vote) =
                    last_vote_in_tower(&smallest_ledger_path, &context.smallest_validator_key)
                {
                    // Check that the heaviest validator on the other fork doesn't have this slot,
                    // this must mean we voted on a unique slot on this fork
                    if last_vote == first_slot_in_lighter_partition {
                        info!(
                            "Saw vote on first slot in lighter partition {}",
                            first_slot_in_lighter_partition
                        );
                        break;
                    } else {
                        info!(
                            "Haven't seen vote on first slot in lighter partition, latest vote is: {}",
                            last_vote
                        );
                    }
                }

                sleep(Duration::from_millis(20));
            }

            // Now resolve partition, allow validator to see the fork with the heavier validator,
            // but the fork it's currently on is the heaviest, if only its own vote landed!
        };

    // Check that new roots were set after the partition resolves (gives time
    // for lockouts built during partition to resolve and gives validators an opportunity
    // to try and switch forks)
    let on_partition_resolved = |cluster: &mut LocalCluster, _: &mut PartitionContext| {
        cluster.check_for_new_roots(16, "PARTITION_TEST");
    };

    run_kill_partition_switch_threshold(
        &[&[(failures_stake as usize - 1, 16)]],
        partitions,
        // Partition long enough such that the first vote made by validator with
        // `alive_stake_3` won't be ingested due to BlockhashTooOld,
        None,
        Some(ticks_per_slot),
        PartitionContext::default(),
        on_partition_start,
        on_before_partition_resolved,
        on_partition_resolved,
    );
}

#[test]
#[serial]
=======
>>>>>>> 3ac7e043
fn test_two_unbalanced_stakes() {
    solana_logger::setup_with_default(RUST_LOG_FILTER);
    error!("test_two_unbalanced_stakes");
    let validator_config = ValidatorConfig::default_for_test();
    let num_ticks_per_second = 100;
    let num_ticks_per_slot = 10;
    let num_slots_per_epoch = MINIMUM_SLOTS_PER_EPOCH as u64;

    let mut cluster = LocalCluster::new(
        &mut ClusterConfig {
            node_stakes: vec![999_990, 3],
            cluster_lamports: 1_000_000,
            validator_configs: make_identical_validator_configs(&validator_config, 2),
            ticks_per_slot: num_ticks_per_slot,
            slots_per_epoch: num_slots_per_epoch,
            stakers_slot_offset: num_slots_per_epoch,
            poh_config: PohConfig::new_sleep(Duration::from_millis(1000 / num_ticks_per_second)),
            ..ClusterConfig::default()
        },
        SocketAddrSpace::Unspecified,
    );

    cluster_tests::sleep_n_epochs(
        10.0,
        &cluster.genesis_config.poh_config,
        num_ticks_per_slot,
        num_slots_per_epoch,
    );
    cluster.close_preserve_ledgers();
    let leader_pubkey = cluster.entry_point_info.id;
    let leader_ledger = cluster.validators[&leader_pubkey].info.ledger_path.clone();
    cluster_tests::verify_ledger_ticks(&leader_ledger, num_ticks_per_slot as usize);
}

#[test]
#[serial]
fn test_forwarding() {
    // Set up a cluster where one node is never the leader, so all txs sent to this node
    // will be have to be forwarded in order to be confirmed
    let mut config = ClusterConfig {
        node_stakes: vec![999_990, 3],
        cluster_lamports: 2_000_000,
        validator_configs: make_identical_validator_configs(
            &ValidatorConfig::default_for_test(),
            2,
        ),
        ..ClusterConfig::default()
    };
    let cluster = LocalCluster::new(&mut config, SocketAddrSpace::Unspecified);

    let cluster_nodes = discover_cluster(
        &cluster.entry_point_info.gossip,
        2,
        SocketAddrSpace::Unspecified,
    )
    .unwrap();
    assert!(cluster_nodes.len() >= 2);

    let leader_pubkey = cluster.entry_point_info.id;

    let validator_info = cluster_nodes
        .iter()
        .find(|c| c.id != leader_pubkey)
        .unwrap();

    // Confirm that transactions were forwarded to and processed by the leader.
    cluster_tests::send_many_transactions(validator_info, &cluster.funding_keypair, 10, 20);
}

#[test]
#[serial]
fn test_restart_node() {
    solana_logger::setup_with_default(RUST_LOG_FILTER);
    error!("test_restart_node");
    let slots_per_epoch = MINIMUM_SLOTS_PER_EPOCH * 2;
    let ticks_per_slot = 16;
    let validator_config = ValidatorConfig::default_for_test();
    let mut cluster = LocalCluster::new(
        &mut ClusterConfig {
            node_stakes: vec![100; 1],
            cluster_lamports: 100,
            validator_configs: vec![safe_clone_config(&validator_config)],
            ticks_per_slot,
            slots_per_epoch,
            stakers_slot_offset: slots_per_epoch,
            ..ClusterConfig::default()
        },
        SocketAddrSpace::Unspecified,
    );
    let nodes = cluster.get_node_pubkeys();
    cluster_tests::sleep_n_epochs(
        1.0,
        &cluster.genesis_config.poh_config,
        clock::DEFAULT_TICKS_PER_SLOT,
        slots_per_epoch,
    );
    cluster.exit_restart_node(&nodes[0], validator_config, SocketAddrSpace::Unspecified);
    cluster_tests::sleep_n_epochs(
        0.5,
        &cluster.genesis_config.poh_config,
        clock::DEFAULT_TICKS_PER_SLOT,
        slots_per_epoch,
    );
    cluster_tests::send_many_transactions(
        &cluster.entry_point_info,
        &cluster.funding_keypair,
        10,
        1,
    );
}

#[test]
#[serial]
fn test_mainnet_beta_cluster_type() {
    solana_logger::setup_with_default(RUST_LOG_FILTER);

    let mut config = ClusterConfig {
        cluster_type: ClusterType::MainnetBeta,
        node_stakes: vec![100; 1],
        cluster_lamports: 1_000,
        validator_configs: make_identical_validator_configs(
            &ValidatorConfig::default_for_test(),
            1,
        ),
        ..ClusterConfig::default()
    };
    let cluster = LocalCluster::new(&mut config, SocketAddrSpace::Unspecified);
    let cluster_nodes = discover_cluster(
        &cluster.entry_point_info.gossip,
        1,
        SocketAddrSpace::Unspecified,
    )
    .unwrap();
    assert_eq!(cluster_nodes.len(), 1);

    let client = create_client(
        cluster.entry_point_info.client_facing_addr(),
        VALIDATOR_PORT_RANGE,
    );

    // Programs that are available at epoch 0
    for program_id in [
        &solana_config_program::id(),
        &solana_sdk::system_program::id(),
        &solana_sdk::stake::program::id(),
        &solana_vote_program::id(),
        &solana_sdk::bpf_loader_deprecated::id(),
        &solana_sdk::bpf_loader::id(),
        &solana_sdk::bpf_loader_upgradeable::id(),
    ]
    .iter()
    {
        assert_matches!(
            (
                program_id,
                client
                    .get_account_with_commitment(program_id, CommitmentConfig::processed())
                    .unwrap()
            ),
            (_program_id, Some(_))
        );
    }

    // Programs that are not available at epoch 0
    for program_id in [].iter() {
        assert_eq!(
            (
                program_id,
                client
                    .get_account_with_commitment(program_id, CommitmentConfig::processed())
                    .unwrap()
            ),
            (program_id, None)
        );
    }
}

<<<<<<< HEAD
fn generate_frozen_account_panic(mut cluster: LocalCluster, frozen_account: Arc<Keypair>) {
    let client = cluster
        .get_validator_client(&frozen_account.pubkey())
        .unwrap();

    // Check the validator is alive by poking it over RPC
    trace!(
        "validator slot: {}",
        client
            .get_slot_with_commitment(CommitmentConfig::processed())
            .expect("get slot")
    );

    // Reset the frozen account panic signal
    solana_runtime::accounts_db::FROZEN_ACCOUNT_PANIC.store(false, Ordering::Relaxed);

    // Wait for the frozen account panic signal
    let mut i = 0;
    while !solana_runtime::accounts_db::FROZEN_ACCOUNT_PANIC.load(Ordering::Relaxed) {
        // Transfer from frozen account
        let (blockhash, _fee_calculator, _last_valid_slot) = client
            .get_recent_blockhash_with_commitment(CommitmentConfig::processed())
            .unwrap();
        client
            .async_transfer(
                1,
                &frozen_account,
                &solana_sdk::pubkey::new_rand(),
                blockhash,
            )
            .unwrap();

        sleep(Duration::from_secs(1));
        i += 1;
        if i > 10 {
            panic!("FROZEN_ACCOUNT_PANIC still false");
        }
    }

    // The validator is now broken and won't shutdown properly.  Avoid LocalCluster panic in Drop
    // with some manual cleanup:
    cluster.exit();
    cluster.validators = HashMap::default();
}

#[test]
#[serial]
fn test_frozen_account_from_genesis() {
    solana_logger::setup_with_default(RUST_LOG_FILTER);
    let validator_identity =
        Arc::new(solana_sdk::signature::keypair_from_seed(&[0u8; 32]).unwrap());

    let mut config = ClusterConfig {
        validator_keys: Some(vec![(validator_identity.clone(), true)]),
        node_stakes: vec![100; 1],
        cluster_lamports: 1_000,
        validator_configs: vec![ValidatorConfig {
            // Freeze the validator identity account
            frozen_accounts: vec![validator_identity.pubkey()],
            ..ValidatorConfig::default()
        }],
        ..ClusterConfig::default()
    };
    generate_frozen_account_panic(LocalCluster::new(&mut config), validator_identity);
}

#[test]
#[serial]
fn test_frozen_account_from_snapshot() {
    solana_logger::setup_with_default(RUST_LOG_FILTER);
    let validator_identity =
        Arc::new(solana_sdk::signature::keypair_from_seed(&[0u8; 32]).unwrap());

    let mut snapshot_test_config = setup_snapshot_validator_config(5, 1);
    // Freeze the validator identity account
    snapshot_test_config.validator_config.frozen_accounts = vec![validator_identity.pubkey()];

    let mut config = ClusterConfig {
        validator_keys: Some(vec![(validator_identity.clone(), true)]),
        node_stakes: vec![100; 1],
        cluster_lamports: 1_000,
        validator_configs: make_identical_validator_configs(
            &snapshot_test_config.validator_config,
            1,
        ),
        ..ClusterConfig::default()
    };
    let mut cluster = LocalCluster::new(&mut config);

    let snapshot_package_output_path = &snapshot_test_config
        .validator_config
        .snapshot_config
        .as_ref()
        .unwrap()
        .snapshot_package_output_path;

    trace!("Waiting for snapshot at {:?}", snapshot_package_output_path);
    let (archive_filename, _archive_snapshot_hash) =
        wait_for_next_snapshot(&cluster, snapshot_package_output_path);

    trace!("Found snapshot: {:?}", archive_filename);

    // Restart the validator from a snapshot
    let validator_info = cluster.exit_node(&validator_identity.pubkey());
    cluster.restart_node(&validator_identity.pubkey(), validator_info);

    generate_frozen_account_panic(cluster, validator_identity);
}

=======
>>>>>>> 3ac7e043
#[test]
#[serial]
fn test_consistency_halt() {
    solana_logger::setup_with_default(RUST_LOG_FILTER);
    let snapshot_interval_slots = 20;
    let num_account_paths = 1;

    // Create cluster with a leader producing bad snapshot hashes.
    let mut leader_snapshot_test_config =
        setup_snapshot_validator_config(snapshot_interval_slots, num_account_paths);
    leader_snapshot_test_config
        .validator_config
        .accounts_hash_fault_injection_slots = 40;

    let validator_stake = 10_000;
    let mut config = ClusterConfig {
        node_stakes: vec![validator_stake],
        cluster_lamports: 100_000,
        validator_configs: vec![leader_snapshot_test_config.validator_config],
        ..ClusterConfig::default()
    };

    let mut cluster = LocalCluster::new(&mut config, SocketAddrSpace::Unspecified);

    sleep(Duration::from_millis(5000));
    let cluster_nodes = discover_cluster(
        &cluster.entry_point_info.gossip,
        1,
        SocketAddrSpace::Unspecified,
    )
    .unwrap();
    info!("num_nodes: {}", cluster_nodes.len());

    // Add a validator with the leader as trusted, it should halt when it detects
    // mismatch.
    let mut validator_snapshot_test_config =
        setup_snapshot_validator_config(snapshot_interval_slots, num_account_paths);

    let mut known_validators = HashSet::new();
    known_validators.insert(cluster_nodes[0].id);

    validator_snapshot_test_config
        .validator_config
        .known_validators = Some(known_validators);
    validator_snapshot_test_config
        .validator_config
        .halt_on_known_validators_accounts_hash_mismatch = true;

    warn!("adding a validator");
    cluster.add_validator(
        &validator_snapshot_test_config.validator_config,
        validator_stake as u64,
        Arc::new(Keypair::new()),
        None,
        SocketAddrSpace::Unspecified,
    );
    let num_nodes = 2;
    assert_eq!(
        discover_cluster(
            &cluster.entry_point_info.gossip,
            num_nodes,
            SocketAddrSpace::Unspecified
        )
        .unwrap()
        .len(),
        num_nodes
    );

    // Check for only 1 node on the network.
    let mut encountered_error = false;
    loop {
        let discover = discover_cluster(
            &cluster.entry_point_info.gossip,
            2,
            SocketAddrSpace::Unspecified,
        );
        match discover {
            Err(_) => {
                encountered_error = true;
                break;
            }
            Ok(nodes) => {
                if nodes.len() < 2 {
                    encountered_error = true;
                    break;
                }
                info!("checking cluster for fewer nodes.. {:?}", nodes.len());
            }
        }
        let client = cluster
            .get_validator_client(&cluster.entry_point_info.id)
            .unwrap();
        if let Ok(slot) = client.get_slot() {
            if slot > 210 {
                break;
            }
            info!("slot: {}", slot);
        }
        sleep(Duration::from_millis(1000));
    }
    assert!(encountered_error);
}

#[test]
#[serial]
fn test_snapshot_download() {
    solana_logger::setup_with_default(RUST_LOG_FILTER);
    // First set up the cluster with 1 node
    let snapshot_interval_slots = 50;
    let num_account_paths = 3;

    let leader_snapshot_test_config =
        setup_snapshot_validator_config(snapshot_interval_slots, num_account_paths);
    let validator_snapshot_test_config =
        setup_snapshot_validator_config(snapshot_interval_slots, num_account_paths);

    let stake = 10_000;
    let mut config = ClusterConfig {
        node_stakes: vec![stake],
        cluster_lamports: 1_000_000,
        validator_configs: make_identical_validator_configs(
            &leader_snapshot_test_config.validator_config,
            1,
        ),
        ..ClusterConfig::default()
    };

    let mut cluster = LocalCluster::new(&mut config, SocketAddrSpace::Unspecified);

    let snapshot_archives_dir = &leader_snapshot_test_config
        .validator_config
        .snapshot_config
        .as_ref()
        .unwrap()
        .snapshot_archives_dir;

    trace!("Waiting for snapshot");
<<<<<<< HEAD
    let (archive_filename, archive_snapshot_hash) =
        wait_for_next_snapshot(&cluster, snapshot_package_output_path);
=======
    let full_snapshot_archive_info = cluster.wait_for_next_full_snapshot(snapshot_archives_dir);
    trace!("found: {}", full_snapshot_archive_info.path().display());
>>>>>>> 3ac7e043

    // Download the snapshot, then boot a validator from it.
    download_snapshot_archive(
        &cluster.entry_point_info.rpc,
        snapshot_archives_dir,
        (
            full_snapshot_archive_info.slot(),
            *full_snapshot_archive_info.hash(),
        ),
        SnapshotType::FullSnapshot,
        validator_snapshot_test_config
            .validator_config
            .snapshot_config
            .as_ref()
            .unwrap()
            .maximum_full_snapshot_archives_to_retain,
        validator_snapshot_test_config
            .validator_config
            .snapshot_config
            .as_ref()
            .unwrap()
            .maximum_incremental_snapshot_archives_to_retain,
        false,
        &mut None,
    )
    .unwrap();

    cluster.add_validator(
        &validator_snapshot_test_config.validator_config,
        stake,
        Arc::new(Keypair::new()),
        None,
        SocketAddrSpace::Unspecified,
    );
}

#[test]
#[serial]
fn test_incremental_snapshot_download() {
    solana_logger::setup_with_default(RUST_LOG_FILTER);
    // First set up the cluster with 1 node
    let accounts_hash_interval = 3;
    let incremental_snapshot_interval = accounts_hash_interval * 3;
    let full_snapshot_interval = incremental_snapshot_interval * 3;
    let num_account_paths = 3;

    let leader_snapshot_test_config = SnapshotValidatorConfig::new(
        full_snapshot_interval,
        incremental_snapshot_interval,
        accounts_hash_interval,
        num_account_paths,
    );
    let validator_snapshot_test_config = SnapshotValidatorConfig::new(
        full_snapshot_interval,
        incremental_snapshot_interval,
        accounts_hash_interval,
        num_account_paths,
    );

    let stake = 10_000;
    let mut config = ClusterConfig {
        node_stakes: vec![stake],
        cluster_lamports: 1_000_000,
        validator_configs: make_identical_validator_configs(
            &leader_snapshot_test_config.validator_config,
            1,
        ),
        ..ClusterConfig::default()
    };

    let mut cluster = LocalCluster::new(&mut config, SocketAddrSpace::Unspecified);

    let snapshot_archives_dir = &leader_snapshot_test_config
        .validator_config
        .snapshot_config
        .as_ref()
        .unwrap()
        .snapshot_archives_dir;

    debug!("snapshot config:\n\tfull snapshot interval: {}\n\tincremental snapshot interval: {}\n\taccounts hash interval: {}",
           full_snapshot_interval,
           incremental_snapshot_interval,
           accounts_hash_interval);
    debug!(
        "leader config:\n\tbank snapshots dir: {}\n\tsnapshot archives dir: {}",
        leader_snapshot_test_config
            .bank_snapshots_dir
            .path()
            .display(),
        leader_snapshot_test_config
            .snapshot_archives_dir
            .path()
            .display(),
    );
    debug!(
        "validator config:\n\tbank snapshots dir: {}\n\tsnapshot archives dir: {}",
        validator_snapshot_test_config
            .bank_snapshots_dir
            .path()
            .display(),
        validator_snapshot_test_config
            .snapshot_archives_dir
            .path()
            .display(),
    );

    trace!("Waiting for snapshots");
    let (incremental_snapshot_archive_info, full_snapshot_archive_info) =
        cluster.wait_for_next_incremental_snapshot(snapshot_archives_dir);
    trace!(
        "found: {} and {}",
        full_snapshot_archive_info.path().display(),
        incremental_snapshot_archive_info.path().display()
    );

    // Download the snapshots, then boot a validator from them.
    download_snapshot_archive(
        &cluster.entry_point_info.rpc,
        snapshot_archives_dir,
        (
            full_snapshot_archive_info.slot(),
            *full_snapshot_archive_info.hash(),
        ),
        SnapshotType::FullSnapshot,
        validator_snapshot_test_config
            .validator_config
            .snapshot_config
            .as_ref()
            .unwrap()
            .maximum_full_snapshot_archives_to_retain,
        validator_snapshot_test_config
            .validator_config
            .snapshot_config
            .as_ref()
            .unwrap()
            .maximum_incremental_snapshot_archives_to_retain,
        false,
        &mut None,
    )
    .unwrap();

    download_snapshot_archive(
        &cluster.entry_point_info.rpc,
        snapshot_archives_dir,
        (
            incremental_snapshot_archive_info.slot(),
            *incremental_snapshot_archive_info.hash(),
        ),
        SnapshotType::IncrementalSnapshot(incremental_snapshot_archive_info.base_slot()),
        validator_snapshot_test_config
            .validator_config
            .snapshot_config
            .as_ref()
            .unwrap()
            .maximum_full_snapshot_archives_to_retain,
        validator_snapshot_test_config
            .validator_config
            .snapshot_config
            .as_ref()
            .unwrap()
            .maximum_incremental_snapshot_archives_to_retain,
        false,
        &mut None,
    )
    .unwrap();

    cluster.add_validator(
        &validator_snapshot_test_config.validator_config,
        stake,
        Arc::new(Keypair::new()),
        None,
        SocketAddrSpace::Unspecified,
    );
}

/// Test the scenario where a node starts up from a snapshot and its blockstore has enough new
/// roots that cross the full snapshot interval.  In this scenario, the node needs to take a full
/// snapshot while processing the blockstore so that once the background services start up, there
/// is the correct full snapshot available to take subsequent incremental snapshots.
///
/// For this test...
/// - Start a leader node and run it long enough to take a full and incremental snapshot
/// - Download those snapshots to a validator node
/// - Copy the validator snapshots to a back up directory
/// - Start up the validator node
/// - Wait for the validator node to see enough root slots to cross the full snapshot interval
/// - Delete the snapshots on the validator node and restore the ones from the backup
/// - Restart the validator node to trigger the scenario we're trying to test
/// - Wait for the validator node to generate a new incremental snapshot
/// - Copy the new incremental snapshot (and its associated full snapshot) to another new validator
/// - Start up this new validator to ensure the snapshots from ^^^ are good
#[test]
#[serial]
fn test_incremental_snapshot_download_with_crossing_full_snapshot_interval_at_startup() {
    solana_logger::setup_with_default(RUST_LOG_FILTER);
    // If these intervals change, also make sure to change the loop timers accordingly.
    let accounts_hash_interval = 3;
    let incremental_snapshot_interval = accounts_hash_interval * 3;
    let full_snapshot_interval = incremental_snapshot_interval * 3;

    let num_account_paths = 3;
    let leader_snapshot_test_config = SnapshotValidatorConfig::new(
        full_snapshot_interval,
        incremental_snapshot_interval,
        accounts_hash_interval,
        num_account_paths,
    );
    let validator_snapshot_test_config = SnapshotValidatorConfig::new(
        full_snapshot_interval,
        incremental_snapshot_interval,
        accounts_hash_interval,
        num_account_paths,
    );
    let stake = 10_000;
    let mut config = ClusterConfig {
        node_stakes: vec![stake],
        cluster_lamports: 1_000_000,
        validator_configs: make_identical_validator_configs(
            &leader_snapshot_test_config.validator_config,
            1,
        ),
        ..ClusterConfig::default()
    };

    let mut cluster = LocalCluster::new(&mut config, SocketAddrSpace::Unspecified);

    debug!("snapshot config:\n\tfull snapshot interval: {}\n\tincremental snapshot interval: {}\n\taccounts hash interval: {}",
           full_snapshot_interval,
           incremental_snapshot_interval,
           accounts_hash_interval);
    debug!(
        "leader config:\n\tbank snapshots dir: {}\n\tsnapshot archives dir: {}",
        leader_snapshot_test_config
            .bank_snapshots_dir
            .path()
            .display(),
        leader_snapshot_test_config
            .snapshot_archives_dir
            .path()
            .display(),
    );
    debug!(
        "validator config:\n\tbank snapshots dir: {}\n\tsnapshot archives dir: {}",
        validator_snapshot_test_config
            .bank_snapshots_dir
            .path()
            .display(),
        validator_snapshot_test_config
            .snapshot_archives_dir
            .path()
            .display(),
    );

    info!("Waiting for leader to create snapshots...");
    let (incremental_snapshot_archive_info, full_snapshot_archive_info) =
        LocalCluster::wait_for_next_incremental_snapshot(
            &cluster,
            leader_snapshot_test_config.snapshot_archives_dir.path(),
        );
    debug!(
        "Found snapshots:\n\tfull snapshot: {}\n\tincremental snapshot: {}",
        full_snapshot_archive_info.path().display(),
        incremental_snapshot_archive_info.path().display()
    );
    assert_eq!(
        full_snapshot_archive_info.slot(),
        incremental_snapshot_archive_info.base_slot()
    );

    // Download the snapshots, then boot a validator from them.
    info!("Downloading full snapshot to validator...");
    download_snapshot_archive(
        &cluster.entry_point_info.rpc,
        validator_snapshot_test_config.snapshot_archives_dir.path(),
        (
            full_snapshot_archive_info.slot(),
            *full_snapshot_archive_info.hash(),
        ),
        SnapshotType::FullSnapshot,
        validator_snapshot_test_config
            .validator_config
            .snapshot_config
            .as_ref()
            .unwrap()
            .maximum_full_snapshot_archives_to_retain,
        validator_snapshot_test_config
            .validator_config
            .snapshot_config
            .as_ref()
            .unwrap()
            .maximum_incremental_snapshot_archives_to_retain,
        false,
        &mut None,
    )
    .unwrap();
    let downloaded_full_snapshot_archive_info =
        snapshot_utils::get_highest_full_snapshot_archive_info(
            validator_snapshot_test_config.snapshot_archives_dir.path(),
        )
        .unwrap();
    debug!(
        "Downloaded full snapshot, slot: {}",
        downloaded_full_snapshot_archive_info.slot()
    );

    info!("Downloading incremental snapshot to validator...");
    download_snapshot_archive(
        &cluster.entry_point_info.rpc,
        validator_snapshot_test_config.snapshot_archives_dir.path(),
        (
            incremental_snapshot_archive_info.slot(),
            *incremental_snapshot_archive_info.hash(),
        ),
        SnapshotType::IncrementalSnapshot(incremental_snapshot_archive_info.base_slot()),
        validator_snapshot_test_config
            .validator_config
            .snapshot_config
            .as_ref()
            .unwrap()
            .maximum_full_snapshot_archives_to_retain,
        validator_snapshot_test_config
            .validator_config
            .snapshot_config
            .as_ref()
            .unwrap()
            .maximum_incremental_snapshot_archives_to_retain,
        false,
        &mut None,
    )
    .unwrap();
    let downloaded_incremental_snapshot_archive_info =
        snapshot_utils::get_highest_incremental_snapshot_archive_info(
            validator_snapshot_test_config.snapshot_archives_dir.path(),
            full_snapshot_archive_info.slot(),
        )
        .unwrap();
    debug!(
        "Downloaded incremental snapshot, slot: {}, base slot: {}",
        downloaded_incremental_snapshot_archive_info.slot(),
        downloaded_incremental_snapshot_archive_info.base_slot(),
    );
    assert_eq!(
        downloaded_full_snapshot_archive_info.slot(),
        downloaded_incremental_snapshot_archive_info.base_slot()
    );

    // closure to copy files in a directory to another directory
    let copy_files = |from: &Path, to: &Path| {
        trace!(
            "copying files from dir {}, to dir {}",
            from.display(),
            to.display()
        );
        for entry in fs::read_dir(from).unwrap() {
            let entry = entry.unwrap();
            if entry.file_type().unwrap().is_dir() {
                continue;
            }
            let from_file_path = entry.path();
            let to_file_path = to.join(from_file_path.file_name().unwrap());
            trace!(
                "\t\tcopying file from {} to {}...",
                from_file_path.display(),
                to_file_path.display()
            );
            fs::copy(from_file_path, to_file_path).unwrap();
        }
    };
    // closure to delete files in a directory
    let delete_files = |dir: &Path| {
        trace!("deleting files in dir {}", dir.display());
        for entry in fs::read_dir(dir).unwrap() {
            let entry = entry.unwrap();
            if entry.file_type().unwrap().is_dir() {
                continue;
            }
            let file_path = entry.path();
            trace!("\t\tdeleting file {}...", file_path.display());
            fs::remove_file(file_path).unwrap();
        }
    };

    // After downloading the snapshots, copy them over to a backup directory.  Later we'll need to
    // restart the node and guarantee that the only snapshots present are these initial ones.  So,
    // the easiest way to do that is create a backup now, delete the ones on the node before
    // restart, then copy the backup ones over again.
    let backup_validator_snapshot_archives_dir = tempfile::tempdir_in(farf_dir()).unwrap();
    trace!(
        "Backing up validator snapshots to dir: {}...",
        backup_validator_snapshot_archives_dir.path().display()
    );
    copy_files(
        validator_snapshot_test_config.snapshot_archives_dir.path(),
        backup_validator_snapshot_archives_dir.path(),
    );

    info!("Starting a new validator...");
    let validator_identity = Arc::new(Keypair::new());
    cluster.add_validator(
        &validator_snapshot_test_config.validator_config,
        stake,
        validator_identity.clone(),
        None,
        SocketAddrSpace::Unspecified,
    );

    // To ensure that a snapshot will be taken during startup, the blockstore needs to have roots
    // that cross a full snapshot interval.
    info!("Waiting for the validator to see enough slots to cross a full snapshot interval...");
    let starting_slot = incremental_snapshot_archive_info.slot();
    let timer = Instant::now();
    loop {
        let validator_current_slot = cluster
            .get_validator_client(&validator_identity.pubkey())
            .unwrap()
            .get_slot_with_commitment(CommitmentConfig::finalized())
            .unwrap();
        if validator_current_slot > (starting_slot + full_snapshot_interval) {
            break;
        }
        assert!(
            timer.elapsed() < Duration::from_secs(30),
            "It should not take longer than 30 seconds to cross the next full snapshot interval."
        );
        std::thread::yield_now();
    }
    trace!("Waited {:?}", timer.elapsed());

    // Get the highest full snapshot archive info for the validator, now that it has crossed the
    // next full snapshot interval.  We are going to use this to look up the same snapshot on the
    // leader, which we'll then use to compare to the full snapshot the validator will create
    // during startup.  This ensures the snapshot creation process during startup is correct.
    //
    // Putting this all in its own block so its clear we're only intended to keep the leader's info
    let leader_full_snapshot_archive_info_for_comparison = {
        let validator_full_snapshot = snapshot_utils::get_highest_full_snapshot_archive_info(
            validator_snapshot_test_config.snapshot_archives_dir.path(),
        )
        .unwrap();

        // Now get the same full snapshot on the LEADER that we just got from the validator
        let mut leader_full_snapshots = snapshot_utils::get_full_snapshot_archives(
            leader_snapshot_test_config.snapshot_archives_dir.path(),
        );
        leader_full_snapshots.retain(|full_snapshot| {
            full_snapshot.slot() == validator_full_snapshot.slot()
                && full_snapshot.hash() == validator_full_snapshot.hash()
        });

        // NOTE: If this unwrap() ever fails, it may be that the leader's old full snapshot archives
        // were purged.  If that happens, increase the maximum_full_snapshot_archives_to_retain
        // in the leader's Snapshotconfig.
        let leader_full_snapshot = leader_full_snapshots.first().unwrap();

        // And for sanity, the full snapshot from the leader and the validator MUST be the same
        assert_eq!(
            (
                validator_full_snapshot.slot(),
                validator_full_snapshot.hash()
            ),
            (leader_full_snapshot.slot(), leader_full_snapshot.hash())
        );

        leader_full_snapshot.clone()
    };

    trace!(
        "Delete all the snapshots on the validator and restore the originals from the backup..."
    );
    delete_files(validator_snapshot_test_config.snapshot_archives_dir.path());
    copy_files(
        backup_validator_snapshot_archives_dir.path(),
        validator_snapshot_test_config.snapshot_archives_dir.path(),
    );

    // Get the highest full snapshot slot *before* restarting, as a comparison
    let validator_full_snapshot_slot_at_startup =
        snapshot_utils::get_highest_full_snapshot_archive_slot(
            validator_snapshot_test_config.snapshot_archives_dir.path(),
        )
        .unwrap();

    info!("Restarting the validator...");
    let validator_info = cluster.exit_node(&validator_identity.pubkey());
    cluster.restart_node(
        &validator_identity.pubkey(),
        validator_info,
        SocketAddrSpace::Unspecified,
    );

    // Now, we want to ensure that the validator can make a new incremental snapshot based on the
    // new full snapshot that was created during the restart.
    let timer = Instant::now();
    let (
        validator_highest_full_snapshot_archive_info,
        _validator_highest_incremental_snapshot_archive_info,
    ) = loop {
        if let Some(highest_full_snapshot_info) =
            snapshot_utils::get_highest_full_snapshot_archive_info(
                validator_snapshot_test_config.snapshot_archives_dir.path(),
            )
        {
            if highest_full_snapshot_info.slot() > validator_full_snapshot_slot_at_startup {
                if let Some(highest_incremental_snapshot_info) =
                    snapshot_utils::get_highest_incremental_snapshot_archive_info(
                        validator_snapshot_test_config.snapshot_archives_dir.path(),
                        highest_full_snapshot_info.slot(),
                    )
                {
                    info!("Success! Made new full and incremental snapshots!");
                    trace!(
                        "Full snapshot slot: {}, incremental snapshot slot: {}",
                        highest_full_snapshot_info.slot(),
                        highest_incremental_snapshot_info.slot(),
                    );
                    break (
                        highest_full_snapshot_info,
                        highest_incremental_snapshot_info,
                    );
                }
            }
        }
        assert!(
            timer.elapsed() < Duration::from_secs(10),
            "It should not take longer than 10 seconds to cross the next incremental snapshot interval."
        );
        std::thread::yield_now();
    };
    trace!("Waited {:?}", timer.elapsed());

    // Check to make sure that the full snapshot the validator created during startup is the same
    // as the snapshot the leader created.
    // NOTE: If the assert fires and the _slots_ don't match (specifically are off by a full
    // snapshot interval), then that means the loop to get the
    // `validator_highest_full_snapshot_archive_info` saw the wrong one, and that may've been due
    // to some weird scheduling/delays on the machine running the test.  Run the test again.  If
    // this ever fails repeatedly then the test will need to be modified to handle this case.
    assert_eq!(
        (
            validator_highest_full_snapshot_archive_info.slot(),
            validator_highest_full_snapshot_archive_info.hash()
        ),
        (
            leader_full_snapshot_archive_info_for_comparison.slot(),
            leader_full_snapshot_archive_info_for_comparison.hash()
        )
    );

    // And lastly, startup another node with the new snapshots to ensure they work
    let final_validator_snapshot_test_config = SnapshotValidatorConfig::new(
        full_snapshot_interval,
        incremental_snapshot_interval,
        accounts_hash_interval,
        num_account_paths,
    );

    // Copy over the snapshots to the new node, but need to remove the tmp snapshot dir so it
    // doesn't break the simple copy_files closure.
    snapshot_utils::remove_tmp_snapshot_archives(
        validator_snapshot_test_config.snapshot_archives_dir.path(),
    );
    copy_files(
        validator_snapshot_test_config.snapshot_archives_dir.path(),
        final_validator_snapshot_test_config
            .snapshot_archives_dir
            .path(),
    );

    info!("Starting final validator...");
    let final_validator_identity = Arc::new(Keypair::new());
    cluster.add_validator(
        &final_validator_snapshot_test_config.validator_config,
        stake,
        final_validator_identity,
        None,
        SocketAddrSpace::Unspecified,
    );

    // Success!
}

#[allow(unused_attributes)]
#[test]
#[serial]
fn test_snapshot_restart_tower() {
    solana_logger::setup_with_default(RUST_LOG_FILTER);
    // First set up the cluster with 2 nodes
    let snapshot_interval_slots = 10;
    let num_account_paths = 2;

    let leader_snapshot_test_config =
        setup_snapshot_validator_config(snapshot_interval_slots, num_account_paths);
    let validator_snapshot_test_config =
        setup_snapshot_validator_config(snapshot_interval_slots, num_account_paths);

    let mut config = ClusterConfig {
        node_stakes: vec![10000, 10],
        cluster_lamports: 100_000,
        validator_configs: vec![
            safe_clone_config(&leader_snapshot_test_config.validator_config),
            safe_clone_config(&validator_snapshot_test_config.validator_config),
        ],
        ..ClusterConfig::default()
    };

    let mut cluster = LocalCluster::new(&mut config, SocketAddrSpace::Unspecified);

    // Let the nodes run for a while, then stop one of the validators
    sleep(Duration::from_millis(5000));
    let all_pubkeys = cluster.get_node_pubkeys();
    let validator_id = all_pubkeys
        .into_iter()
        .find(|x| *x != cluster.entry_point_info.id)
        .unwrap();
    let validator_info = cluster.exit_node(&validator_id);

    // Get slot after which this was generated
    let snapshot_archives_dir = &leader_snapshot_test_config
        .validator_config
        .snapshot_config
        .as_ref()
        .unwrap()
        .snapshot_archives_dir;

<<<<<<< HEAD
    let (archive_filename, archive_snapshot_hash) =
        wait_for_next_snapshot(&cluster, snapshot_package_output_path);
=======
    let full_snapshot_archive_info = cluster.wait_for_next_full_snapshot(snapshot_archives_dir);
>>>>>>> 3ac7e043

    // Copy archive to validator's snapshot output directory
    let validator_archive_path = snapshot_utils::build_full_snapshot_archive_path(
        validator_snapshot_test_config
            .snapshot_archives_dir
            .path()
            .to_path_buf(),
        full_snapshot_archive_info.slot(),
        full_snapshot_archive_info.hash(),
        full_snapshot_archive_info.archive_format(),
    );
    fs::hard_link(full_snapshot_archive_info.path(), &validator_archive_path).unwrap();

    // Restart validator from snapshot, the validator's tower state in this snapshot
    // will contain slots < the root bank of the snapshot. Validator should not panic.
    cluster.restart_node(&validator_id, validator_info, SocketAddrSpace::Unspecified);

    // Test cluster can still make progress and get confirmations in tower
    // Use the restarted node as the discovery point so that we get updated
    // validator's ContactInfo
    let restarted_node_info = cluster.get_contact_info(&validator_id).unwrap();
    cluster_tests::spend_and_verify_all_nodes(
        restarted_node_info,
        &cluster.funding_keypair,
        1,
        HashSet::new(),
        SocketAddrSpace::Unspecified,
    );
}

#[test]
#[serial]
fn test_snapshots_blockstore_floor() {
    solana_logger::setup_with_default(RUST_LOG_FILTER);
    // First set up the cluster with 1 snapshotting leader
    let snapshot_interval_slots = 10;
    let num_account_paths = 4;

    let leader_snapshot_test_config =
        setup_snapshot_validator_config(snapshot_interval_slots, num_account_paths);
    let mut validator_snapshot_test_config =
        setup_snapshot_validator_config(snapshot_interval_slots, num_account_paths);

    let snapshot_archives_dir = &leader_snapshot_test_config
        .validator_config
        .snapshot_config
        .as_ref()
        .unwrap()
        .snapshot_archives_dir;

    let mut config = ClusterConfig {
        node_stakes: vec![10000],
        cluster_lamports: 100_000,
        validator_configs: make_identical_validator_configs(
            &leader_snapshot_test_config.validator_config,
            1,
        ),
        ..ClusterConfig::default()
    };

    let mut cluster = LocalCluster::new(&mut config, SocketAddrSpace::Unspecified);

    trace!("Waiting for snapshot tar to be generated with slot",);

    let archive_info = loop {
        let archive =
            snapshot_utils::get_highest_full_snapshot_archive_info(&snapshot_archives_dir);
        if archive.is_some() {
            trace!("snapshot exists");
            break archive.unwrap();
        }
        sleep(Duration::from_millis(5000));
    };

    // Copy archive to validator's snapshot output directory
    let validator_archive_path = snapshot_utils::build_full_snapshot_archive_path(
        validator_snapshot_test_config
            .snapshot_archives_dir
            .path()
            .to_path_buf(),
        archive_info.slot(),
        archive_info.hash(),
        ArchiveFormat::TarBzip2,
    );
    fs::hard_link(archive_info.path(), &validator_archive_path).unwrap();
    let slot_floor = archive_info.slot();

    // Start up a new node from a snapshot
    let validator_stake = 5;

    let cluster_nodes = discover_cluster(
        &cluster.entry_point_info.gossip,
        1,
        SocketAddrSpace::Unspecified,
    )
    .unwrap();
    let mut known_validators = HashSet::new();
    known_validators.insert(cluster_nodes[0].id);
    validator_snapshot_test_config
        .validator_config
        .known_validators = Some(known_validators);

    cluster.add_validator(
        &validator_snapshot_test_config.validator_config,
        validator_stake,
        Arc::new(Keypair::new()),
        None,
        SocketAddrSpace::Unspecified,
    );
    let all_pubkeys = cluster.get_node_pubkeys();
    let validator_id = all_pubkeys
        .into_iter()
        .find(|x| *x != cluster.entry_point_info.id)
        .unwrap();
    let validator_client = cluster.get_validator_client(&validator_id).unwrap();
    let mut current_slot = 0;

    // Let this validator run a while with repair
    let target_slot = slot_floor + 40;
    while current_slot <= target_slot {
        trace!("current_slot: {}", current_slot);
        if let Ok(slot) = validator_client.get_slot_with_commitment(CommitmentConfig::processed()) {
            current_slot = slot;
        } else {
            continue;
        }
        sleep(Duration::from_secs(1));
    }

    // Check the validator ledger doesn't contain any slots < slot_floor
    cluster.close_preserve_ledgers();
    let validator_ledger_path = &cluster.validators[&validator_id];
    let blockstore = Blockstore::open(&validator_ledger_path.info.ledger_path).unwrap();

    // Skip the zeroth slot in blockstore that the ledger is initialized with
    let (first_slot, _) = blockstore.slot_meta_iterator(1).unwrap().next().unwrap();

    assert_eq!(first_slot, slot_floor);
}

#[test]
#[serial]
fn test_snapshots_restart_validity() {
    solana_logger::setup_with_default(RUST_LOG_FILTER);
    let snapshot_interval_slots = 10;
    let num_account_paths = 1;
    let mut snapshot_test_config =
        setup_snapshot_validator_config(snapshot_interval_slots, num_account_paths);
    let snapshot_archives_dir = &snapshot_test_config
        .validator_config
        .snapshot_config
        .as_ref()
        .unwrap()
        .snapshot_archives_dir;

    // Set up the cluster with 1 snapshotting validator
    let mut all_account_storage_dirs = vec![vec![]];

    std::mem::swap(
        &mut all_account_storage_dirs[0],
        &mut snapshot_test_config.account_storage_dirs,
    );

    let mut config = ClusterConfig {
        node_stakes: vec![10000],
        cluster_lamports: 100_000,
        validator_configs: make_identical_validator_configs(
            &snapshot_test_config.validator_config,
            1,
        ),
        ..ClusterConfig::default()
    };

    // Create and reboot the node from snapshot `num_runs` times
    let num_runs = 3;
    let mut expected_balances = HashMap::new();
    let mut cluster = LocalCluster::new(&mut config, SocketAddrSpace::Unspecified);
    for i in 1..num_runs {
        info!("run {}", i);
        // Push transactions to one of the nodes and confirm that transactions were
        // forwarded to and processed.
        trace!("Sending transactions");
        let new_balances = cluster_tests::send_many_transactions(
            &cluster.entry_point_info,
            &cluster.funding_keypair,
            10,
            10,
        );

        expected_balances.extend(new_balances);

<<<<<<< HEAD
        wait_for_next_snapshot(&cluster, snapshot_package_output_path);
=======
        cluster.wait_for_next_full_snapshot(snapshot_archives_dir);
>>>>>>> 3ac7e043

        // Create new account paths since validator exit is not guaranteed to cleanup RPC threads,
        // which may delete the old accounts on exit at any point
        let (new_account_storage_dirs, new_account_storage_paths) =
            generate_account_paths(num_account_paths);
        all_account_storage_dirs.push(new_account_storage_dirs);
        snapshot_test_config.validator_config.account_paths = new_account_storage_paths;

        // Restart node
        trace!("Restarting cluster from snapshot");
        let nodes = cluster.get_node_pubkeys();
        cluster.exit_restart_node(
            &nodes[0],
            safe_clone_config(&snapshot_test_config.validator_config),
            SocketAddrSpace::Unspecified,
        );

        // Verify account balances on validator
        trace!("Verifying balances");
        cluster_tests::verify_balances(expected_balances.clone(), &cluster.entry_point_info);

        // Check that we can still push transactions
        trace!("Spending and verifying");
        cluster_tests::spend_and_verify_all_nodes(
            &cluster.entry_point_info,
            &cluster.funding_keypair,
            1,
            HashSet::new(),
            SocketAddrSpace::Unspecified,
        );
    }
}

#[test]
#[serial]
#[allow(unused_attributes)]
#[ignore]
fn test_fail_entry_verification_leader() {
    let leader_stake = (DUPLICATE_THRESHOLD * 100.0) as u64 + 1;
    let validator_stake1 = (100 - leader_stake) / 2;
    let validator_stake2 = 100 - leader_stake - validator_stake1;
    let (cluster, _) = test_faulty_node(
        BroadcastStageType::FailEntryVerification,
        vec![leader_stake, validator_stake1, validator_stake2],
    );
    cluster.check_for_new_roots(
        16,
        "test_fail_entry_verification_leader",
        SocketAddrSpace::Unspecified,
    );
}

#[test]
#[serial]
#[ignore]
#[allow(unused_attributes)]
fn test_fake_shreds_broadcast_leader() {
<<<<<<< HEAD
    test_faulty_node(BroadcastStageType::BroadcastFakeShreds);
}

fn test_faulty_node(faulty_node_type: BroadcastStageType) {
    solana_logger::setup_with_default(RUST_LOG_FILTER);
    let num_nodes = 2;
    let error_validator_config = ValidatorConfig {
        broadcast_stage_type: faulty_node_type,
        ..ValidatorConfig::default()
    };
    let mut validator_configs = Vec::with_capacity(num_nodes - 1);
    validator_configs.resize_with(num_nodes - 1, ValidatorConfig::default);

    // Push a faulty_bootstrap = vec![error_validator_config];
    validator_configs.insert(0, error_validator_config);
    let node_stakes = vec![300, 100];
    assert_eq!(node_stakes.len(), num_nodes);
    let mut cluster_config = ClusterConfig {
        cluster_lamports: 10_000,
        node_stakes,
        validator_configs,
        slots_per_epoch: MINIMUM_SLOTS_PER_EPOCH * 2,
        stakers_slot_offset: MINIMUM_SLOTS_PER_EPOCH * 2,
        ..ClusterConfig::default()
    };

    let cluster = LocalCluster::new(&mut cluster_config);

    // Check for new roots
    cluster.check_for_new_roots(16, "test_faulty_node");
=======
    let node_stakes = vec![300, 100];
    let (cluster, _) = test_faulty_node(BroadcastStageType::BroadcastFakeShreds, node_stakes);
    cluster.check_for_new_roots(
        16,
        "test_fake_shreds_broadcast_leader",
        SocketAddrSpace::Unspecified,
    );
>>>>>>> 3ac7e043
}

#[test]
fn test_wait_for_max_stake() {
    solana_logger::setup_with_default(RUST_LOG_FILTER);
<<<<<<< HEAD
    let validator_config = ValidatorConfig::default();
=======
    let validator_config = ValidatorConfig::default_for_test();
>>>>>>> 3ac7e043
    let mut config = ClusterConfig {
        cluster_lamports: 10_000,
        node_stakes: vec![100; 4],
        validator_configs: make_identical_validator_configs(&validator_config, 4),
        ..ClusterConfig::default()
    };
    let cluster = LocalCluster::new(&mut config, SocketAddrSpace::Unspecified);
    let client = RpcClient::new_socket(cluster.entry_point_info.rpc);

    assert!(client
        .wait_for_max_stake(CommitmentConfig::default(), 33.0f32)
        .is_ok());
    assert!(client.get_slot().unwrap() > 10);
}

#[test]
// Test that when a leader is leader for banks B_i..B_{i+n}, and B_i is not
// votable, then B_{i+1} still chains to B_i
fn test_no_voting() {
    solana_logger::setup_with_default(RUST_LOG_FILTER);
    let validator_config = ValidatorConfig {
        voting_disabled: true,
        ..ValidatorConfig::default_for_test()
    };
    let mut config = ClusterConfig {
        cluster_lamports: 10_000,
        node_stakes: vec![100],
        validator_configs: vec![validator_config],
        ..ClusterConfig::default()
    };
    let mut cluster = LocalCluster::new(&mut config, SocketAddrSpace::Unspecified);
    let client = cluster
        .get_validator_client(&cluster.entry_point_info.id)
        .unwrap();
    loop {
        let last_slot = client
            .get_slot_with_commitment(CommitmentConfig::processed())
            .expect("Couldn't get slot");
        if last_slot > 4 * VOTE_THRESHOLD_DEPTH as u64 {
            break;
        }
        sleep(Duration::from_secs(1));
    }

    cluster.close_preserve_ledgers();
    let leader_pubkey = cluster.entry_point_info.id;
    let ledger_path = cluster.validators[&leader_pubkey].info.ledger_path.clone();
    let ledger = Blockstore::open(&ledger_path).unwrap();
    for i in 0..2 * VOTE_THRESHOLD_DEPTH {
        let meta = ledger.meta(i as u64).unwrap().unwrap();
        let parent = meta.parent_slot;
        let expected_parent = i.saturating_sub(1);
        assert_eq!(parent, Some(expected_parent as u64));
    }
}

#[test]
#[serial]
fn test_optimistic_confirmation_violation_detection() {
    solana_logger::setup_with_default(RUST_LOG_FILTER);
    // First set up the cluster with 2 nodes
    let slots_per_epoch = 2048;
    let node_stakes = vec![51, 50];
    let validator_keys: Vec<_> = vec![
        "4qhhXNTbKD1a5vxDDLZcHKj7ELNeiivtUBxn3wUK1F5VRsQVP89VUhfXqSfgiFB14GfuBgtrQ96n9NvWQADVkcCg",
        "3kHBzVwie5vTEaY6nFCPeFT8qDpoXzn7dCEioGRNBTnUDpvwnG85w8Wq63gVWpVTP8k2a8cgcWRjSXyUkEygpXWS",
    ]
    .iter()
    .map(|s| (Arc::new(Keypair::from_base58_string(s)), true))
    .take(node_stakes.len())
    .collect();
    let mut config = ClusterConfig {
        cluster_lamports: 100_000,
        node_stakes: node_stakes.clone(),
        validator_configs: make_identical_validator_configs(
            &ValidatorConfig::default_for_test(),
            node_stakes.len(),
        ),
        validator_keys: Some(validator_keys),
        slots_per_epoch,
        stakers_slot_offset: slots_per_epoch,
        skip_warmup_slots: true,
        ..ClusterConfig::default()
    };
    let mut cluster = LocalCluster::new(&mut config, SocketAddrSpace::Unspecified);
    let entry_point_id = cluster.entry_point_info.id;
    // Let the nodes run for a while. Wait for validators to vote on slot `S`
    // so that the vote on `S-1` is definitely in gossip and optimistic confirmation is
    // detected on slot `S-1` for sure, then stop the heavier of the two
    // validators
    let client = cluster.get_validator_client(&entry_point_id).unwrap();
    let mut prev_voted_slot = 0;
    loop {
        let last_voted_slot = client
            .get_slot_with_commitment(CommitmentConfig::processed())
            .unwrap();
        if last_voted_slot > 50 {
            if prev_voted_slot == 0 {
                prev_voted_slot = last_voted_slot;
            } else {
                break;
            }
        }
        sleep(Duration::from_millis(100));
    }

    let exited_validator_info = cluster.exit_node(&entry_point_id);

    // Mark fork as dead on the heavier validator, this should make the fork effectively
    // dead, even though it was optimistically confirmed. The smaller validator should
    // create and jump over to a new fork
    // Also, remove saved tower to intentionally make the restarted validator to violate the
    // optimistic confirmation
    {
        let blockstore = open_blockstore(&exited_validator_info.info.ledger_path);
        info!(
            "Setting slot: {} on main fork as dead, should cause fork",
            prev_voted_slot
        );
        // Necessary otherwise tower will inform this validator that it's latest
        // vote is on slot `prev_voted_slot`. This will then prevent this validator
        // from resetting to the parent of `prev_voted_slot` to create an alternative fork because
        // 1) Validator can't vote on earlier ancestor of last vote due to switch threshold (can't vote
        // on ancestors of last vote)
        // 2) Won't reset to this earlier ancestor becasue reset can only happen on same voted fork if
        // it's for the last vote slot or later
        remove_tower(&exited_validator_info.info.ledger_path, &entry_point_id);
        blockstore.set_dead_slot(prev_voted_slot).unwrap();
    }

    {
        // Buffer stderr to detect optimistic slot violation log
        let buf = std::env::var("OPTIMISTIC_CONF_TEST_DUMP_LOG")
            .err()
            .map(|_| BufferRedirect::stderr().unwrap());
<<<<<<< HEAD
        cluster.restart_node(&entry_point_id, exited_validator_info);
=======
        cluster.restart_node(
            &entry_point_id,
            exited_validator_info,
            SocketAddrSpace::Unspecified,
        );
>>>>>>> 3ac7e043

        // Wait for a root > prev_voted_slot to be set. Because the root is on a
        // different fork than `prev_voted_slot`, then optimistic confirmation is
        // violated
        let client = cluster.get_validator_client(&entry_point_id).unwrap();
        loop {
            let last_root = client
                .get_slot_with_commitment(CommitmentConfig::finalized())
                .unwrap();
            if last_root > prev_voted_slot {
                break;
            }
            sleep(Duration::from_millis(100));
        }

        // Check to see that validator detected optimistic confirmation for
        // `prev_voted_slot` failed
        let expected_log =
            OptimisticConfirmationVerifier::format_optimistic_confirmed_slot_violation_log(
                prev_voted_slot,
            );
<<<<<<< HEAD
        if let Some(mut buf) = buf {
            let mut output = String::new();
            buf.read_to_string(&mut output).unwrap();
            assert!(output.contains(&expected_log));
            print!("{}", output);
=======
        // Violation detection thread can be behind so poll logs up to 10 seconds
        if let Some(mut buf) = buf {
            let start = Instant::now();
            let mut success = false;
            let mut output = String::new();
            while start.elapsed().as_secs() < 10 {
                buf.read_to_string(&mut output).unwrap();
                if output.contains(&expected_log) {
                    success = true;
                    break;
                }
                sleep(Duration::from_millis(10));
            }
            print!("{}", output);
            assert!(success);
>>>>>>> 3ac7e043
        } else {
            panic!("dumped log and disabled testing");
        }
    }

    // Make sure validator still makes progress
    cluster_tests::check_for_new_roots(
        16,
        &[cluster.get_contact_info(&entry_point_id).unwrap().clone()],
        "test_optimistic_confirmation_violation",
    );
}

#[test]
#[serial]
fn test_validator_saves_tower() {
    solana_logger::setup_with_default(RUST_LOG_FILTER);

    let validator_config = ValidatorConfig {
        require_tower: true,
        ..ValidatorConfig::default_for_test()
    };
    let validator_identity_keypair = Arc::new(Keypair::new());
    let validator_id = validator_identity_keypair.pubkey();
    let mut config = ClusterConfig {
        cluster_lamports: 10_000,
        node_stakes: vec![100],
        validator_configs: vec![validator_config],
        validator_keys: Some(vec![(validator_identity_keypair.clone(), true)]),
        ..ClusterConfig::default()
    };
    let mut cluster = LocalCluster::new(&mut config, SocketAddrSpace::Unspecified);

    let validator_client = cluster.get_validator_client(&validator_id).unwrap();

    let ledger_path = cluster
        .validators
        .get(&validator_id)
        .unwrap()
        .info
        .ledger_path
        .clone();

    let file_tower_storage = FileTowerStorage::new(ledger_path.clone());

    // Wait for some votes to be generated
    loop {
        if let Ok(slot) = validator_client.get_slot_with_commitment(CommitmentConfig::processed()) {
            trace!("current slot: {}", slot);
            if slot > 2 {
                break;
            }
        }
        sleep(Duration::from_millis(10));
    }

    // Stop validator and check saved tower
    let validator_info = cluster.exit_node(&validator_id);
    let tower1 = Tower::restore(&file_tower_storage, &validator_id).unwrap();
    trace!("tower1: {:?}", tower1);
    assert_eq!(tower1.root(), 0);
    assert!(tower1.last_voted_slot().is_some());

    // Restart the validator and wait for a new root
    cluster.restart_node(&validator_id, validator_info, SocketAddrSpace::Unspecified);
    let validator_client = cluster.get_validator_client(&validator_id).unwrap();

    // Wait for the first new root
    let last_replayed_root = loop {
        #[allow(deprecated)]
        // This test depends on knowing the immediate root, without any delay from the commitment
        // service, so the deprecated CommitmentConfig::root() is retained
        if let Ok(root) = validator_client.get_slot_with_commitment(CommitmentConfig::root()) {
            trace!("current root: {}", root);
            if root > 0 {
                break root;
            }
        }
        sleep(Duration::from_millis(50));
    };

    // Stop validator, and check saved tower
    let validator_info = cluster.exit_node(&validator_id);
    let tower2 = Tower::restore(&file_tower_storage, &validator_id).unwrap();
    trace!("tower2: {:?}", tower2);
    assert_eq!(tower2.root(), last_replayed_root);

    // Rollback saved tower to `tower1` to simulate a validator starting from a newer snapshot
    // without having to wait for that snapshot to be generated in this test
    tower1
        .save(&file_tower_storage, &validator_identity_keypair)
        .unwrap();

    cluster.restart_node(&validator_id, validator_info, SocketAddrSpace::Unspecified);
    let validator_client = cluster.get_validator_client(&validator_id).unwrap();

    // Wait for a new root, demonstrating the validator was able to make progress from the older `tower1`
    let new_root = loop {
        #[allow(deprecated)]
        // This test depends on knowing the immediate root, without any delay from the commitment
        // service, so the deprecated CommitmentConfig::root() is retained
        if let Ok(root) = validator_client.get_slot_with_commitment(CommitmentConfig::root()) {
            trace!(
                "current root: {}, last_replayed_root: {}",
                root,
                last_replayed_root
            );
            if root > last_replayed_root {
                break root;
            }
        }
        sleep(Duration::from_millis(50));
    };

    // Check the new root is reflected in the saved tower state
    let mut validator_info = cluster.exit_node(&validator_id);
    let tower3 = Tower::restore(&file_tower_storage, &validator_id).unwrap();
    trace!("tower3: {:?}", tower3);
    let tower3_root = tower3.root();
    assert!(tower3_root >= new_root);

    // Remove the tower file entirely and allow the validator to start without a tower.  It will
    // rebuild tower from its vote account contents
    remove_tower(&ledger_path, &validator_id);
    validator_info.config.require_tower = false;

    cluster.restart_node(&validator_id, validator_info, SocketAddrSpace::Unspecified);
    let validator_client = cluster.get_validator_client(&validator_id).unwrap();

    // Wait for another new root
    let new_root = loop {
        #[allow(deprecated)]
        // This test depends on knowing the immediate root, without any delay from the commitment
        // service, so the deprecated CommitmentConfig::root() is retained
        if let Ok(root) = validator_client.get_slot_with_commitment(CommitmentConfig::root()) {
            trace!("current root: {}, last tower root: {}", root, tower3_root);
            if root > tower3_root {
                break root;
            }
        }
        sleep(Duration::from_millis(50));
    };

    cluster.close_preserve_ledgers();

    let tower4 = Tower::restore(&file_tower_storage, &validator_id).unwrap();
    trace!("tower4: {:?}", tower4);
<<<<<<< HEAD
    // should tower4 advance 1 slot compared to tower3????
    assert_eq!(tower4.root(), tower3.root() + 1);
}

fn open_blockstore(ledger_path: &Path) -> Blockstore {
    Blockstore::open_with_access_type(ledger_path, AccessType::TryPrimaryThenSecondary, None, true)
        .unwrap_or_else(|e| {
            panic!("Failed to open ledger at {:?}, err: {}", ledger_path, e);
        })
}

fn purge_slots(blockstore: &Blockstore, start_slot: Slot, slot_count: Slot) {
    blockstore.purge_from_next_slots(start_slot, start_slot + slot_count);
    blockstore.purge_slots(start_slot, start_slot + slot_count, PurgeType::Exact);
}

fn restore_tower(ledger_path: &Path, node_pubkey: &Pubkey) -> Option<Tower> {
    let tower = Tower::restore(ledger_path, node_pubkey);
    if let Err(tower_err) = tower {
        if tower_err.is_file_missing() {
            return None;
        } else {
            panic!("tower restore failed...: {:?}", tower_err);
        }
    }
    // actually saved tower must have at least one vote.
    Tower::restore(ledger_path, node_pubkey).ok()
}

fn last_vote_in_tower(ledger_path: &Path, node_pubkey: &Pubkey) -> Option<Slot> {
    restore_tower(ledger_path, node_pubkey).map(|tower| tower.last_voted_slot().unwrap())
}

fn root_in_tower(ledger_path: &Path, node_pubkey: &Pubkey) -> Option<Slot> {
    restore_tower(ledger_path, node_pubkey).map(|tower| tower.root())
}

fn remove_tower(ledger_path: &Path, node_pubkey: &Pubkey) {
    fs::remove_file(Tower::get_filename(ledger_path, node_pubkey)).unwrap();
}

// A bit convoluted test case; but this roughly follows this test theoretical scenario:
//
// Step 1: You have validator A + B with 31% and 36% of the stake:
//
//  S0 -> S1 -> S2 -> S3 (A + B vote, optimistically confirmed)
//
// Step 2: Turn off A + B, and truncate the ledger after slot `S3` (simulate votes not
// landing in next slot).
// Start validator C with 33% of the stake with same ledger, but only up to slot S2.
// Have `C` generate some blocks like:
//
// S0 -> S1 -> S2 -> S4
//
// Step 3: Then restart `A` which had 31% of the stake. With the tower, from `A`'s
// perspective it sees:
//
// S0 -> S1 -> S2 -> S3 (voted)
//             |
//             -> S4 -> S5 (C's vote for S4)
//
// The fork choice rule weights look like:
//
// S0 -> S1 -> S2 (ABC) -> S3
//             |
//             -> S4 (C) -> S5
//
// Step 4:
// Without the persisted tower:
//    `A` would choose to vote on the fork with `S4 -> S5`. This is true even if `A`
//    generates a new fork starting at slot `S3` because `C` has more stake than `A`
//    so `A` will eventually pick the fork `C` is on.
//
//    Furthermore `B`'s vote on `S3` is not observable because there are no
//    descendants of slot `S3`, so that fork will not be chosen over `C`'s fork
//
// With the persisted tower:
//    `A` should not be able to generate a switching proof.
//
fn do_test_optimistic_confirmation_violation_with_or_without_tower(with_tower: bool) {
    solana_logger::setup_with_default(RUST_LOG_FILTER);

    // First set up the cluster with 4 nodes
    let slots_per_epoch = 2048;
    let node_stakes = vec![31, 36, 33, 0];

    // Each pubkeys are prefixed with A, B, C and D.
    // D is needed to:
    // 1) Propagate A's votes for S2 to validator C after A shuts down so that
    // C can avoid NoPropagatedConfirmation errors and continue to generate blocks
    // 2) Provide gossip discovery for `A` when it restarts because `A` will restart
    // at a different gossip port than the entrypoint saved in C's gossip table
    let validator_keys = vec![
        "28bN3xyvrP4E8LwEgtLjhnkb7cY4amQb6DrYAbAYjgRV4GAGgkVM2K7wnxnAS7WDneuavza7x21MiafLu1HkwQt4",
        "2saHBBoTkLMmttmPQP8KfBkcCw45S5cwtV3wTdGCscRC8uxdgvHxpHiWXKx4LvJjNJtnNcbSv5NdheokFFqnNDt8",
        "4mx9yoFBeYasDKBGDWCTWGJdWuJCKbgqmuP8bN9umybCh5Jzngw7KQxe99Rf5uzfyzgba1i65rJW4Wqk7Ab5S8ye",
        "3zsEPEDsjfEay7te9XqNjRTCE7vwuT6u4DHzBJC19yp7GS8BuNRMRjnpVrKCBzb3d44kxc4KPGSHkCmk6tEfswCg",
    ]
    .iter()
    .map(|s| (Arc::new(Keypair::from_base58_string(s)), true))
    .take(node_stakes.len())
    .collect::<Vec<_>>();
    let validators = validator_keys
        .iter()
        .map(|(kp, _)| kp.pubkey())
        .collect::<Vec<_>>();
    let (validator_a_pubkey, validator_b_pubkey, validator_c_pubkey) =
        (validators[0], validators[1], validators[2]);

    let mut config = ClusterConfig {
        cluster_lamports: 100_000,
        node_stakes: node_stakes.clone(),
        validator_configs: make_identical_validator_configs(
            &ValidatorConfig::default(),
            node_stakes.len(),
        ),
        validator_keys: Some(validator_keys),
        slots_per_epoch,
        stakers_slot_offset: slots_per_epoch,
        skip_warmup_slots: true,
        ..ClusterConfig::default()
    };
    let mut cluster = LocalCluster::new(&mut config);

    let base_slot = 26; // S2
    let next_slot_on_a = 27; // S3
    let truncated_slots = 100; // just enough to purge all following slots after the S2 and S3

    let val_a_ledger_path = cluster.ledger_path(&validator_a_pubkey);
    let val_b_ledger_path = cluster.ledger_path(&validator_b_pubkey);
    let val_c_ledger_path = cluster.ledger_path(&validator_c_pubkey);

    // Immediately kill validator C
    let validator_c_info = cluster.exit_node(&validator_c_pubkey);

    // Step 1:
    // Let validator A, B, (D) run for a while.
    let (mut validator_a_finished, mut validator_b_finished) = (false, false);
    let now = Instant::now();
    while !(validator_a_finished && validator_b_finished) {
        let elapsed = now.elapsed();
        if elapsed > Duration::from_secs(30) {
            panic!(
                "LocalCluster nodes failed to log enough tower votes in {} secs",
                elapsed.as_secs()
            );
        }
        sleep(Duration::from_millis(100));

        if let Some(last_vote) = last_vote_in_tower(&val_a_ledger_path, &validator_a_pubkey) {
            if !validator_a_finished && last_vote >= next_slot_on_a {
                validator_a_finished = true;
            }
        }
        if let Some(last_vote) = last_vote_in_tower(&val_b_ledger_path, &validator_b_pubkey) {
            if !validator_b_finished && last_vote >= next_slot_on_a {
                validator_b_finished = true;
            }
        }
    }
    // kill them at once after the above loop; otherwise one might stall the other!
    let validator_a_info = cluster.exit_node(&validator_a_pubkey);
    let _validator_b_info = cluster.exit_node(&validator_b_pubkey);

    // Step 2:
    // Stop validator and truncate ledger
    info!("truncate validator C's ledger");
    {
        // first copy from validator A's ledger
        std::fs::remove_dir_all(&validator_c_info.info.ledger_path).unwrap();
        let mut opt = fs_extra::dir::CopyOptions::new();
        opt.copy_inside = true;
        fs_extra::dir::copy(&val_a_ledger_path, &val_c_ledger_path, &opt).unwrap();
        // Remove A's tower in the C's new copied ledger
        remove_tower(&validator_c_info.info.ledger_path, &validator_a_pubkey);

        let blockstore = open_blockstore(&validator_c_info.info.ledger_path);
        purge_slots(&blockstore, base_slot + 1, truncated_slots);
    }
    info!("truncate validator A's ledger");
    {
        let blockstore = open_blockstore(&val_a_ledger_path);
        purge_slots(&blockstore, next_slot_on_a + 1, truncated_slots);
        if !with_tower {
            info!("Removing tower!");
            remove_tower(&val_a_ledger_path, &validator_a_pubkey);

            // Remove next_slot_on_a from ledger to force validator A to select
            // votes_on_c_fork. Otherwise the validator A will immediately vote
            // for 27 on restart, because it hasn't gotten the heavier fork from
            // validator C yet.
            // Then it will be stuck on 27 unable to switch because C doesn't
            // have enough stake to generate a switching proof
            purge_slots(&blockstore, next_slot_on_a, truncated_slots);
        } else {
            info!("Not removing tower!");
        }
    }

    // Step 3:
    // Run validator C only to make it produce and vote on its own fork.
    info!("Restart validator C again!!!");
    let val_c_ledger_path = validator_c_info.info.ledger_path.clone();
    cluster.restart_node(&validator_c_pubkey, validator_c_info);

    let mut votes_on_c_fork = std::collections::BTreeSet::new(); // S4 and S5
    for _ in 0..100 {
        sleep(Duration::from_millis(100));

        if let Some(last_vote) = last_vote_in_tower(&val_c_ledger_path, &validator_c_pubkey) {
            if last_vote != base_slot {
                votes_on_c_fork.insert(last_vote);
                // Collect 4 votes
                if votes_on_c_fork.len() >= 4 {
                    break;
                }
            }
        }
    }
    assert!(!votes_on_c_fork.is_empty());
    info!("collected validator C's votes: {:?}", votes_on_c_fork);

    // Step 4:
    // verify whether there was violation or not
    info!("Restart validator A again!!!");
    cluster.restart_node(&validator_a_pubkey, validator_a_info);

    // monitor for actual votes from validator A
    let mut bad_vote_detected = false;
    let mut a_votes = vec![];
    for _ in 0..100 {
        sleep(Duration::from_millis(100));

        if let Some(last_vote) = last_vote_in_tower(&val_a_ledger_path, &validator_a_pubkey) {
            a_votes.push(last_vote);
            let blockstore = Blockstore::open_with_access_type(
                &val_a_ledger_path,
                AccessType::TryPrimaryThenSecondary,
                None,
                true,
            )
            .unwrap();
            let mut ancestors = AncestorIterator::new(last_vote, &blockstore);
            if ancestors.any(|a| votes_on_c_fork.contains(&a)) {
                bad_vote_detected = true;
                break;
            }
        }
    }

    info!("Observed A's votes on: {:?}", a_votes);

    // an elaborate way of assert!(with_tower && !bad_vote_detected || ...)
    let expects_optimistic_confirmation_violation = !with_tower;
    if bad_vote_detected != expects_optimistic_confirmation_violation {
        if bad_vote_detected {
            panic!("No violation expected because of persisted tower!");
        } else {
            panic!("Violation expected because of removed persisted tower!");
        }
    } else if bad_vote_detected {
        info!("THIS TEST expected violations. And indeed, there was some, because of removed persisted tower.");
    } else {
        info!("THIS TEST expected no violation. And indeed, there was none, thanks to persisted tower.");
    }
=======
    assert!(tower4.root() >= new_root);
}

fn save_tower(tower_path: &Path, tower: &Tower, node_keypair: &Keypair) {
    let file_tower_storage = FileTowerStorage::new(tower_path.to_path_buf());
    let saved_tower = SavedTower::new(tower, node_keypair).unwrap();
    file_tower_storage.store(&saved_tower).unwrap();
}

fn root_in_tower(tower_path: &Path, node_pubkey: &Pubkey) -> Option<Slot> {
    restore_tower(tower_path, node_pubkey).map(|tower| tower.root())
>>>>>>> 3ac7e043
}

enum ClusterMode {
    MasterOnly,
    MasterSlave,
}

fn do_test_future_tower(cluster_mode: ClusterMode) {
    solana_logger::setup_with_default(RUST_LOG_FILTER);

    // First set up the cluster with 4 nodes
    let slots_per_epoch = 2048;
    let node_stakes = match cluster_mode {
        ClusterMode::MasterOnly => vec![100],
        ClusterMode::MasterSlave => vec![100, 1],
    };

    let validator_keys = vec![
        "28bN3xyvrP4E8LwEgtLjhnkb7cY4amQb6DrYAbAYjgRV4GAGgkVM2K7wnxnAS7WDneuavza7x21MiafLu1HkwQt4",
        "2saHBBoTkLMmttmPQP8KfBkcCw45S5cwtV3wTdGCscRC8uxdgvHxpHiWXKx4LvJjNJtnNcbSv5NdheokFFqnNDt8",
    ]
    .iter()
    .map(|s| (Arc::new(Keypair::from_base58_string(s)), true))
    .take(node_stakes.len())
    .collect::<Vec<_>>();
    let validators = validator_keys
        .iter()
        .map(|(kp, _)| kp.pubkey())
        .collect::<Vec<_>>();
    let validator_a_pubkey = match cluster_mode {
        ClusterMode::MasterOnly => validators[0],
        ClusterMode::MasterSlave => validators[1],
    };

    let mut config = ClusterConfig {
        cluster_lamports: 100_000,
        node_stakes: node_stakes.clone(),
        validator_configs: make_identical_validator_configs(
            &ValidatorConfig::default_for_test(),
            node_stakes.len(),
        ),
        validator_keys: Some(validator_keys),
        slots_per_epoch,
        stakers_slot_offset: slots_per_epoch,
        skip_warmup_slots: true,
        ..ClusterConfig::default()
    };
    let mut cluster = LocalCluster::new(&mut config, SocketAddrSpace::Unspecified);

    let val_a_ledger_path = cluster.ledger_path(&validator_a_pubkey);

    loop {
        sleep(Duration::from_millis(100));

        if let Some(root) = root_in_tower(&val_a_ledger_path, &validator_a_pubkey) {
            if root >= 15 {
                break;
            }
        }
    }
    let purged_slot_before_restart = 10;
    let validator_a_info = cluster.exit_node(&validator_a_pubkey);
    {
        // create a warped future tower without mangling the tower itself
        info!(
            "Revert blockstore before slot {} and effectively create a future tower",
            purged_slot_before_restart,
        );
        let blockstore = open_blockstore(&val_a_ledger_path);
        purge_slots(&blockstore, purged_slot_before_restart, 100);
    }

    cluster.restart_node(
        &validator_a_pubkey,
        validator_a_info,
        SocketAddrSpace::Unspecified,
    );

    let mut newly_rooted = false;
    let some_root_after_restart = purged_slot_before_restart + 25; // 25 is arbitrary; just wait a bit
    for _ in 0..600 {
        sleep(Duration::from_millis(100));

        if let Some(root) = root_in_tower(&val_a_ledger_path, &validator_a_pubkey) {
            if root >= some_root_after_restart {
                newly_rooted = true;
                break;
            }
        }
    }
    let _validator_a_info = cluster.exit_node(&validator_a_pubkey);
    if newly_rooted {
        // there should be no forks; i.e. monotonically increasing ancestor chain
        let (last_vote, _) = last_vote_in_tower(&val_a_ledger_path, &validator_a_pubkey).unwrap();
        let blockstore = open_blockstore(&val_a_ledger_path);
        let actual_block_ancestors = AncestorIterator::new_inclusive(last_vote, &blockstore)
            .take_while(|a| *a >= some_root_after_restart)
            .collect::<Vec<_>>();
        let expected_countinuous_no_fork_votes = (some_root_after_restart..=last_vote)
            .rev()
            .collect::<Vec<_>>();
        assert_eq!(actual_block_ancestors, expected_countinuous_no_fork_votes);
        assert!(actual_block_ancestors.len() > MAX_LOCKOUT_HISTORY);
        info!("validator managed to handle future tower!");
    } else {
        panic!("no root detected");
    }
}

#[test]
#[serial]
fn test_future_tower_master_only() {
    do_test_future_tower(ClusterMode::MasterOnly);
}

#[test]
#[serial]
fn test_future_tower_master_slave() {
    do_test_future_tower(ClusterMode::MasterSlave);
}

#[test]
fn test_hard_fork_invalidates_tower() {
    solana_logger::setup_with_default(RUST_LOG_FILTER);

    // First set up the cluster with 2 nodes
    let slots_per_epoch = 2048;
    let node_stakes = vec![60, 40];

    let validator_keys = vec![
        "28bN3xyvrP4E8LwEgtLjhnkb7cY4amQb6DrYAbAYjgRV4GAGgkVM2K7wnxnAS7WDneuavza7x21MiafLu1HkwQt4",
        "2saHBBoTkLMmttmPQP8KfBkcCw45S5cwtV3wTdGCscRC8uxdgvHxpHiWXKx4LvJjNJtnNcbSv5NdheokFFqnNDt8",
    ]
    .iter()
    .map(|s| (Arc::new(Keypair::from_base58_string(s)), true))
    .take(node_stakes.len())
    .collect::<Vec<_>>();
    let validators = validator_keys
        .iter()
        .map(|(kp, _)| kp.pubkey())
        .collect::<Vec<_>>();

    let validator_a_pubkey = validators[0];
    let validator_b_pubkey = validators[1];

    let mut config = ClusterConfig {
        cluster_lamports: 100_000,
        node_stakes: node_stakes.clone(),
        validator_configs: make_identical_validator_configs(
            &ValidatorConfig::default_for_test(),
            node_stakes.len(),
        ),
        validator_keys: Some(validator_keys),
        slots_per_epoch,
        stakers_slot_offset: slots_per_epoch,
        skip_warmup_slots: true,
        ..ClusterConfig::default()
    };
    let cluster = std::sync::Arc::new(std::sync::Mutex::new(LocalCluster::new(
        &mut config,
        SocketAddrSpace::Unspecified,
    )));

    let val_a_ledger_path = cluster.lock().unwrap().ledger_path(&validator_a_pubkey);

    let min_root = 15;
    loop {
        sleep(Duration::from_millis(100));

        if let Some(root) = root_in_tower(&val_a_ledger_path, &validator_a_pubkey) {
            if root >= min_root {
                break;
            }
        }
    }

    let mut validator_a_info = cluster.lock().unwrap().exit_node(&validator_a_pubkey);
    let mut validator_b_info = cluster.lock().unwrap().exit_node(&validator_b_pubkey);

    // setup hard fork at slot < a previously rooted slot!
    let hard_fork_slot = min_root - 5;
    let hard_fork_slots = Some(vec![hard_fork_slot]);
    let mut hard_forks = solana_sdk::hard_forks::HardForks::default();
    hard_forks.register(hard_fork_slot);

    let expected_shred_version = solana_sdk::shred_version::compute_shred_version(
        &cluster.lock().unwrap().genesis_config.hash(),
        Some(&hard_forks),
    );

    validator_a_info.config.new_hard_forks = hard_fork_slots.clone();
    validator_a_info.config.wait_for_supermajority = Some(hard_fork_slot);
    validator_a_info.config.expected_shred_version = Some(expected_shred_version);

    validator_b_info.config.new_hard_forks = hard_fork_slots;
    validator_b_info.config.wait_for_supermajority = Some(hard_fork_slot);
    validator_b_info.config.expected_shred_version = Some(expected_shred_version);

    // restart validator A first
    let cluster_for_a = cluster.clone();
    // Spawn a thread because wait_for_supermajority blocks in Validator::new()!
    let thread = std::thread::spawn(move || {
        let restart_context = cluster_for_a
            .lock()
            .unwrap()
            .create_restart_context(&validator_a_pubkey, &mut validator_a_info);
        let restarted_validator_info = LocalCluster::restart_node_with_context(
            validator_a_info,
            restart_context,
            SocketAddrSpace::Unspecified,
        );
        cluster_for_a
            .lock()
            .unwrap()
            .add_node(&validator_a_pubkey, restarted_validator_info);
    });

    // test validator A actually to wait for supermajority
    let mut last_vote = None;
    for _ in 0..10 {
        sleep(Duration::from_millis(1000));

        let (new_last_vote, _) =
            last_vote_in_tower(&val_a_ledger_path, &validator_a_pubkey).unwrap();
        if let Some(last_vote) = last_vote {
            assert_eq!(last_vote, new_last_vote);
        } else {
            last_vote = Some(new_last_vote);
        }
    }

    // restart validator B normally
    cluster.lock().unwrap().restart_node(
        &validator_b_pubkey,
        validator_b_info,
        SocketAddrSpace::Unspecified,
    );

    // validator A should now start so join its thread here
    thread.join().unwrap();

    // new slots should be rooted after hard-fork cluster relaunch
<<<<<<< HEAD
    cluster.lock().unwrap().check_for_new_roots(16, "hard fork");
=======
    cluster
        .lock()
        .unwrap()
        .check_for_new_roots(16, "hard fork", SocketAddrSpace::Unspecified);
>>>>>>> 3ac7e043
}

#[test]
#[serial]
fn test_run_test_load_program_accounts_root() {
    run_test_load_program_accounts(CommitmentConfig::finalized());
}

#[test]
#[serial]
fn test_restart_tower_rollback() {
    // Test node crashing and failing to save its tower before restart
    // Cluster continues to make progress, this node is able to rejoin with
    // outdated tower post restart.
    solana_logger::setup_with_default(RUST_LOG_FILTER);

    // First set up the cluster with 2 nodes
    let slots_per_epoch = 2048;
    let node_stakes = vec![10000, 1];

    let validator_strings = vec![
        "28bN3xyvrP4E8LwEgtLjhnkb7cY4amQb6DrYAbAYjgRV4GAGgkVM2K7wnxnAS7WDneuavza7x21MiafLu1HkwQt4",
        "2saHBBoTkLMmttmPQP8KfBkcCw45S5cwtV3wTdGCscRC8uxdgvHxpHiWXKx4LvJjNJtnNcbSv5NdheokFFqnNDt8",
    ];

    let validator_keys = validator_strings
        .iter()
        .map(|s| (Arc::new(Keypair::from_base58_string(s)), true))
        .take(node_stakes.len())
        .collect::<Vec<_>>();

    let b_pubkey = validator_keys[1].0.pubkey();

    let mut config = ClusterConfig {
        cluster_lamports: 100_000,
        node_stakes: node_stakes.clone(),
        validator_configs: make_identical_validator_configs(
            &ValidatorConfig::default_for_test(),
            node_stakes.len(),
        ),
        validator_keys: Some(validator_keys),
        slots_per_epoch,
        stakers_slot_offset: slots_per_epoch,
        skip_warmup_slots: true,
        ..ClusterConfig::default()
    };
    let mut cluster = LocalCluster::new(&mut config, SocketAddrSpace::Unspecified);

    let val_b_ledger_path = cluster.ledger_path(&b_pubkey);

    let mut earlier_tower: Tower;
    loop {
        sleep(Duration::from_millis(1000));

        // Grab the current saved tower
        earlier_tower = restore_tower(&val_b_ledger_path, &b_pubkey).unwrap();
        if earlier_tower.last_voted_slot().unwrap_or(0) > 1 {
            break;
        }
    }

    let mut exited_validator_info: ClusterValidatorInfo;
    let last_voted_slot: Slot;
    loop {
        sleep(Duration::from_millis(1000));

        // Wait for second, lesser staked validator to make a root past the earlier_tower's
        // latest vote slot, then exit that validator
        let tower = restore_tower(&val_b_ledger_path, &b_pubkey).unwrap();
        if tower.root()
            > earlier_tower
                .last_voted_slot()
                .expect("Earlier tower must have at least one vote")
        {
            exited_validator_info = cluster.exit_node(&b_pubkey);
            last_voted_slot = tower.last_voted_slot().unwrap();
            break;
        }
    }

    // Now rewrite the tower with the *earlier_tower*. We disable voting until we reach
    // a slot we did not previously vote for in order to avoid duplicate vote slashing
    // issues.
    save_tower(
        &val_b_ledger_path,
        &earlier_tower,
        &exited_validator_info.info.keypair,
    );
    exited_validator_info.config.wait_to_vote_slot = Some(last_voted_slot + 10);

    cluster.restart_node(
        &b_pubkey,
        exited_validator_info,
        SocketAddrSpace::Unspecified,
    );

    // Check this node is making new roots
    cluster.check_for_new_roots(
        20,
        "test_restart_tower_rollback",
        SocketAddrSpace::Unspecified,
    );
}

#[test]
#[serial]
fn test_run_test_load_program_accounts_partition_root() {
    run_test_load_program_accounts_partition(CommitmentConfig::finalized());
}

fn run_test_load_program_accounts_partition(scan_commitment: CommitmentConfig) {
    let num_slots_per_validator = 8;
    let partitions: [Vec<usize>; 2] = [vec![1], vec![1]];
<<<<<<< HEAD
    let (leader_schedule, validator_keys) =
        create_custom_leader_schedule(&[num_slots_per_validator, num_slots_per_validator]);
=======
    let (leader_schedule, validator_keys) = create_custom_leader_schedule_with_random_keys(&[
        num_slots_per_validator,
        num_slots_per_validator,
    ]);
>>>>>>> 3ac7e043

    let (update_client_sender, update_client_receiver) = unbounded();
    let (scan_client_sender, scan_client_receiver) = unbounded();
    let exit = Arc::new(AtomicBool::new(false));

    let (t_update, t_scan, additional_accounts) = setup_transfer_scan_threads(
        1000,
        exit.clone(),
        scan_commitment,
        update_client_receiver,
        scan_client_receiver,
    );

    let on_partition_start = |cluster: &mut LocalCluster, _: &mut ()| {
        let update_client = cluster
            .get_validator_client(&cluster.entry_point_info.id)
            .unwrap();
        update_client_sender.send(update_client).unwrap();
        let scan_client = cluster
            .get_validator_client(&cluster.entry_point_info.id)
            .unwrap();
        scan_client_sender.send(scan_client).unwrap();
    };

    let on_partition_before_resolved = |_: &mut LocalCluster, _: &mut ()| {};

    let on_partition_resolved = |cluster: &mut LocalCluster, _: &mut ()| {
<<<<<<< HEAD
        cluster.check_for_new_roots(20, "run_test_load_program_accounts_partition");
=======
        cluster.check_for_new_roots(
            20,
            "run_test_load_program_accounts_partition",
            SocketAddrSpace::Unspecified,
        );
>>>>>>> 3ac7e043
        exit.store(true, Ordering::Relaxed);
        t_update.join().unwrap();
        t_scan.join().unwrap();
    };

    run_cluster_partition(
        &partitions,
        Some((leader_schedule, validator_keys)),
        (),
        on_partition_start,
        on_partition_before_resolved,
        on_partition_resolved,
        None,
        None,
        additional_accounts,
    );
}

#[test]
#[serial]
fn test_votes_land_in_fork_during_long_partition() {
    let total_stake = 100;
    // Make `lighter_stake` insufficient for switching threshold
    let lighter_stake = (SWITCH_FORK_THRESHOLD as f64 * total_stake as f64) as u64;
    let heavier_stake = lighter_stake + 1;
    let failures_stake = total_stake - lighter_stake - heavier_stake;

    // Give lighter stake 30 consecutive slots before
    // the heavier stake gets a single slot
    let partitions: &[&[(usize, usize)]] = &[
        &[(heavier_stake as usize, 1)],
        &[(lighter_stake as usize, 30)],
    ];

    #[derive(Default)]
    struct PartitionContext {
        heaviest_validator_key: Pubkey,
        lighter_validator_key: Pubkey,
        heavier_fork_slot: Slot,
    }

    let on_partition_start = |_cluster: &mut LocalCluster,
                              validator_keys: &[Pubkey],
                              _dead_validator_infos: Vec<ClusterValidatorInfo>,
                              context: &mut PartitionContext| {
        // validator_keys[0] is the validator that will be killed, i.e. the validator with
        // stake == `failures_stake`
        context.heaviest_validator_key = validator_keys[1];
        context.lighter_validator_key = validator_keys[2];
    };

    let on_before_partition_resolved =
        |cluster: &mut LocalCluster, context: &mut PartitionContext| {
            let lighter_validator_ledger_path = cluster.ledger_path(&context.lighter_validator_key);
            let heavier_validator_ledger_path =
                cluster.ledger_path(&context.heaviest_validator_key);

            // Wait for each node to have created and voted on its own partition
            loop {
                let (heavier_validator_latest_vote_slot, _) = last_vote_in_tower(
                    &heavier_validator_ledger_path,
                    &context.heaviest_validator_key,
                )
                .unwrap();
                info!(
                    "Checking heavier validator's last vote {} is on a separate fork",
                    heavier_validator_latest_vote_slot
                );
                let lighter_validator_blockstore = open_blockstore(&lighter_validator_ledger_path);
                if lighter_validator_blockstore
                    .meta(heavier_validator_latest_vote_slot)
                    .unwrap()
                    .is_none()
                {
                    context.heavier_fork_slot = heavier_validator_latest_vote_slot;
                    return;
                }
                sleep(Duration::from_millis(100));
            }
        };

    let on_partition_resolved = |cluster: &mut LocalCluster, context: &mut PartitionContext| {
        let lighter_validator_ledger_path = cluster.ledger_path(&context.lighter_validator_key);
        let start = Instant::now();
        let max_wait = ms_for_n_slots(MAX_PROCESSING_AGE as u64, DEFAULT_TICKS_PER_SLOT);
        // Wait for the lighter node to switch over and root the `context.heavier_fork_slot`
        loop {
            assert!(
                // Should finish faster than if the cluster were relying on replay vote
                // refreshing to refresh the vote on blockhash expiration for the vote
                // transaction.
                !(start.elapsed() > Duration::from_millis(max_wait)),
                "Went too long {} ms without a root",
                max_wait,
            );
            let lighter_validator_blockstore = open_blockstore(&lighter_validator_ledger_path);
            if lighter_validator_blockstore.is_root(context.heavier_fork_slot) {
                info!(
                    "Partition resolved, new root made in {}ms",
                    start.elapsed().as_millis()
                );
                return;
            }
            sleep(Duration::from_millis(100));
        }
    };

    run_kill_partition_switch_threshold(
        &[&[(failures_stake as usize, 0)]],
        partitions,
        None,
        None,
        PartitionContext::default(),
        on_partition_start,
        on_before_partition_resolved,
        on_partition_resolved,
    );
}

fn setup_transfer_scan_threads(
    num_starting_accounts: usize,
    exit: Arc<AtomicBool>,
    scan_commitment: CommitmentConfig,
    update_client_receiver: Receiver<ThinClient>,
    scan_client_receiver: Receiver<ThinClient>,
) -> (
    JoinHandle<()>,
    JoinHandle<()>,
    Vec<(Pubkey, AccountSharedData)>,
) {
    let exit_ = exit.clone();
    let starting_keypairs: Arc<Vec<Keypair>> = Arc::new(
        iter::repeat_with(Keypair::new)
            .take(num_starting_accounts)
            .collect(),
    );
    let target_keypairs: Arc<Vec<Keypair>> = Arc::new(
        iter::repeat_with(Keypair::new)
            .take(num_starting_accounts)
            .collect(),
    );
    let starting_accounts: Vec<(Pubkey, AccountSharedData)> = starting_keypairs
        .iter()
        .map(|k| {
            (
                k.pubkey(),
                AccountSharedData::new(1, 0, &system_program::id()),
            )
        })
        .collect();

    let starting_keypairs_ = starting_keypairs.clone();
    let target_keypairs_ = target_keypairs.clone();
    let t_update = Builder::new()
        .name("update".to_string())
        .spawn(move || {
            let client = update_client_receiver.recv().unwrap();
            loop {
                if exit_.load(Ordering::Relaxed) {
                    return;
                }
                let (blockhash, _) = client
                    .get_latest_blockhash_with_commitment(CommitmentConfig::processed())
                    .unwrap();
                for i in 0..starting_keypairs_.len() {
                    client
                        .async_transfer(
                            1,
                            &starting_keypairs_[i],
                            &target_keypairs_[i].pubkey(),
                            blockhash,
                        )
                        .unwrap();
                }
                for i in 0..starting_keypairs_.len() {
                    client
                        .async_transfer(
                            1,
                            &target_keypairs_[i],
                            &starting_keypairs_[i].pubkey(),
                            blockhash,
                        )
                        .unwrap();
                }
            }
        })
        .unwrap();

    // Scan, the total funds should add up to the original
    let mut scan_commitment_config = RpcProgramAccountsConfig::default();
    scan_commitment_config.account_config.commitment = Some(scan_commitment);
    let tracked_pubkeys: HashSet<Pubkey> = starting_keypairs
        .iter()
        .chain(target_keypairs.iter())
        .map(|k| k.pubkey())
        .collect();
    let expected_total_balance = num_starting_accounts as u64;
    let t_scan = Builder::new()
        .name("scan".to_string())
        .spawn(move || {
            let client = scan_client_receiver.recv().unwrap();
            loop {
                if exit.load(Ordering::Relaxed) {
                    return;
                }
                if let Some(total_scan_balance) = client
                    .get_program_accounts_with_config(
                        &system_program::id(),
                        scan_commitment_config.clone(),
                    )
                    .ok()
                    .map(|result| {
                        result
                            .into_iter()
                            .map(|(key, account)| {
                                if tracked_pubkeys.contains(&key) {
                                    account.lamports
                                } else {
                                    0
                                }
                            })
                            .sum::<u64>()
                    })
                {
                    assert_eq!(total_scan_balance, expected_total_balance);
                }
            }
        })
        .unwrap();

    (t_update, t_scan, starting_accounts)
}

fn run_test_load_program_accounts(scan_commitment: CommitmentConfig) {
    solana_logger::setup_with_default(RUST_LOG_FILTER);
    // First set up the cluster with 2 nodes
    let slots_per_epoch = 2048;
    let node_stakes = vec![51, 50];
    let validator_keys: Vec<_> = vec![
        "4qhhXNTbKD1a5vxDDLZcHKj7ELNeiivtUBxn3wUK1F5VRsQVP89VUhfXqSfgiFB14GfuBgtrQ96n9NvWQADVkcCg",
        "3kHBzVwie5vTEaY6nFCPeFT8qDpoXzn7dCEioGRNBTnUDpvwnG85w8Wq63gVWpVTP8k2a8cgcWRjSXyUkEygpXWS",
    ]
    .iter()
    .map(|s| (Arc::new(Keypair::from_base58_string(s)), true))
    .take(node_stakes.len())
    .collect();

    let num_starting_accounts = 1000;
    let exit = Arc::new(AtomicBool::new(false));
    let (update_client_sender, update_client_receiver) = unbounded();
    let (scan_client_sender, scan_client_receiver) = unbounded();

    // Setup the update/scan threads
    let (t_update, t_scan, starting_accounts) = setup_transfer_scan_threads(
        num_starting_accounts,
        exit.clone(),
        scan_commitment,
        update_client_receiver,
        scan_client_receiver,
    );

    let mut config = ClusterConfig {
        cluster_lamports: 100_000,
        node_stakes: node_stakes.clone(),
        validator_configs: make_identical_validator_configs(
            &ValidatorConfig::default_for_test(),
            node_stakes.len(),
        ),
        validator_keys: Some(validator_keys),
        slots_per_epoch,
        stakers_slot_offset: slots_per_epoch,
        skip_warmup_slots: true,
        additional_accounts: starting_accounts,
        ..ClusterConfig::default()
    };
    let cluster = LocalCluster::new(&mut config, SocketAddrSpace::Unspecified);

    // Give the threads a client to use for querying the cluster
    let all_pubkeys = cluster.get_node_pubkeys();
    let other_validator_id = all_pubkeys
        .into_iter()
        .find(|x| *x != cluster.entry_point_info.id)
        .unwrap();
    let client = cluster
        .get_validator_client(&cluster.entry_point_info.id)
        .unwrap();
    update_client_sender.send(client).unwrap();
    let scan_client = cluster.get_validator_client(&other_validator_id).unwrap();
    scan_client_sender.send(scan_client).unwrap();

    // Wait for some roots to pass
<<<<<<< HEAD
    cluster.check_for_new_roots(40, "run_test_load_program_accounts");
=======
    cluster.check_for_new_roots(
        40,
        "run_test_load_program_accounts",
        SocketAddrSpace::Unspecified,
    );
>>>>>>> 3ac7e043

    // Exit and ensure no violations of consistency were found
    exit.store(true, Ordering::Relaxed);
    t_update.join().unwrap();
    t_scan.join().unwrap();
}

fn farf_dir() -> PathBuf {
    std::env::var("FARF_DIR")
        .unwrap_or_else(|_| "farf".to_string())
        .into()
}

fn generate_account_paths(num_account_paths: usize) -> (Vec<TempDir>, Vec<PathBuf>) {
    let account_storage_dirs: Vec<TempDir> = (0..num_account_paths)
        .map(|_| tempfile::tempdir_in(farf_dir()).unwrap())
        .collect();
    let account_storage_paths: Vec<_> = account_storage_dirs
        .iter()
        .map(|a| a.path().to_path_buf())
        .collect();
    (account_storage_dirs, account_storage_paths)
}

struct SnapshotValidatorConfig {
    bank_snapshots_dir: TempDir,
    snapshot_archives_dir: TempDir,
    account_storage_dirs: Vec<TempDir>,
    validator_config: ValidatorConfig,
}

impl SnapshotValidatorConfig {
    pub fn new(
        full_snapshot_archive_interval_slots: Slot,
        incremental_snapshot_archive_interval_slots: Slot,
        accounts_hash_interval_slots: Slot,
        num_account_paths: usize,
    ) -> SnapshotValidatorConfig {
        assert!(accounts_hash_interval_slots > 0);
        assert!(full_snapshot_archive_interval_slots > 0);
        assert!(full_snapshot_archive_interval_slots % accounts_hash_interval_slots == 0);
        if incremental_snapshot_archive_interval_slots != Slot::MAX {
            assert!(incremental_snapshot_archive_interval_slots > 0);
            assert!(
                incremental_snapshot_archive_interval_slots % accounts_hash_interval_slots == 0
            );
            assert!(
                full_snapshot_archive_interval_slots % incremental_snapshot_archive_interval_slots
                    == 0
            );
        }

        // Create the snapshot config
        let bank_snapshots_dir = tempfile::tempdir_in(farf_dir()).unwrap();
        let snapshot_archives_dir = tempfile::tempdir_in(farf_dir()).unwrap();
        let snapshot_config = SnapshotConfig {
            full_snapshot_archive_interval_slots,
            incremental_snapshot_archive_interval_slots,
            snapshot_archives_dir: snapshot_archives_dir.path().to_path_buf(),
            bank_snapshots_dir: bank_snapshots_dir.path().to_path_buf(),
            ..SnapshotConfig::default()
        };

        // Create the account paths
        let (account_storage_dirs, account_storage_paths) =
            generate_account_paths(num_account_paths);

        // Create the validator config
        let validator_config = ValidatorConfig {
            snapshot_config: Some(snapshot_config),
            account_paths: account_storage_paths,
            accounts_hash_interval_slots,
            ..ValidatorConfig::default_for_test()
        };

        SnapshotValidatorConfig {
            bank_snapshots_dir,
            snapshot_archives_dir,
            account_storage_dirs,
            validator_config,
        }
    }
}

fn setup_snapshot_validator_config(
    snapshot_interval_slots: Slot,
    num_account_paths: usize,
) -> SnapshotValidatorConfig {
    SnapshotValidatorConfig::new(
        snapshot_interval_slots,
        Slot::MAX,
        snapshot_interval_slots,
        num_account_paths,
    )
}<|MERGE_RESOLUTION|>--- conflicted
+++ resolved
@@ -69,60 +69,6 @@
     },
     tempfile::TempDir,
 };
-<<<<<<< HEAD
-use solana_core::{
-    broadcast_stage::BroadcastStageType,
-    cluster_info::VALIDATOR_PORT_RANGE,
-    consensus::{Tower, SWITCH_FORK_THRESHOLD, VOTE_THRESHOLD_DEPTH},
-    gossip_service::discover_cluster,
-    optimistic_confirmation_verifier::OptimisticConfirmationVerifier,
-    validator::ValidatorConfig,
-};
-use solana_download_utils::download_snapshot;
-use solana_ledger::{
-    ancestor_iterator::AncestorIterator,
-    blockstore::{Blockstore, PurgeType},
-    blockstore_db::AccessType,
-    leader_schedule::FixedSchedule,
-    leader_schedule::LeaderSchedule,
-};
-use solana_local_cluster::{
-    cluster::{Cluster, ClusterValidatorInfo},
-    cluster_tests,
-    local_cluster::{ClusterConfig, LocalCluster},
-    validator_configs::*,
-};
-use solana_runtime::{
-    bank_forks::{ArchiveFormat, SnapshotConfig},
-    snapshot_utils,
-};
-use solana_sdk::{
-    account::AccountSharedData,
-    client::{AsyncClient, SyncClient},
-    clock::{self, Slot, DEFAULT_MS_PER_SLOT, DEFAULT_TICKS_PER_SLOT, MAX_RECENT_BLOCKHASHES},
-    commitment_config::CommitmentConfig,
-    epoch_schedule::MINIMUM_SLOTS_PER_EPOCH,
-    genesis_config::ClusterType,
-    hash::Hash,
-    poh_config::PohConfig,
-    pubkey::Pubkey,
-    signature::{Keypair, Signer},
-    system_program, system_transaction,
-};
-use solana_vote_program::vote_state::MAX_LOCKOUT_HISTORY;
-use std::{
-    collections::{BTreeSet, HashMap, HashSet},
-    fs,
-    io::Read,
-    iter,
-    path::{Path, PathBuf},
-    sync::atomic::{AtomicBool, Ordering},
-    sync::Arc,
-    thread::{sleep, Builder, JoinHandle},
-    time::{Duration, Instant},
-};
-use tempfile::TempDir;
-=======
 
 mod common;
 
@@ -154,10 +100,6 @@
     let cluster = LocalCluster::new(&mut config, SocketAddrSpace::Unspecified);
     assert_eq!(cluster.validators.len(), NUM_NODES);
 }
->>>>>>> 3ac7e043
-
-const RUST_LOG_FILTER: &str =
-    "error,solana_core::replay_stage=warn,solana_local_cluster=info,local_cluster=info";
 
 #[test]
 #[serial]
@@ -377,145 +319,6 @@
     );
 }
 
-<<<<<<< HEAD
-/// This function runs a network, initiates a partition based on a
-/// configuration, resolve the partition, then checks that the network
-/// continues to achieve consensus
-/// # Arguments
-/// * `partitions` - A slice of partition configurations, where each partition
-/// configuration is a slice of (usize, bool), representing a node's stake and
-/// whether or not it should be killed during the partition
-/// * `leader_schedule` - An option that specifies whether the cluster should
-/// run with a fixed, predetermined leader schedule
-#[allow(clippy::cognitive_complexity)]
-fn run_cluster_partition<C>(
-    partitions: &[Vec<usize>],
-    leader_schedule: Option<(LeaderSchedule, Vec<Arc<Keypair>>)>,
-    mut context: C,
-    on_partition_start: impl FnOnce(&mut LocalCluster, &mut C),
-    on_before_partition_resolved: impl FnOnce(&mut LocalCluster, &mut C),
-    on_partition_resolved: impl FnOnce(&mut LocalCluster, &mut C),
-    partition_duration: Option<u64>,
-    ticks_per_slot: Option<u64>,
-    additional_accounts: Vec<(Pubkey, AccountSharedData)>,
-) {
-    solana_logger::setup_with_default(RUST_LOG_FILTER);
-    info!("PARTITION_TEST!");
-    let num_nodes = partitions.len();
-    let node_stakes: Vec<_> = partitions
-        .iter()
-        .flat_map(|p| p.iter().map(|stake_weight| 100 * *stake_weight as u64))
-        .collect();
-    assert_eq!(node_stakes.len(), num_nodes);
-    let cluster_lamports = node_stakes.iter().sum::<u64>() * 2;
-    let enable_partition = Arc::new(AtomicBool::new(true));
-    let mut validator_config = ValidatorConfig {
-        enable_partition: Some(enable_partition.clone()),
-        ..ValidatorConfig::default()
-    };
-
-    // Returns:
-    // 1) The keys for the validators
-    // 2) The amount of time it would take to iterate through one full iteration of the given
-    // leader schedule
-    let (validator_keys, leader_schedule_time): (Vec<_>, u64) = {
-        if let Some((leader_schedule, validator_keys)) = leader_schedule {
-            assert_eq!(validator_keys.len(), num_nodes);
-            let num_slots_per_rotation = leader_schedule.num_slots() as u64;
-            let fixed_schedule = FixedSchedule {
-                start_epoch: 0,
-                leader_schedule: Arc::new(leader_schedule),
-            };
-            validator_config.fixed_leader_schedule = Some(fixed_schedule);
-            (
-                validator_keys,
-                num_slots_per_rotation * clock::DEFAULT_MS_PER_SLOT,
-            )
-        } else {
-            (
-                iter::repeat_with(|| Arc::new(Keypair::new()))
-                    .take(partitions.len())
-                    .collect(),
-                10_000,
-            )
-        }
-    };
-
-    let slots_per_epoch = 2048;
-    let mut config = ClusterConfig {
-        cluster_lamports,
-        node_stakes,
-        validator_configs: make_identical_validator_configs(&validator_config, num_nodes),
-        validator_keys: Some(
-            validator_keys
-                .into_iter()
-                .zip(iter::repeat_with(|| true))
-                .collect(),
-        ),
-        slots_per_epoch,
-        stakers_slot_offset: slots_per_epoch,
-        skip_warmup_slots: true,
-        additional_accounts,
-        ticks_per_slot: ticks_per_slot.unwrap_or(DEFAULT_TICKS_PER_SLOT),
-        ..ClusterConfig::default()
-    };
-
-    info!(
-        "PARTITION_TEST starting cluster with {:?} partitions slots_per_epoch: {}",
-        partitions, config.slots_per_epoch,
-    );
-    let mut cluster = LocalCluster::new(&mut config);
-
-    info!("PARTITION_TEST spend_and_verify_all_nodes(), ensure all nodes are caught up");
-    cluster_tests::spend_and_verify_all_nodes(
-        &cluster.entry_point_info,
-        &cluster.funding_keypair,
-        num_nodes,
-        HashSet::new(),
-    );
-
-    let cluster_nodes = discover_cluster(&cluster.entry_point_info.gossip, num_nodes).unwrap();
-
-    // Check epochs have correct number of slots
-    info!("PARTITION_TEST sleeping until partition starting condition",);
-    for node in &cluster_nodes {
-        let node_client = RpcClient::new_socket(node.rpc);
-        let epoch_info = node_client.get_epoch_info().unwrap();
-        assert_eq!(epoch_info.slots_in_epoch, slots_per_epoch);
-    }
-
-    info!("PARTITION_TEST start partition");
-    on_partition_start(&mut cluster, &mut context);
-    enable_partition.store(false, Ordering::Relaxed);
-
-    sleep(Duration::from_millis(
-        partition_duration.unwrap_or(leader_schedule_time),
-    ));
-
-    on_before_partition_resolved(&mut cluster, &mut context);
-    info!("PARTITION_TEST remove partition");
-    enable_partition.store(true, Ordering::Relaxed);
-
-    // Give partitions time to propagate their blocks from during the partition
-    // after the partition resolves
-    let timeout = 10_000;
-    let propagation_time = leader_schedule_time;
-    info!(
-        "PARTITION_TEST resolving partition. sleeping {} ms",
-        timeout
-    );
-    sleep(Duration::from_millis(timeout));
-    info!(
-        "PARTITION_TEST waiting for blocks to propagate after partition {}ms",
-        propagation_time
-    );
-    sleep(Duration::from_millis(propagation_time));
-    info!("PARTITION_TEST resuming normal operation");
-    on_partition_resolved(&mut cluster, &mut context);
-}
-
-=======
->>>>>>> 3ac7e043
 #[allow(unused_attributes)]
 #[ignore]
 #[test]
@@ -523,8 +326,7 @@
 fn test_cluster_partition_1_2() {
     let empty = |_: &mut LocalCluster, _: &mut ()| {};
     let on_partition_resolved = |cluster: &mut LocalCluster, _: &mut ()| {
-<<<<<<< HEAD
-        cluster.check_for_new_roots(16, "PARTITION_TEST");
+        cluster.check_for_new_roots(16, "PARTITION_TEST", SocketAddrSpace::Unspecified);
     };
     run_cluster_partition(
         &[vec![1], vec![1, 1]],
@@ -544,7 +346,7 @@
 fn test_cluster_partition_1_1() {
     let empty = |_: &mut LocalCluster, _: &mut ()| {};
     let on_partition_resolved = |cluster: &mut LocalCluster, _: &mut ()| {
-        cluster.check_for_new_roots(16, "PARTITION_TEST");
+        cluster.check_for_new_roots(16, "PARTITION_TEST", SocketAddrSpace::Unspecified);
     };
     run_cluster_partition(
         &[vec![1], vec![1]],
@@ -564,16 +366,10 @@
 fn test_cluster_partition_1_1_1() {
     let empty = |_: &mut LocalCluster, _: &mut ()| {};
     let on_partition_resolved = |cluster: &mut LocalCluster, _: &mut ()| {
-        cluster.check_for_new_roots(16, "PARTITION_TEST");
+        cluster.check_for_new_roots(16, "PARTITION_TEST", SocketAddrSpace::Unspecified);
     };
     run_cluster_partition(
         &[vec![1], vec![1], vec![1]],
-=======
-        cluster.check_for_new_roots(16, "PARTITION_TEST", SocketAddrSpace::Unspecified);
-    };
-    run_cluster_partition(
-        &[vec![1], vec![1, 1]],
->>>>>>> 3ac7e043
         None,
         (),
         empty,
@@ -585,487 +381,8 @@
     )
 }
 
-<<<<<<< HEAD
-fn create_custom_leader_schedule(
-    validator_num_slots: &[usize],
-) -> (LeaderSchedule, Vec<Arc<Keypair>>) {
-    let mut leader_schedule = vec![];
-    let validator_keys: Vec<_> = iter::repeat_with(|| Arc::new(Keypair::new()))
-        .take(validator_num_slots.len())
-        .collect();
-    for (k, num_slots) in validator_keys.iter().zip(validator_num_slots.iter()) {
-        for _ in 0..*num_slots {
-            leader_schedule.push(k.pubkey())
-        }
-    }
-
-    info!("leader_schedule: {}", leader_schedule.len());
-    (
-        LeaderSchedule::new_from_schedule(leader_schedule),
-        validator_keys,
-    )
-}
-
-#[test]
-#[serial]
-fn test_kill_heaviest_partition() {
-    // This test:
-    // 1) Spins up four partitions, the heaviest being the first with more stake
-    // 2) Schedules the other validators for sufficient slots in the schedule
-    // so that they will still be locked out of voting for the major partition
-    // when the partition resolves
-    // 3) Kills the most staked partition. Validators are locked out, but should all
-    // eventually choose the major partition
-    // 4) Check for recovery
-    let num_slots_per_validator = 8;
-    let partitions: [Vec<usize>; 4] = [vec![11], vec![10], vec![10], vec![10]];
-    let (leader_schedule, validator_keys) = create_custom_leader_schedule(&[
-        num_slots_per_validator * (partitions.len() - 1),
-        num_slots_per_validator,
-        num_slots_per_validator,
-        num_slots_per_validator,
-    ]);
-
-    let empty = |_: &mut LocalCluster, _: &mut ()| {};
-    let validator_to_kill = validator_keys[0].pubkey();
-    let on_partition_resolved = |cluster: &mut LocalCluster, _: &mut ()| {
-        info!("Killing validator with id: {}", validator_to_kill);
-        cluster.exit_node(&validator_to_kill);
-        cluster.check_for_new_roots(16, "PARTITION_TEST");
-    };
-    run_cluster_partition(
-        &partitions,
-        Some((leader_schedule, validator_keys)),
-=======
-#[test]
-#[serial]
-fn test_cluster_partition_1_1() {
-    let empty = |_: &mut LocalCluster, _: &mut ()| {};
-    let on_partition_resolved = |cluster: &mut LocalCluster, _: &mut ()| {
-        cluster.check_for_new_roots(16, "PARTITION_TEST", SocketAddrSpace::Unspecified);
-    };
-    run_cluster_partition(
-        &[vec![1], vec![1]],
-        None,
->>>>>>> 3ac7e043
-        (),
-        empty,
-        empty,
-        on_partition_resolved,
-        None,
-        None,
-        vec![],
-    )
-}
-
-<<<<<<< HEAD
-#[allow(clippy::assertions_on_constants)]
-fn run_kill_partition_switch_threshold<C>(
-    stakes_to_kill: &[&[(usize, usize)]],
-    alive_stakes: &[&[(usize, usize)]],
-    partition_duration: Option<u64>,
-    ticks_per_slot: Option<u64>,
-    partition_context: C,
-    on_partition_start: impl Fn(&mut LocalCluster, &[Pubkey], &mut C),
-    on_before_partition_resolved: impl Fn(&mut LocalCluster, &mut C),
-    on_partition_resolved: impl Fn(&mut LocalCluster, &mut C),
-) {
-    // Needs to be at least 1/3 or there will be no overlap
-    // with the confirmation supermajority 2/3
-    assert!(SWITCH_FORK_THRESHOLD >= 1f64 / 3f64);
-    info!(
-        "stakes_to_kill: {:?}, alive_stakes: {:?}",
-        stakes_to_kill, alive_stakes
-    );
-
-    // This test:
-    // 1) Spins up three partitions
-    // 2) Kills the first partition with the stake `failures_stake`
-    // 5) runs `on_partition_resolved`
-    let partitions: Vec<&[(usize, usize)]> = stakes_to_kill
-        .iter()
-        .cloned()
-        .chain(alive_stakes.iter().cloned())
-        .collect();
-
-    let stake_partitions: Vec<Vec<usize>> = partitions
-        .iter()
-        .map(|stakes_and_slots| stakes_and_slots.iter().map(|(stake, _)| *stake).collect())
-        .collect();
-    let num_slots_per_validator: Vec<usize> = partitions
-        .iter()
-        .flat_map(|stakes_and_slots| stakes_and_slots.iter().map(|(_, num_slots)| *num_slots))
-        .collect();
-
-    let (leader_schedule, validator_keys) = create_custom_leader_schedule(&num_slots_per_validator);
-
-    info!(
-        "Validator ids: {:?}",
-        validator_keys
-            .iter()
-            .map(|k| k.pubkey())
-            .collect::<Vec<_>>()
-    );
-    let validator_pubkeys: Vec<Pubkey> = validator_keys.iter().map(|k| k.pubkey()).collect();
-    let on_partition_start = |cluster: &mut LocalCluster, partition_context: &mut C| {
-        for validator_to_kill in &validator_pubkeys[0..stakes_to_kill.len()] {
-            info!("Killing validator with id: {}", validator_to_kill);
-            cluster.exit_node(validator_to_kill);
-        }
-        on_partition_start(cluster, &validator_pubkeys, partition_context);
-    };
-    run_cluster_partition(
-        &stake_partitions,
-        Some((leader_schedule, validator_keys)),
-        partition_context,
-        on_partition_start,
-        on_before_partition_resolved,
-        on_partition_resolved,
-        partition_duration,
-        ticks_per_slot,
-=======
-#[test]
-#[serial]
-fn test_cluster_partition_1_1_1() {
-    let empty = |_: &mut LocalCluster, _: &mut ()| {};
-    let on_partition_resolved = |cluster: &mut LocalCluster, _: &mut ()| {
-        cluster.check_for_new_roots(16, "PARTITION_TEST", SocketAddrSpace::Unspecified);
-    };
-    run_cluster_partition(
-        &[vec![1], vec![1], vec![1]],
-        None,
-        (),
-        empty,
-        empty,
-        on_partition_resolved,
-        None,
-        None,
->>>>>>> 3ac7e043
-        vec![],
-    )
-}
-
-#[test]
-#[serial]
-<<<<<<< HEAD
-fn test_kill_partition_switch_threshold_no_progress() {
-    let max_switch_threshold_failure_pct = 1.0 - 2.0 * SWITCH_FORK_THRESHOLD;
-    let total_stake = 10_000;
-    let max_failures_stake = (max_switch_threshold_failure_pct * total_stake as f64) as u64;
-
-    let failures_stake = max_failures_stake;
-    let total_alive_stake = total_stake - failures_stake;
-    let alive_stake_1 = total_alive_stake / 2;
-    let alive_stake_2 = total_alive_stake - alive_stake_1;
-
-    // Check that no new roots were set 400 slots after partition resolves (gives time
-    // for lockouts built during partition to resolve and gives validators an opportunity
-    // to try and switch forks)
-    let on_partition_start = |_: &mut LocalCluster, _: &[Pubkey], _: &mut ()| {};
-    let on_before_partition_resolved = |_: &mut LocalCluster, _: &mut ()| {};
-    let on_partition_resolved = |cluster: &mut LocalCluster, _: &mut ()| {
-        cluster.check_no_new_roots(400, "PARTITION_TEST");
-    };
-
-    // This kills `max_failures_stake`, so no progress should be made
-    run_kill_partition_switch_threshold(
-        &[&[(failures_stake as usize, 16)]],
-        &[
-            &[(alive_stake_1 as usize, 8)],
-            &[(alive_stake_2 as usize, 8)],
-        ],
-        None,
-        None,
-        (),
-        on_partition_start,
-        on_before_partition_resolved,
-        on_partition_resolved,
-    );
-}
-
-#[test]
-#[serial]
-fn test_kill_partition_switch_threshold_progress() {
-    let max_switch_threshold_failure_pct = 1.0 - 2.0 * SWITCH_FORK_THRESHOLD;
-    let total_stake = 10_000;
-
-    // Kill `< max_failures_stake` of the validators
-    let max_failures_stake = (max_switch_threshold_failure_pct * total_stake as f64) as u64;
-    let failures_stake = max_failures_stake - 1;
-    let total_alive_stake = total_stake - failures_stake;
-
-    // Partition the remaining alive validators, should still make progress
-    // once the partition resolves
-    let alive_stake_1 = total_alive_stake / 2;
-    let alive_stake_2 = total_alive_stake - alive_stake_1;
-    let bigger = std::cmp::max(alive_stake_1, alive_stake_2);
-    let smaller = std::cmp::min(alive_stake_1, alive_stake_2);
-
-    // At least one of the forks must have > SWITCH_FORK_THRESHOLD in order
-    // to guarantee switching proofs can be created. Make sure the other fork
-    // is <= SWITCH_FORK_THRESHOLD to make sure progress can be made. Caches
-    // bugs such as liveness issues bank-weighted fork choice, which may stall
-    // because the fork with less stake could have more weight, but other fork would:
-    // 1) Not be able to generate a switching proof
-    // 2) Other more staked fork stops voting, so doesn't catch up in bank weight.
-    assert!(
-        bigger as f64 / total_stake as f64 > SWITCH_FORK_THRESHOLD
-            && smaller as f64 / total_stake as f64 <= SWITCH_FORK_THRESHOLD
-    );
-
-    let on_partition_start = |_: &mut LocalCluster, _: &[Pubkey], _: &mut ()| {};
-    let on_before_partition_resolved = |_: &mut LocalCluster, _: &mut ()| {};
-    let on_partition_resolved = |cluster: &mut LocalCluster, _: &mut ()| {
-        cluster.check_for_new_roots(16, "PARTITION_TEST");
-    };
-    run_kill_partition_switch_threshold(
-        &[&[(failures_stake as usize, 16)]],
-        &[
-            &[(alive_stake_1 as usize, 8)],
-            &[(alive_stake_2 as usize, 8)],
-        ],
-        None,
-        None,
-        (),
-        on_partition_start,
-        on_before_partition_resolved,
-        on_partition_resolved,
-    );
-}
-
-#[test]
-#[serial]
-// Steps in this test:
-// We want to create a situation like:
-/*
-      1 (2%, killed and restarted) --- 200 (37%, lighter fork)
-    /
-    0
-    \-------- 4 (38%, heavier fork)
-*/
-// where the 2% that voted on slot 1 don't see their votes land in a block
-// and thus without integrating votes from gossip into fork choice, will
-// deem slot 4 the heavier fork and try to switch to slot 4, which doesn't pass the
-// switch threshold. This stalls the network.
-
-// We do this by:
-// 1) Creating a partition so all three nodes don't see each other
-// 2) Kill the validator with 2%
-// 3) Wait for longer than blockhash expiration
-// 4) Copy in the lighter fork's blocks up, *only* up to the first slot in the lighter fork
-// (not all the blocks on the lighter fork!), call this slot `L`
-// 5) Restart the validator with 2% so that he votes on `L`, but the vote doesn't land
-// due to blockhash expiration
-// 6) Resolve the partition so that the 2% repairs the other fork, and tries to switch,
-// stalling the network.
-
-fn test_fork_choice_refresh_old_votes() {
-    solana_logger::setup_with_default(RUST_LOG_FILTER);
-    let max_switch_threshold_failure_pct = 1.0 - 2.0 * SWITCH_FORK_THRESHOLD;
-    let total_stake = 100;
-    let max_failures_stake = (max_switch_threshold_failure_pct * total_stake as f64) as u64;
-
-    // 1% less than the failure stake, where the 2% is allocated to a validator that
-    // has no leader slots and thus won't be able to vote on its own fork.
-    let failures_stake = max_failures_stake;
-    let total_alive_stake = total_stake - failures_stake;
-    let alive_stake_1 = total_alive_stake / 2 - 1;
-    let alive_stake_2 = total_alive_stake - alive_stake_1 - 1;
-
-    // Heavier fork still doesn't have enough stake to switch. Both branches need
-    // the vote to land from the validator with `alive_stake_3` to allow the other
-    // fork to switch.
-    let alive_stake_3 = 2;
-    assert!(alive_stake_1 < alive_stake_2);
-    assert!(alive_stake_1 + alive_stake_3 > alive_stake_2);
-
-    let partitions: &[&[(usize, usize)]] = &[
-        &[(alive_stake_1 as usize, 8)],
-        &[(alive_stake_2 as usize, 8)],
-        &[(alive_stake_3 as usize, 0)],
-    ];
-
-    #[derive(Default)]
-    struct PartitionContext {
-        alive_stake3_info: Option<ClusterValidatorInfo>,
-        smallest_validator_key: Pubkey,
-        lighter_fork_validator_key: Pubkey,
-        heaviest_validator_key: Pubkey,
-    }
-    let on_partition_start =
-        |cluster: &mut LocalCluster, validator_keys: &[Pubkey], context: &mut PartitionContext| {
-            // Kill validator with alive_stake_3, second in `partitions` slice
-            let smallest_validator_key = &validator_keys[3];
-            let info = cluster.exit_node(smallest_validator_key);
-            context.alive_stake3_info = Some(info);
-            context.smallest_validator_key = *smallest_validator_key;
-            context.lighter_fork_validator_key = validator_keys[1];
-            // Third in `partitions` slice
-            context.heaviest_validator_key = validator_keys[2];
-        };
-
-    let ticks_per_slot = 8;
-    let on_before_partition_resolved =
-        |cluster: &mut LocalCluster, context: &mut PartitionContext| {
-            // Equal to ms_per_slot * MAX_RECENT_BLOCKHASHES, rounded up
-            let sleep_time_ms =
-                ((ticks_per_slot * DEFAULT_MS_PER_SLOT * MAX_RECENT_BLOCKHASHES as u64)
-                    + DEFAULT_TICKS_PER_SLOT
-                    - 1)
-                    / DEFAULT_TICKS_PER_SLOT;
-            info!("Wait for blockhashes to expire, {} ms", sleep_time_ms);
-
-            // Wait for blockhashes to expire
-            sleep(Duration::from_millis(sleep_time_ms));
-
-            let smallest_ledger_path = context
-                .alive_stake3_info
-                .as_ref()
-                .unwrap()
-                .info
-                .ledger_path
-                .clone();
-            let lighter_fork_ledger_path = cluster.ledger_path(&context.lighter_fork_validator_key);
-            let heaviest_ledger_path = cluster.ledger_path(&context.heaviest_validator_key);
-
-            // Open ledgers
-            let smallest_blockstore = open_blockstore(&smallest_ledger_path);
-            let lighter_fork_blockstore = open_blockstore(&lighter_fork_ledger_path);
-            let heaviest_blockstore = open_blockstore(&heaviest_ledger_path);
-
-            info!("Opened blockstores");
-
-            // Get latest votes
-            let lighter_fork_latest_vote = last_vote_in_tower(
-                &lighter_fork_ledger_path,
-                &context.lighter_fork_validator_key,
-            )
-            .unwrap();
-            let heaviest_fork_latest_vote =
-                last_vote_in_tower(&heaviest_ledger_path, &context.heaviest_validator_key).unwrap();
-
-            // Find the first slot on the smaller fork
-            let lighter_ancestors: BTreeSet<Slot> = std::iter::once(lighter_fork_latest_vote)
-                .chain(AncestorIterator::new(
-                    lighter_fork_latest_vote,
-                    &lighter_fork_blockstore,
-                ))
-                .collect();
-            let heavier_ancestors: BTreeSet<Slot> = std::iter::once(heaviest_fork_latest_vote)
-                .chain(AncestorIterator::new(
-                    heaviest_fork_latest_vote,
-                    &heaviest_blockstore,
-                ))
-                .collect();
-            let first_slot_in_lighter_partition = *lighter_ancestors
-                .iter()
-                .zip(heavier_ancestors.iter())
-                .find(|(x, y)| x != y)
-                .unwrap()
-                .0;
-
-            // Must have been updated in the above loop
-            assert!(first_slot_in_lighter_partition != 0);
-            info!(
-                "First slot in lighter partition is {}",
-                first_slot_in_lighter_partition
-            );
-
-            assert!(first_slot_in_lighter_partition != 0);
-
-            // Copy all the blocks from the smaller partition up to `first_slot_in_lighter_partition`
-            // into the smallest validator's blockstore
-            for lighter_slot in std::iter::once(first_slot_in_lighter_partition).chain(
-                AncestorIterator::new(first_slot_in_lighter_partition, &lighter_fork_blockstore),
-            ) {
-                let lighter_slot_meta =
-                    lighter_fork_blockstore.meta(lighter_slot).unwrap().unwrap();
-                assert!(lighter_slot_meta.is_full());
-                // Get the shreds from the leader of the smaller fork
-                let lighter_fork_data_shreds = lighter_fork_blockstore
-                    .get_data_shreds_for_slot(lighter_slot, 0)
-                    .unwrap();
-
-                // Insert those shreds into the smallest validator's blockstore
-                smallest_blockstore
-                    .insert_shreds(lighter_fork_data_shreds, None, false)
-                    .unwrap();
-
-                // Check insert succeeded
-                let new_meta = smallest_blockstore.meta(lighter_slot).unwrap().unwrap();
-                assert!(new_meta.is_full());
-                assert_eq!(new_meta.last_index, lighter_slot_meta.last_index);
-            }
-
-            // Restart the smallest validator that we killed earlier in `on_partition_start()`
-            drop(smallest_blockstore);
-            cluster.restart_node(
-                &context.smallest_validator_key,
-                context.alive_stake3_info.take().unwrap(),
-            );
-
-            loop {
-                // Wait for node to vote on the first slot on the less heavy fork, so it'll need
-                // a switch proof to flip to the other fork.
-                // However, this vote won't land because it's using an expired blockhash. The
-                // fork structure will look something like this after the vote:
-                /*
-                     1 (2%, killed and restarted) --- 200 (37%, lighter fork)
-                    /
-                    0
-                    \-------- 4 (38%, heavier fork)
-                */
-                if let Some(last_vote) =
-                    last_vote_in_tower(&smallest_ledger_path, &context.smallest_validator_key)
-                {
-                    // Check that the heaviest validator on the other fork doesn't have this slot,
-                    // this must mean we voted on a unique slot on this fork
-                    if last_vote == first_slot_in_lighter_partition {
-                        info!(
-                            "Saw vote on first slot in lighter partition {}",
-                            first_slot_in_lighter_partition
-                        );
-                        break;
-                    } else {
-                        info!(
-                            "Haven't seen vote on first slot in lighter partition, latest vote is: {}",
-                            last_vote
-                        );
-                    }
-                }
-
-                sleep(Duration::from_millis(20));
-            }
-
-            // Now resolve partition, allow validator to see the fork with the heavier validator,
-            // but the fork it's currently on is the heaviest, if only its own vote landed!
-        };
-
-    // Check that new roots were set after the partition resolves (gives time
-    // for lockouts built during partition to resolve and gives validators an opportunity
-    // to try and switch forks)
-    let on_partition_resolved = |cluster: &mut LocalCluster, _: &mut PartitionContext| {
-        cluster.check_for_new_roots(16, "PARTITION_TEST");
-    };
-
-    run_kill_partition_switch_threshold(
-        &[&[(failures_stake as usize - 1, 16)]],
-        partitions,
-        // Partition long enough such that the first vote made by validator with
-        // `alive_stake_3` won't be ingested due to BlockhashTooOld,
-        None,
-        Some(ticks_per_slot),
-        PartitionContext::default(),
-        on_partition_start,
-        on_before_partition_resolved,
-        on_partition_resolved,
-    );
-}
-
-#[test]
-#[serial]
-=======
->>>>>>> 3ac7e043
+#[test]
+#[serial]
 fn test_two_unbalanced_stakes() {
     solana_logger::setup_with_default(RUST_LOG_FILTER);
     error!("test_two_unbalanced_stakes");
@@ -1243,118 +560,6 @@
     }
 }
 
-<<<<<<< HEAD
-fn generate_frozen_account_panic(mut cluster: LocalCluster, frozen_account: Arc<Keypair>) {
-    let client = cluster
-        .get_validator_client(&frozen_account.pubkey())
-        .unwrap();
-
-    // Check the validator is alive by poking it over RPC
-    trace!(
-        "validator slot: {}",
-        client
-            .get_slot_with_commitment(CommitmentConfig::processed())
-            .expect("get slot")
-    );
-
-    // Reset the frozen account panic signal
-    solana_runtime::accounts_db::FROZEN_ACCOUNT_PANIC.store(false, Ordering::Relaxed);
-
-    // Wait for the frozen account panic signal
-    let mut i = 0;
-    while !solana_runtime::accounts_db::FROZEN_ACCOUNT_PANIC.load(Ordering::Relaxed) {
-        // Transfer from frozen account
-        let (blockhash, _fee_calculator, _last_valid_slot) = client
-            .get_recent_blockhash_with_commitment(CommitmentConfig::processed())
-            .unwrap();
-        client
-            .async_transfer(
-                1,
-                &frozen_account,
-                &solana_sdk::pubkey::new_rand(),
-                blockhash,
-            )
-            .unwrap();
-
-        sleep(Duration::from_secs(1));
-        i += 1;
-        if i > 10 {
-            panic!("FROZEN_ACCOUNT_PANIC still false");
-        }
-    }
-
-    // The validator is now broken and won't shutdown properly.  Avoid LocalCluster panic in Drop
-    // with some manual cleanup:
-    cluster.exit();
-    cluster.validators = HashMap::default();
-}
-
-#[test]
-#[serial]
-fn test_frozen_account_from_genesis() {
-    solana_logger::setup_with_default(RUST_LOG_FILTER);
-    let validator_identity =
-        Arc::new(solana_sdk::signature::keypair_from_seed(&[0u8; 32]).unwrap());
-
-    let mut config = ClusterConfig {
-        validator_keys: Some(vec![(validator_identity.clone(), true)]),
-        node_stakes: vec![100; 1],
-        cluster_lamports: 1_000,
-        validator_configs: vec![ValidatorConfig {
-            // Freeze the validator identity account
-            frozen_accounts: vec![validator_identity.pubkey()],
-            ..ValidatorConfig::default()
-        }],
-        ..ClusterConfig::default()
-    };
-    generate_frozen_account_panic(LocalCluster::new(&mut config), validator_identity);
-}
-
-#[test]
-#[serial]
-fn test_frozen_account_from_snapshot() {
-    solana_logger::setup_with_default(RUST_LOG_FILTER);
-    let validator_identity =
-        Arc::new(solana_sdk::signature::keypair_from_seed(&[0u8; 32]).unwrap());
-
-    let mut snapshot_test_config = setup_snapshot_validator_config(5, 1);
-    // Freeze the validator identity account
-    snapshot_test_config.validator_config.frozen_accounts = vec![validator_identity.pubkey()];
-
-    let mut config = ClusterConfig {
-        validator_keys: Some(vec![(validator_identity.clone(), true)]),
-        node_stakes: vec![100; 1],
-        cluster_lamports: 1_000,
-        validator_configs: make_identical_validator_configs(
-            &snapshot_test_config.validator_config,
-            1,
-        ),
-        ..ClusterConfig::default()
-    };
-    let mut cluster = LocalCluster::new(&mut config);
-
-    let snapshot_package_output_path = &snapshot_test_config
-        .validator_config
-        .snapshot_config
-        .as_ref()
-        .unwrap()
-        .snapshot_package_output_path;
-
-    trace!("Waiting for snapshot at {:?}", snapshot_package_output_path);
-    let (archive_filename, _archive_snapshot_hash) =
-        wait_for_next_snapshot(&cluster, snapshot_package_output_path);
-
-    trace!("Found snapshot: {:?}", archive_filename);
-
-    // Restart the validator from a snapshot
-    let validator_info = cluster.exit_node(&validator_identity.pubkey());
-    cluster.restart_node(&validator_identity.pubkey(), validator_info);
-
-    generate_frozen_account_panic(cluster, validator_identity);
-}
-
-=======
->>>>>>> 3ac7e043
 #[test]
 #[serial]
 fn test_consistency_halt() {
@@ -1492,13 +697,8 @@
         .snapshot_archives_dir;
 
     trace!("Waiting for snapshot");
-<<<<<<< HEAD
-    let (archive_filename, archive_snapshot_hash) =
-        wait_for_next_snapshot(&cluster, snapshot_package_output_path);
-=======
     let full_snapshot_archive_info = cluster.wait_for_next_full_snapshot(snapshot_archives_dir);
     trace!("found: {}", full_snapshot_archive_info.path().display());
->>>>>>> 3ac7e043
 
     // Download the snapshot, then boot a validator from it.
     download_snapshot_archive(
@@ -2123,12 +1323,7 @@
         .unwrap()
         .snapshot_archives_dir;
 
-<<<<<<< HEAD
-    let (archive_filename, archive_snapshot_hash) =
-        wait_for_next_snapshot(&cluster, snapshot_package_output_path);
-=======
     let full_snapshot_archive_info = cluster.wait_for_next_full_snapshot(snapshot_archives_dir);
->>>>>>> 3ac7e043
 
     // Copy archive to validator's snapshot output directory
     let validator_archive_path = snapshot_utils::build_full_snapshot_archive_path(
@@ -2320,11 +1515,7 @@
 
         expected_balances.extend(new_balances);
 
-<<<<<<< HEAD
-        wait_for_next_snapshot(&cluster, snapshot_package_output_path);
-=======
         cluster.wait_for_next_full_snapshot(snapshot_archives_dir);
->>>>>>> 3ac7e043
 
         // Create new account paths since validator exit is not guaranteed to cleanup RPC threads,
         // which may delete the old accounts on exit at any point
@@ -2382,38 +1573,6 @@
 #[ignore]
 #[allow(unused_attributes)]
 fn test_fake_shreds_broadcast_leader() {
-<<<<<<< HEAD
-    test_faulty_node(BroadcastStageType::BroadcastFakeShreds);
-}
-
-fn test_faulty_node(faulty_node_type: BroadcastStageType) {
-    solana_logger::setup_with_default(RUST_LOG_FILTER);
-    let num_nodes = 2;
-    let error_validator_config = ValidatorConfig {
-        broadcast_stage_type: faulty_node_type,
-        ..ValidatorConfig::default()
-    };
-    let mut validator_configs = Vec::with_capacity(num_nodes - 1);
-    validator_configs.resize_with(num_nodes - 1, ValidatorConfig::default);
-
-    // Push a faulty_bootstrap = vec![error_validator_config];
-    validator_configs.insert(0, error_validator_config);
-    let node_stakes = vec![300, 100];
-    assert_eq!(node_stakes.len(), num_nodes);
-    let mut cluster_config = ClusterConfig {
-        cluster_lamports: 10_000,
-        node_stakes,
-        validator_configs,
-        slots_per_epoch: MINIMUM_SLOTS_PER_EPOCH * 2,
-        stakers_slot_offset: MINIMUM_SLOTS_PER_EPOCH * 2,
-        ..ClusterConfig::default()
-    };
-
-    let cluster = LocalCluster::new(&mut cluster_config);
-
-    // Check for new roots
-    cluster.check_for_new_roots(16, "test_faulty_node");
-=======
     let node_stakes = vec![300, 100];
     let (cluster, _) = test_faulty_node(BroadcastStageType::BroadcastFakeShreds, node_stakes);
     cluster.check_for_new_roots(
@@ -2421,17 +1580,12 @@
         "test_fake_shreds_broadcast_leader",
         SocketAddrSpace::Unspecified,
     );
->>>>>>> 3ac7e043
 }
 
 #[test]
 fn test_wait_for_max_stake() {
     solana_logger::setup_with_default(RUST_LOG_FILTER);
-<<<<<<< HEAD
-    let validator_config = ValidatorConfig::default();
-=======
     let validator_config = ValidatorConfig::default_for_test();
->>>>>>> 3ac7e043
     let mut config = ClusterConfig {
         cluster_lamports: 10_000,
         node_stakes: vec![100; 4],
@@ -2567,15 +1721,11 @@
         let buf = std::env::var("OPTIMISTIC_CONF_TEST_DUMP_LOG")
             .err()
             .map(|_| BufferRedirect::stderr().unwrap());
-<<<<<<< HEAD
-        cluster.restart_node(&entry_point_id, exited_validator_info);
-=======
         cluster.restart_node(
             &entry_point_id,
             exited_validator_info,
             SocketAddrSpace::Unspecified,
         );
->>>>>>> 3ac7e043
 
         // Wait for a root > prev_voted_slot to be set. Because the root is on a
         // different fork than `prev_voted_slot`, then optimistic confirmation is
@@ -2597,13 +1747,6 @@
             OptimisticConfirmationVerifier::format_optimistic_confirmed_slot_violation_log(
                 prev_voted_slot,
             );
-<<<<<<< HEAD
-        if let Some(mut buf) = buf {
-            let mut output = String::new();
-            buf.read_to_string(&mut output).unwrap();
-            assert!(output.contains(&expected_log));
-            print!("{}", output);
-=======
         // Violation detection thread can be behind so poll logs up to 10 seconds
         if let Some(mut buf) = buf {
             let start = Instant::now();
@@ -2619,7 +1762,6 @@
             }
             print!("{}", output);
             assert!(success);
->>>>>>> 3ac7e043
         } else {
             panic!("dumped log and disabled testing");
         }
@@ -2767,273 +1909,6 @@
 
     let tower4 = Tower::restore(&file_tower_storage, &validator_id).unwrap();
     trace!("tower4: {:?}", tower4);
-<<<<<<< HEAD
-    // should tower4 advance 1 slot compared to tower3????
-    assert_eq!(tower4.root(), tower3.root() + 1);
-}
-
-fn open_blockstore(ledger_path: &Path) -> Blockstore {
-    Blockstore::open_with_access_type(ledger_path, AccessType::TryPrimaryThenSecondary, None, true)
-        .unwrap_or_else(|e| {
-            panic!("Failed to open ledger at {:?}, err: {}", ledger_path, e);
-        })
-}
-
-fn purge_slots(blockstore: &Blockstore, start_slot: Slot, slot_count: Slot) {
-    blockstore.purge_from_next_slots(start_slot, start_slot + slot_count);
-    blockstore.purge_slots(start_slot, start_slot + slot_count, PurgeType::Exact);
-}
-
-fn restore_tower(ledger_path: &Path, node_pubkey: &Pubkey) -> Option<Tower> {
-    let tower = Tower::restore(ledger_path, node_pubkey);
-    if let Err(tower_err) = tower {
-        if tower_err.is_file_missing() {
-            return None;
-        } else {
-            panic!("tower restore failed...: {:?}", tower_err);
-        }
-    }
-    // actually saved tower must have at least one vote.
-    Tower::restore(ledger_path, node_pubkey).ok()
-}
-
-fn last_vote_in_tower(ledger_path: &Path, node_pubkey: &Pubkey) -> Option<Slot> {
-    restore_tower(ledger_path, node_pubkey).map(|tower| tower.last_voted_slot().unwrap())
-}
-
-fn root_in_tower(ledger_path: &Path, node_pubkey: &Pubkey) -> Option<Slot> {
-    restore_tower(ledger_path, node_pubkey).map(|tower| tower.root())
-}
-
-fn remove_tower(ledger_path: &Path, node_pubkey: &Pubkey) {
-    fs::remove_file(Tower::get_filename(ledger_path, node_pubkey)).unwrap();
-}
-
-// A bit convoluted test case; but this roughly follows this test theoretical scenario:
-//
-// Step 1: You have validator A + B with 31% and 36% of the stake:
-//
-//  S0 -> S1 -> S2 -> S3 (A + B vote, optimistically confirmed)
-//
-// Step 2: Turn off A + B, and truncate the ledger after slot `S3` (simulate votes not
-// landing in next slot).
-// Start validator C with 33% of the stake with same ledger, but only up to slot S2.
-// Have `C` generate some blocks like:
-//
-// S0 -> S1 -> S2 -> S4
-//
-// Step 3: Then restart `A` which had 31% of the stake. With the tower, from `A`'s
-// perspective it sees:
-//
-// S0 -> S1 -> S2 -> S3 (voted)
-//             |
-//             -> S4 -> S5 (C's vote for S4)
-//
-// The fork choice rule weights look like:
-//
-// S0 -> S1 -> S2 (ABC) -> S3
-//             |
-//             -> S4 (C) -> S5
-//
-// Step 4:
-// Without the persisted tower:
-//    `A` would choose to vote on the fork with `S4 -> S5`. This is true even if `A`
-//    generates a new fork starting at slot `S3` because `C` has more stake than `A`
-//    so `A` will eventually pick the fork `C` is on.
-//
-//    Furthermore `B`'s vote on `S3` is not observable because there are no
-//    descendants of slot `S3`, so that fork will not be chosen over `C`'s fork
-//
-// With the persisted tower:
-//    `A` should not be able to generate a switching proof.
-//
-fn do_test_optimistic_confirmation_violation_with_or_without_tower(with_tower: bool) {
-    solana_logger::setup_with_default(RUST_LOG_FILTER);
-
-    // First set up the cluster with 4 nodes
-    let slots_per_epoch = 2048;
-    let node_stakes = vec![31, 36, 33, 0];
-
-    // Each pubkeys are prefixed with A, B, C and D.
-    // D is needed to:
-    // 1) Propagate A's votes for S2 to validator C after A shuts down so that
-    // C can avoid NoPropagatedConfirmation errors and continue to generate blocks
-    // 2) Provide gossip discovery for `A` when it restarts because `A` will restart
-    // at a different gossip port than the entrypoint saved in C's gossip table
-    let validator_keys = vec![
-        "28bN3xyvrP4E8LwEgtLjhnkb7cY4amQb6DrYAbAYjgRV4GAGgkVM2K7wnxnAS7WDneuavza7x21MiafLu1HkwQt4",
-        "2saHBBoTkLMmttmPQP8KfBkcCw45S5cwtV3wTdGCscRC8uxdgvHxpHiWXKx4LvJjNJtnNcbSv5NdheokFFqnNDt8",
-        "4mx9yoFBeYasDKBGDWCTWGJdWuJCKbgqmuP8bN9umybCh5Jzngw7KQxe99Rf5uzfyzgba1i65rJW4Wqk7Ab5S8ye",
-        "3zsEPEDsjfEay7te9XqNjRTCE7vwuT6u4DHzBJC19yp7GS8BuNRMRjnpVrKCBzb3d44kxc4KPGSHkCmk6tEfswCg",
-    ]
-    .iter()
-    .map(|s| (Arc::new(Keypair::from_base58_string(s)), true))
-    .take(node_stakes.len())
-    .collect::<Vec<_>>();
-    let validators = validator_keys
-        .iter()
-        .map(|(kp, _)| kp.pubkey())
-        .collect::<Vec<_>>();
-    let (validator_a_pubkey, validator_b_pubkey, validator_c_pubkey) =
-        (validators[0], validators[1], validators[2]);
-
-    let mut config = ClusterConfig {
-        cluster_lamports: 100_000,
-        node_stakes: node_stakes.clone(),
-        validator_configs: make_identical_validator_configs(
-            &ValidatorConfig::default(),
-            node_stakes.len(),
-        ),
-        validator_keys: Some(validator_keys),
-        slots_per_epoch,
-        stakers_slot_offset: slots_per_epoch,
-        skip_warmup_slots: true,
-        ..ClusterConfig::default()
-    };
-    let mut cluster = LocalCluster::new(&mut config);
-
-    let base_slot = 26; // S2
-    let next_slot_on_a = 27; // S3
-    let truncated_slots = 100; // just enough to purge all following slots after the S2 and S3
-
-    let val_a_ledger_path = cluster.ledger_path(&validator_a_pubkey);
-    let val_b_ledger_path = cluster.ledger_path(&validator_b_pubkey);
-    let val_c_ledger_path = cluster.ledger_path(&validator_c_pubkey);
-
-    // Immediately kill validator C
-    let validator_c_info = cluster.exit_node(&validator_c_pubkey);
-
-    // Step 1:
-    // Let validator A, B, (D) run for a while.
-    let (mut validator_a_finished, mut validator_b_finished) = (false, false);
-    let now = Instant::now();
-    while !(validator_a_finished && validator_b_finished) {
-        let elapsed = now.elapsed();
-        if elapsed > Duration::from_secs(30) {
-            panic!(
-                "LocalCluster nodes failed to log enough tower votes in {} secs",
-                elapsed.as_secs()
-            );
-        }
-        sleep(Duration::from_millis(100));
-
-        if let Some(last_vote) = last_vote_in_tower(&val_a_ledger_path, &validator_a_pubkey) {
-            if !validator_a_finished && last_vote >= next_slot_on_a {
-                validator_a_finished = true;
-            }
-        }
-        if let Some(last_vote) = last_vote_in_tower(&val_b_ledger_path, &validator_b_pubkey) {
-            if !validator_b_finished && last_vote >= next_slot_on_a {
-                validator_b_finished = true;
-            }
-        }
-    }
-    // kill them at once after the above loop; otherwise one might stall the other!
-    let validator_a_info = cluster.exit_node(&validator_a_pubkey);
-    let _validator_b_info = cluster.exit_node(&validator_b_pubkey);
-
-    // Step 2:
-    // Stop validator and truncate ledger
-    info!("truncate validator C's ledger");
-    {
-        // first copy from validator A's ledger
-        std::fs::remove_dir_all(&validator_c_info.info.ledger_path).unwrap();
-        let mut opt = fs_extra::dir::CopyOptions::new();
-        opt.copy_inside = true;
-        fs_extra::dir::copy(&val_a_ledger_path, &val_c_ledger_path, &opt).unwrap();
-        // Remove A's tower in the C's new copied ledger
-        remove_tower(&validator_c_info.info.ledger_path, &validator_a_pubkey);
-
-        let blockstore = open_blockstore(&validator_c_info.info.ledger_path);
-        purge_slots(&blockstore, base_slot + 1, truncated_slots);
-    }
-    info!("truncate validator A's ledger");
-    {
-        let blockstore = open_blockstore(&val_a_ledger_path);
-        purge_slots(&blockstore, next_slot_on_a + 1, truncated_slots);
-        if !with_tower {
-            info!("Removing tower!");
-            remove_tower(&val_a_ledger_path, &validator_a_pubkey);
-
-            // Remove next_slot_on_a from ledger to force validator A to select
-            // votes_on_c_fork. Otherwise the validator A will immediately vote
-            // for 27 on restart, because it hasn't gotten the heavier fork from
-            // validator C yet.
-            // Then it will be stuck on 27 unable to switch because C doesn't
-            // have enough stake to generate a switching proof
-            purge_slots(&blockstore, next_slot_on_a, truncated_slots);
-        } else {
-            info!("Not removing tower!");
-        }
-    }
-
-    // Step 3:
-    // Run validator C only to make it produce and vote on its own fork.
-    info!("Restart validator C again!!!");
-    let val_c_ledger_path = validator_c_info.info.ledger_path.clone();
-    cluster.restart_node(&validator_c_pubkey, validator_c_info);
-
-    let mut votes_on_c_fork = std::collections::BTreeSet::new(); // S4 and S5
-    for _ in 0..100 {
-        sleep(Duration::from_millis(100));
-
-        if let Some(last_vote) = last_vote_in_tower(&val_c_ledger_path, &validator_c_pubkey) {
-            if last_vote != base_slot {
-                votes_on_c_fork.insert(last_vote);
-                // Collect 4 votes
-                if votes_on_c_fork.len() >= 4 {
-                    break;
-                }
-            }
-        }
-    }
-    assert!(!votes_on_c_fork.is_empty());
-    info!("collected validator C's votes: {:?}", votes_on_c_fork);
-
-    // Step 4:
-    // verify whether there was violation or not
-    info!("Restart validator A again!!!");
-    cluster.restart_node(&validator_a_pubkey, validator_a_info);
-
-    // monitor for actual votes from validator A
-    let mut bad_vote_detected = false;
-    let mut a_votes = vec![];
-    for _ in 0..100 {
-        sleep(Duration::from_millis(100));
-
-        if let Some(last_vote) = last_vote_in_tower(&val_a_ledger_path, &validator_a_pubkey) {
-            a_votes.push(last_vote);
-            let blockstore = Blockstore::open_with_access_type(
-                &val_a_ledger_path,
-                AccessType::TryPrimaryThenSecondary,
-                None,
-                true,
-            )
-            .unwrap();
-            let mut ancestors = AncestorIterator::new(last_vote, &blockstore);
-            if ancestors.any(|a| votes_on_c_fork.contains(&a)) {
-                bad_vote_detected = true;
-                break;
-            }
-        }
-    }
-
-    info!("Observed A's votes on: {:?}", a_votes);
-
-    // an elaborate way of assert!(with_tower && !bad_vote_detected || ...)
-    let expects_optimistic_confirmation_violation = !with_tower;
-    if bad_vote_detected != expects_optimistic_confirmation_violation {
-        if bad_vote_detected {
-            panic!("No violation expected because of persisted tower!");
-        } else {
-            panic!("Violation expected because of removed persisted tower!");
-        }
-    } else if bad_vote_detected {
-        info!("THIS TEST expected violations. And indeed, there was some, because of removed persisted tower.");
-    } else {
-        info!("THIS TEST expected no violation. And indeed, there was none, thanks to persisted tower.");
-    }
-=======
     assert!(tower4.root() >= new_root);
 }
 
@@ -3045,7 +1920,6 @@
 
 fn root_in_tower(tower_path: &Path, node_pubkey: &Pubkey) -> Option<Slot> {
     restore_tower(tower_path, node_pubkey).map(|tower| tower.root())
->>>>>>> 3ac7e043
 }
 
 enum ClusterMode {
@@ -3288,14 +2162,10 @@
     thread.join().unwrap();
 
     // new slots should be rooted after hard-fork cluster relaunch
-<<<<<<< HEAD
-    cluster.lock().unwrap().check_for_new_roots(16, "hard fork");
-=======
     cluster
         .lock()
         .unwrap()
         .check_for_new_roots(16, "hard fork", SocketAddrSpace::Unspecified);
->>>>>>> 3ac7e043
 }
 
 #[test]
@@ -3409,15 +2279,10 @@
 fn run_test_load_program_accounts_partition(scan_commitment: CommitmentConfig) {
     let num_slots_per_validator = 8;
     let partitions: [Vec<usize>; 2] = [vec![1], vec![1]];
-<<<<<<< HEAD
-    let (leader_schedule, validator_keys) =
-        create_custom_leader_schedule(&[num_slots_per_validator, num_slots_per_validator]);
-=======
     let (leader_schedule, validator_keys) = create_custom_leader_schedule_with_random_keys(&[
         num_slots_per_validator,
         num_slots_per_validator,
     ]);
->>>>>>> 3ac7e043
 
     let (update_client_sender, update_client_receiver) = unbounded();
     let (scan_client_sender, scan_client_receiver) = unbounded();
@@ -3445,15 +2310,11 @@
     let on_partition_before_resolved = |_: &mut LocalCluster, _: &mut ()| {};
 
     let on_partition_resolved = |cluster: &mut LocalCluster, _: &mut ()| {
-<<<<<<< HEAD
-        cluster.check_for_new_roots(20, "run_test_load_program_accounts_partition");
-=======
         cluster.check_for_new_roots(
             20,
             "run_test_load_program_accounts_partition",
             SocketAddrSpace::Unspecified,
         );
->>>>>>> 3ac7e043
         exit.store(true, Ordering::Relaxed);
         t_update.join().unwrap();
         t_scan.join().unwrap();
@@ -3745,15 +2606,11 @@
     scan_client_sender.send(scan_client).unwrap();
 
     // Wait for some roots to pass
-<<<<<<< HEAD
-    cluster.check_for_new_roots(40, "run_test_load_program_accounts");
-=======
     cluster.check_for_new_roots(
         40,
         "run_test_load_program_accounts",
         SocketAddrSpace::Unspecified,
     );
->>>>>>> 3ac7e043
 
     // Exit and ensure no violations of consistency were found
     exit.store(true, Ordering::Relaxed);
