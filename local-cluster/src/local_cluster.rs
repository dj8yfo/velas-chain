--- conflicted
+++ resolved
@@ -230,11 +230,7 @@
             &leader_config,
             true, // should_check_duplicate_instance
             Arc::new(RwLock::new(ValidatorStartProgress::default())),
-<<<<<<< HEAD
-            None,
-=======
-            socket_addr_space,
->>>>>>> 3ac7e043
+            socket_addr_space,
         );
 
         let mut validators = HashMap::new();
@@ -429,11 +425,7 @@
             &config,
             true, // should_check_duplicate_instance
             Arc::new(RwLock::new(ValidatorStartProgress::default())),
-<<<<<<< HEAD
-            None,
-=======
-            socket_addr_space,
->>>>>>> 3ac7e043
+            socket_addr_space,
         );
 
         let validator_pubkey = validator_keypair.pubkey();
@@ -773,11 +765,7 @@
             &safe_clone_config(&cluster_validator_info.config),
             true, // should_check_duplicate_instance
             Arc::new(RwLock::new(ValidatorStartProgress::default())),
-<<<<<<< HEAD
-            None,
-=======
-            socket_addr_space,
->>>>>>> 3ac7e043
+            socket_addr_space,
         );
         cluster_validator_info.validator = Some(restarted_node);
         cluster_validator_info
