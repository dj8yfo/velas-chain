--- conflicted
+++ resolved
@@ -290,12 +290,8 @@
     let mut done = false;
     let mut last_print = Instant::now();
     let loop_start = Instant::now();
-<<<<<<< HEAD
-    let loop_timeout = Duration::from_secs(180);
+    let loop_timeout = Duration::from_secs(300);
     let mut num_roots_map = HashMap::new();
-=======
-    let loop_timeout = Duration::from_secs(300);
->>>>>>> 4d98c3fd
     while !done {
         assert!(loop_start.elapsed() < loop_timeout);
 
