#![allow(clippy::integer_arithmetic)]
use {
    log::*,
    solana_bench_tps::{
        bench::{do_bench_tps, generate_and_fund_keypairs, generate_keypairs},
        cli,
    },
    solana_genesis::Base64Account,
    solana_gossip::gossip_service::{discover_cluster, get_client, get_multi_client},
    solana_sdk::{
        fee_calculator::FeeRateGovernor,
        signature::{Keypair, Signer},
        system_program,
    },
    solana_streamer::socket::SocketAddrSpace,
    std::{collections::HashMap, fs::File, io::prelude::*, path::Path, process::exit, sync::Arc},
};

/// Number of signatures for all transactions in ~1 week at ~100K TPS
pub const NUM_SIGNATURES_FOR_TXS: u64 = 100_000 * 60 * 60 * 24 * 7;

fn main() {
    solana_logger::setup_with_default("solana=info");
    solana_metrics::set_panic_hook("bench-tps", /*version:*/ None);

    let matches = cli::build_args(solana_version::version!()).get_matches();
    let cli_config = cli::extract_args(&matches);

    let cli::Config {
        entrypoint_addr,
        faucet_addr,
        id,
        num_nodes,
        tx_count,
        keypair_multiplier,
        client_ids_and_stake_file,
        write_to_client_file,
        read_from_client_file,
        target_lamports_per_signature,
        multi_client,
        num_lamports_per_account,
        target_node,
        ..
    } = &cli_config;

    let keypair_count = *tx_count * keypair_multiplier;
    if *write_to_client_file {
        info!("Generating {} keypairs", keypair_count);
        let (keypairs, _) = generate_keypairs(id, keypair_count as u64);
        let num_accounts = keypairs.len() as u64;
        let max_fee =
            FeeRateGovernor::new(*target_lamports_per_signature, 0).max_lamports_per_signature;
        let num_lamports_per_account = (num_accounts - 1 + NUM_SIGNATURES_FOR_TXS * max_fee)
            / num_accounts
            + num_lamports_per_account;
        let mut accounts = HashMap::new();
        keypairs.iter().for_each(|keypair| {
            accounts.insert(
                serde_json::to_string(&keypair.to_bytes().to_vec()).unwrap(),
                Base64Account {
                    balance: num_lamports_per_account,
                    executable: false,
                    owner: system_program::id().to_string(),
                    data: String::new(),
                },
            );
        });

        info!("Writing {}", client_ids_and_stake_file);
        let serialized = serde_yaml::to_string(&accounts).unwrap();
        let path = Path::new(&client_ids_and_stake_file);
        let mut file = File::create(path).unwrap();
        file.write_all(&serialized.into_bytes()).unwrap();
        return;
    }

    info!("Connecting to the cluster");
<<<<<<< HEAD
    let nodes = discover_cluster(entrypoint_addr, *num_nodes).unwrap_or_else(|err| {
        eprintln!("Failed to discover {} nodes: {:?}", num_nodes, err);
        exit(1);
    });
=======
    let nodes = discover_cluster(entrypoint_addr, *num_nodes, SocketAddrSpace::Unspecified)
        .unwrap_or_else(|err| {
            eprintln!("Failed to discover {} nodes: {:?}", num_nodes, err);
            exit(1);
        });
>>>>>>> 3ac7e043

    let client = if *multi_client {
        let (client, num_clients) = get_multi_client(&nodes, &SocketAddrSpace::Unspecified);
        if nodes.len() < num_clients {
            eprintln!(
                "Error: Insufficient nodes discovered.  Expecting {} or more",
                num_nodes
            );
            exit(1);
        }
        Arc::new(client)
    } else if let Some(target_node) = target_node {
        info!("Searching for target_node: {:?}", target_node);
        let mut target_client = None;
        for node in nodes {
            if node.id == *target_node {
                target_client = Some(Arc::new(get_client(&[node], &SocketAddrSpace::Unspecified)));
                break;
            }
        }
        target_client.unwrap_or_else(|| {
            eprintln!("Target node {} not found", target_node);
            exit(1);
        })
    } else {
        Arc::new(get_client(&nodes, &SocketAddrSpace::Unspecified))
    };

    let keypairs = if *read_from_client_file {
        let path = Path::new(&client_ids_and_stake_file);
        let file = File::open(path).unwrap();

        info!("Reading {}", client_ids_and_stake_file);
        let accounts: HashMap<String, Base64Account> = serde_yaml::from_reader(file).unwrap();
        let mut keypairs = vec![];
        let mut last_balance = 0;

        accounts
            .into_iter()
            .for_each(|(keypair, primordial_account)| {
                let bytes: Vec<u8> = serde_json::from_str(keypair.as_str()).unwrap();
                keypairs.push(Keypair::from_bytes(&bytes).unwrap());
                last_balance = primordial_account.balance;
            });

        if keypairs.len() < keypair_count {
            eprintln!(
                "Expected {} accounts in {}, only received {} (--tx_count mismatch?)",
                keypair_count,
                client_ids_and_stake_file,
                keypairs.len(),
            );
            exit(1);
        }
        // Sort keypairs so that do_bench_tps() uses the same subset of accounts for each run.
        // This prevents the amount of storage needed for bench-tps accounts from creeping up
        // across multiple runs.
        keypairs.sort_by_key(|x| x.pubkey().to_string());
        keypairs
    } else {
        generate_and_fund_keypairs(
            client.clone(),
            Some(*faucet_addr),
            id,
            keypair_count,
            *num_lamports_per_account,
        )
        .unwrap_or_else(|e| {
            eprintln!("Error could not fund keys: {:?}", e);
            exit(1);
        })
    };

    do_bench_tps(client, cli_config, keypairs);
}<|MERGE_RESOLUTION|>--- conflicted
+++ resolved
@@ -75,18 +75,11 @@
     }
 
     info!("Connecting to the cluster");
-<<<<<<< HEAD
-    let nodes = discover_cluster(entrypoint_addr, *num_nodes).unwrap_or_else(|err| {
-        eprintln!("Failed to discover {} nodes: {:?}", num_nodes, err);
-        exit(1);
-    });
-=======
     let nodes = discover_cluster(entrypoint_addr, *num_nodes, SocketAddrSpace::Unspecified)
         .unwrap_or_else(|err| {
             eprintln!("Failed to discover {} nodes: {:?}", num_nodes, err);
             exit(1);
         });
->>>>>>> 3ac7e043
 
     let client = if *multi_client {
         let (client, num_clients) = get_multi_client(&nodes, &SocketAddrSpace::Unspecified);
