[package]
name = "solana-tokens"
description = "Blockchain, Rebuilt for Scale"
authors = ["Solana Maintainers <maintainers@solana.foundation>"]
edition = "2018"
version = "1.5.18"
repository = "https://github.com/solana-labs/solana"
license = "Apache-2.0"
homepage = "https://solana.com/"
documentation = "https://docs.rs/solana-tokens"

[dependencies]
chrono = { version = "0.4", features = ["serde"] }
clap = "2.33.0"
console = "0.11.3"
csv = "1.1.3"
ctrlc = { version = "3.1.5", features = ["termination"] }
dirs-next = "2.0.0"
indexmap = "1.5.1"
indicatif = "0.15.0"
pickledb = "0.4.1"
serde = { version = "1.0", features = ["derive"] }
<<<<<<< HEAD
solana-account-decoder = { path = "../account-decoder", version = "1.5.14" }
solana-clap-utils = { path = "../clap-utils", version = "1.5.14" }
solana-cli-config = { path = "../cli-config", version = "1.5.14" }
solana-client = { path = "../client", version = "1.5.14" }
solana-remote-wallet = { path = "../remote-wallet", version = "1.5.14" }
solana-runtime = { path = "../runtime", version = "1.5.14" }
solana-sdk = { path = "../sdk", version = "1.5.14" }
solana-stake-program = { path = "../programs/stake", version = "1.5.14" }
solana-transaction-status = { path = "../transaction-status", version = "1.5.14" }
solana-version = { path = "../version" }
=======
solana-account-decoder = { path = "../account-decoder", version = "=1.5.18" }
solana-clap-utils = { path = "../clap-utils", version = "=1.5.18" }
solana-cli-config = { path = "../cli-config", version = "=1.5.18" }
solana-client = { path = "../client", version = "=1.5.18" }
solana-remote-wallet = { path = "../remote-wallet", version = "=1.5.18" }
solana-runtime = { path = "../runtime", version = "=1.5.18" }
solana-sdk = { path = "../sdk", version = "=1.5.18" }
solana-stake-program = { path = "../programs/stake", version = "=1.5.18" }
solana-transaction-status = { path = "../transaction-status", version = "=1.5.18" }
solana-version = { path = "../version", version = "=1.5.18" }
>>>>>>> 7e480df9
spl-associated-token-account-v1-0 = { package = "spl-associated-token-account", version = "=1.0.2" }
spl-token-v2-0 = { package = "spl-token", version = "=3.1.0", features = ["no-entrypoint"] }
tempfile = "3.1.0"
thiserror = "1.0"

[dev-dependencies]
bincode = "1.3.1"
solana-core = { path = "../core", version = "=1.5.18" }
solana-logger = { path = "../logger", version = "=1.5.18" }
solana-program-test = { path = "../program-test", version = "=1.5.18" }<|MERGE_RESOLUTION|>--- conflicted
+++ resolved
@@ -20,18 +20,6 @@
 indicatif = "0.15.0"
 pickledb = "0.4.1"
 serde = { version = "1.0", features = ["derive"] }
-<<<<<<< HEAD
-solana-account-decoder = { path = "../account-decoder", version = "1.5.14" }
-solana-clap-utils = { path = "../clap-utils", version = "1.5.14" }
-solana-cli-config = { path = "../cli-config", version = "1.5.14" }
-solana-client = { path = "../client", version = "1.5.14" }
-solana-remote-wallet = { path = "../remote-wallet", version = "1.5.14" }
-solana-runtime = { path = "../runtime", version = "1.5.14" }
-solana-sdk = { path = "../sdk", version = "1.5.14" }
-solana-stake-program = { path = "../programs/stake", version = "1.5.14" }
-solana-transaction-status = { path = "../transaction-status", version = "1.5.14" }
-solana-version = { path = "../version" }
-=======
 solana-account-decoder = { path = "../account-decoder", version = "=1.5.18" }
 solana-clap-utils = { path = "../clap-utils", version = "=1.5.18" }
 solana-cli-config = { path = "../cli-config", version = "=1.5.18" }
@@ -41,8 +29,7 @@
 solana-sdk = { path = "../sdk", version = "=1.5.18" }
 solana-stake-program = { path = "../programs/stake", version = "=1.5.18" }
 solana-transaction-status = { path = "../transaction-status", version = "=1.5.18" }
-solana-version = { path = "../version", version = "=1.5.18" }
->>>>>>> 7e480df9
+solana-version = { path = "../version" }
 spl-associated-token-account-v1-0 = { package = "spl-associated-token-account", version = "=1.0.2" }
 spl-token-v2-0 = { package = "spl-token", version = "=3.1.0", features = ["no-entrypoint"] }
 tempfile = "3.1.0"
