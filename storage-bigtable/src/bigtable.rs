--- conflicted
+++ resolved
@@ -6,10 +6,7 @@
         compression::{compress_best, decompress},
         root_ca_certificate,
     },
-<<<<<<< HEAD
-=======
     backoff::{future::retry, ExponentialBackoff},
->>>>>>> 3ac7e043
     log::*,
     std::time::{Duration, Instant},
     thiserror::Error,
@@ -18,10 +15,6 @@
         Status,
     },
 };
-<<<<<<< HEAD
-=======
-
->>>>>>> 3ac7e043
 mod google {
     mod rpc {
         include!(concat!(
@@ -844,11 +837,7 @@
                 pre_token_balances: Some(vec![]),
                 post_token_balances: Some(vec![]),
                 rewards: Some(vec![]),
-<<<<<<< HEAD
-            }),
-=======
             },
->>>>>>> 3ac7e043
         };
         let expected_block = ConfirmedBlock {
             transactions: vec![with_meta],
