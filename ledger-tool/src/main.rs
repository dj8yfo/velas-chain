#![allow(clippy::integer_arithmetic)]
use clap::{
    crate_description, crate_name, value_t, value_t_or_exit, values_t_or_exit, App, AppSettings,
    Arg, ArgMatches, SubCommand,
};
use itertools::Itertools;
use log::*;
use regex::Regex;
use serde::Serialize;
use serde_json::json;
use solana_clap_utils::{
    input_parsers::{cluster_type_of, pubkey_of, pubkeys_of},
    input_validators::{
        is_parsable, is_pubkey, is_pubkey_or_keypair, is_slot, is_valid_percentage,
    },
};
use solana_ledger::entry::Entry;
use solana_ledger::{
    ancestor_iterator::AncestorIterator,
    bank_forks_utils,
    blockstore::{create_new_ledger, Blockstore, PurgeType},
    blockstore_db::{self, AccessType, BlockstoreRecoveryMode, Column, Database},
    blockstore_processor::ProcessOptions,
    shred::Shred,
};
use solana_runtime::{
    bank::{Bank, RewardCalculationEvent},
    bank_forks::{ArchiveFormat, BankForks, SnapshotConfig},
    hardened_unpack::{open_genesis_config, MAX_GENESIS_ARCHIVE_UNPACKED_SIZE},
    snapshot_utils,
    snapshot_utils::SnapshotVersion,
};
use solana_sdk::{
    account::{AccountSharedData, ReadableAccount},
    clock::{Epoch, Slot},
    feature::{self, Feature},
    feature_set,
    genesis_config::{ClusterType, GenesisConfig},
    hash::Hash,
    inflation::Inflation,
    native_token::{lamports_to_sol, sol_to_lamports, Sol},
    pubkey::Pubkey,
    rent::Rent,
    shred_version::compute_shred_version,
    system_program,
};
use solana_stake_program::stake_state::{self, PointValue, StakeState};
use solana_vote_program::{
    self,
    vote_state::{self, VoteState},
};
use std::{
    collections::{BTreeMap, BTreeSet, HashMap, HashSet},
    ffi::OsStr,
    fs::{self, File},
    io::{self, stdout, BufRead, BufReader, Write},
    path::{Path, PathBuf},
    process::{exit, Command, Stdio},
    str::FromStr,
    sync::Arc,
};

mod bigtable;
use bigtable::*;

mod evm_blockstore;
use evm_blockstore::*;

#[derive(PartialEq)]
enum LedgerOutputMethod {
    Print,
    Json,
}

fn output_slot_rewards(blockstore: &Blockstore, slot: Slot, method: &LedgerOutputMethod) {
    // Note: rewards are not output in JSON yet
    if *method == LedgerOutputMethod::Print {
        if let Ok(Some(rewards)) = blockstore.read_rewards(slot) {
            if !rewards.is_empty() {
                println!("  Rewards:");
                println!(
                    "    {:<44}  {:^15}  {:<15}  {:<20}",
                    "Address", "Type", "Amount", "New Balance"
                );

                for reward in rewards {
                    let sign = if reward.lamports < 0 { "-" } else { "" };
                    println!(
<<<<<<< HEAD
                        "    Account {}: {}{} VLX",
=======
                        "    {:<44}  {:^15}  {:<15}  {}",
>>>>>>> 7759210f
                        reward.pubkey,
                        if let Some(reward_type) = reward.reward_type {
                            format!("{}", reward_type)
                        } else {
                            "-".to_string()
                        },
                        format!(
                            "{}◎{:<14.9}",
                            sign,
                            lamports_to_sol(reward.lamports.abs() as u64)
                        ),
                        format!("◎{:<18.9}", lamports_to_sol(reward.post_balance))
                    );
                }
            }
        }
    }
}

fn output_entry(
    blockstore: &Blockstore,
    method: &LedgerOutputMethod,
    slot: Slot,
    entry_index: usize,
    entry: &Entry,
) {
    match method {
        LedgerOutputMethod::Print => {
            println!(
                "  Entry {} - num_hashes: {}, hashes: {}, transactions: {}",
                entry_index,
                entry.num_hashes,
                entry.hash,
                entry.transactions.len()
            );
            for (transactions_index, transaction) in entry.transactions.iter().enumerate() {
                println!("    Transaction {}", transactions_index);
                let transaction_status = blockstore
                    .read_transaction_status((transaction.signatures[0], slot))
                    .unwrap_or_else(|err| {
                        eprintln!(
                            "Failed to read transaction status for {} at slot {}: {}",
                            transaction.signatures[0], slot, err
                        );
                        None
                    })
                    .map(|transaction_status| transaction_status.into());

                solana_cli_output::display::println_transaction(
                    &transaction,
                    &transaction_status,
                    "      ",
                    None,
                    None,
                );
            }
        }
        LedgerOutputMethod::Json => {
            // Note: transaction status is not output in JSON yet
            serde_json::to_writer(stdout(), &entry).expect("serialize entry");
            stdout().write_all(b",\n").expect("newline");
        }
    }
}

fn output_slot(
    blockstore: &Blockstore,
    slot: Slot,
    allow_dead_slots: bool,
    method: &LedgerOutputMethod,
    verbose_level: u64,
) -> Result<(), String> {
    if blockstore.is_dead(slot) {
        if allow_dead_slots {
            if *method == LedgerOutputMethod::Print {
                println!(" Slot is dead");
            }
        } else {
            return Err("Dead slot".to_string());
        }
    }

    let (entries, num_shreds, _is_full) = blockstore
        .get_slot_entries_with_shred_info(slot, 0, allow_dead_slots)
        .map_err(|err| format!("Failed to load entries for slot {}: {:?}", slot, err))?;

    if *method == LedgerOutputMethod::Print {
        if let Ok(Some(meta)) = blockstore.meta(slot) {
            if verbose_level >= 2 {
                println!(" Slot Meta {:?}", meta);
            } else {
                println!(
                    " num_shreds: {} parent_slot: {} num_entries: {}",
                    num_shreds,
                    meta.parent_slot,
                    entries.len()
                );
            }
        }
    }

    if verbose_level >= 2 {
        for (entry_index, entry) in entries.iter().enumerate() {
            output_entry(blockstore, method, slot, entry_index, entry);
        }

        output_slot_rewards(blockstore, slot, method);
    } else if verbose_level >= 1 {
        let mut transactions = 0;
        let mut hashes = 0;
        let mut program_ids = HashMap::new();
        for entry in &entries {
            transactions += entry.transactions.len();
            hashes += entry.num_hashes;
            for transaction in &entry.transactions {
                for instruction in &transaction.message().instructions {
                    let program_id =
                        transaction.message().account_keys[instruction.program_id_index as usize];
                    *program_ids.entry(program_id).or_insert(0) += 1;
                }
            }
        }

        let hash = if let Some(entry) = entries.last() {
            entry.hash
        } else {
            Hash::default()
        };
        println!(
            "  Transactions: {} hashes: {} block_hash: {}",
            transactions, hashes, hash,
        );
        println!("  Programs: {:?}", program_ids);
    }
    Ok(())
}

fn output_ledger(
    blockstore: Blockstore,
    starting_slot: Slot,
    ending_slot: Slot,
    allow_dead_slots: bool,
    method: LedgerOutputMethod,
    num_slots: Option<Slot>,
    verbose_level: u64,
    only_rooted: bool,
) {
    let slot_iterator = blockstore
        .slot_meta_iterator(starting_slot)
        .unwrap_or_else(|err| {
            eprintln!(
                "Failed to load entries starting from slot {}: {:?}",
                starting_slot, err
            );
            exit(1);
        });

    if method == LedgerOutputMethod::Json {
        stdout().write_all(b"{\"ledger\":[\n").expect("open array");
    }

    let num_slots = num_slots.unwrap_or(Slot::MAX);
    let mut num_printed = 0;
    for (slot, slot_meta) in slot_iterator {
        if only_rooted && !blockstore.is_root(slot) {
            continue;
        }
        if slot > ending_slot {
            break;
        }

        match method {
            LedgerOutputMethod::Print => {
                println!("Slot {} root?: {}", slot, blockstore.is_root(slot))
            }
            LedgerOutputMethod::Json => {
                serde_json::to_writer(stdout(), &slot_meta).expect("serialize slot_meta");
                stdout().write_all(b",\n").expect("newline");
            }
        }

        if let Err(err) = output_slot(&blockstore, slot, allow_dead_slots, &method, verbose_level) {
            eprintln!("{}", err);
        }
        num_printed += 1;
        if num_printed >= num_slots as usize {
            break;
        }
    }

    if method == LedgerOutputMethod::Json {
        stdout().write_all(b"\n]}\n").expect("close array");
    }
}

fn render_dot(dot: String, output_file: &str, output_format: &str) -> io::Result<()> {
    let mut child = Command::new("dot")
        .arg(format!("-T{}", output_format))
        .arg(format!("-o{}", output_file))
        .stdin(Stdio::piped())
        .spawn()
        .map_err(|err| {
            eprintln!("Failed to spawn dot: {:?}", err);
            err
        })?;

    let stdin = child.stdin.as_mut().unwrap();
    stdin.write_all(&dot.into_bytes())?;

    let status = child.wait_with_output()?.status;
    if !status.success() {
        return Err(io::Error::new(
            io::ErrorKind::Other,
            format!("dot failed with error {}", status.code().unwrap_or(-1)),
        ));
    }
    Ok(())
}

#[allow(clippy::cognitive_complexity)]
fn graph_forks(bank_forks: &BankForks, include_all_votes: bool) -> String {
    let frozen_banks = bank_forks.frozen_banks();
    let mut fork_slots: HashSet<_> = frozen_banks.keys().cloned().collect();
    for (_, bank) in frozen_banks {
        for parent in bank.parents() {
            fork_slots.remove(&parent.slot());
        }
    }

    // Search all forks and collect the last vote made by each validator
    let mut last_votes = HashMap::new();
    let default_vote_state = VoteState::default();
    for fork_slot in &fork_slots {
        let bank = &bank_forks[*fork_slot];

        let total_stake = bank
            .vote_accounts()
            .iter()
            .map(|(_, (stake, _))| stake)
            .sum();
        for (_, (stake, vote_account)) in bank.vote_accounts() {
            let vote_state = vote_account.vote_state();
            let vote_state = vote_state.as_ref().unwrap_or(&default_vote_state);
            if let Some(last_vote) = vote_state.votes.iter().last() {
                let entry = last_votes.entry(vote_state.node_pubkey).or_insert((
                    last_vote.slot,
                    vote_state.clone(),
                    stake,
                    total_stake,
                ));
                if entry.0 < last_vote.slot {
                    *entry = (last_vote.slot, vote_state.clone(), stake, total_stake);
                }
            }
        }
    }

    // Figure the stake distribution at all the nodes containing the last vote from each
    // validator
    let mut slot_stake_and_vote_count = HashMap::new();
    for (last_vote_slot, _, stake, total_stake) in last_votes.values() {
        let entry = slot_stake_and_vote_count
            .entry(last_vote_slot)
            .or_insert((0, 0, *total_stake));
        entry.0 += 1;
        entry.1 += stake;
        assert_eq!(entry.2, *total_stake)
    }

    let mut dot = vec!["digraph {".to_string()];

    // Build a subgraph consisting of all banks and links to their parent banks
    dot.push("  subgraph cluster_banks {".to_string());
    dot.push("    style=invis".to_string());
    let mut styled_slots = HashSet::new();
    let mut all_votes: HashMap<Pubkey, HashMap<Slot, VoteState>> = HashMap::new();
    for fork_slot in &fork_slots {
        let mut bank = bank_forks[*fork_slot].clone();

        let mut first = true;
        loop {
            for (_, (_, vote_account)) in bank.vote_accounts() {
                let vote_state = vote_account.vote_state();
                let vote_state = vote_state.as_ref().unwrap_or(&default_vote_state);
                if let Some(last_vote) = vote_state.votes.iter().last() {
                    let validator_votes = all_votes.entry(vote_state.node_pubkey).or_default();
                    validator_votes
                        .entry(last_vote.slot)
                        .or_insert_with(|| vote_state.clone());
                }
            }

            if !styled_slots.contains(&bank.slot()) {
                dot.push(format!(
                    r#"    "{}"[label="{} (epoch {})\nleader: {}{}{}",style="{}{}"];"#,
                    bank.slot(),
                    bank.slot(),
                    bank.epoch(),
                    bank.collector_id(),
                    if let Some(parent) = bank.parent() {
                        format!(
                            "\ntransactions: {}",
                            bank.transaction_count() - parent.transaction_count(),
                        )
                    } else {
                        "".to_string()
                    },
                    if let Some((votes, stake, total_stake)) =
                        slot_stake_and_vote_count.get(&bank.slot())
                    {
                        format!(
                            "\nvotes: {}, stake: {:.1} VLX ({:.1}%)",
                            votes,
                            lamports_to_sol(*stake),
                            *stake as f64 / *total_stake as f64 * 100.,
                        )
                    } else {
                        "".to_string()
                    },
                    if first { "filled," } else { "" },
                    ""
                ));
                styled_slots.insert(bank.slot());
            }
            first = false;

            match bank.parent() {
                None => {
                    if bank.slot() > 0 {
                        dot.push(format!(r#"    "{}" -> "..." [dir=back]"#, bank.slot(),));
                    }
                    break;
                }
                Some(parent) => {
                    let slot_distance = bank.slot() - parent.slot();
                    let penwidth = if bank.epoch() > parent.epoch() {
                        "5"
                    } else {
                        "1"
                    };
                    let link_label = if slot_distance > 1 {
                        format!("label=\"{} slots\",color=red", slot_distance)
                    } else {
                        "color=blue".to_string()
                    };
                    dot.push(format!(
                        r#"    "{}" -> "{}"[{},dir=back,penwidth={}];"#,
                        bank.slot(),
                        parent.slot(),
                        link_label,
                        penwidth
                    ));

                    bank = parent.clone();
                }
            }
        }
    }
    dot.push("  }".to_string());

    // Strafe the banks with links from validators to the bank they last voted on,
    // while collecting information about the absent votes and stakes
    let mut absent_stake = 0;
    let mut absent_votes = 0;
    let mut lowest_last_vote_slot = std::u64::MAX;
    let mut lowest_total_stake = 0;
    for (node_pubkey, (last_vote_slot, vote_state, stake, total_stake)) in &last_votes {
        all_votes.entry(*node_pubkey).and_modify(|validator_votes| {
            validator_votes.remove(&last_vote_slot);
        });

        dot.push(format!(
            r#"  "last vote {}"[shape=box,label="Latest validator vote: {}\nstake: {} SOL\nroot slot: {}\nvote history:\n{}"];"#,
            node_pubkey,
            node_pubkey,
            lamports_to_sol(*stake),
            vote_state.root_slot.unwrap_or(0),
            vote_state
                .votes
                .iter()
                .map(|vote| format!("slot {} (conf={})", vote.slot, vote.confirmation_count))
                .collect::<Vec<_>>()
                .join("\n")
        ));

        dot.push(format!(
            r#"  "last vote {}" -> "{}" [style=dashed,label="latest vote"];"#,
            node_pubkey,
            if styled_slots.contains(&last_vote_slot) {
                last_vote_slot.to_string()
            } else {
                if *last_vote_slot < lowest_last_vote_slot {
                    lowest_last_vote_slot = *last_vote_slot;
                    lowest_total_stake = *total_stake;
                }
                absent_votes += 1;
                absent_stake += stake;

                "...".to_string()
            },
        ));
    }

    // Annotate the final "..." node with absent vote and stake information
    if absent_votes > 0 {
        dot.push(format!(
            r#"    "..."[label="...\nvotes: {}, stake: {:.1} VLX {:.1}%"];"#,
            absent_votes,
            lamports_to_sol(absent_stake),
            absent_stake as f64 / lowest_total_stake as f64 * 100.,
        ));
    }

    // Add for vote information from all banks.
    if include_all_votes {
        for (node_pubkey, validator_votes) in &all_votes {
            for (vote_slot, vote_state) in validator_votes {
                dot.push(format!(
                    r#"  "{} vote {}"[shape=box,style=dotted,label="validator vote: {}\nroot slot: {}\nvote history:\n{}"];"#,
                    node_pubkey,
                    vote_slot,
                    node_pubkey,
                    vote_state.root_slot.unwrap_or(0),
                    vote_state
                        .votes
                        .iter()
                        .map(|vote| format!("slot {} (conf={})", vote.slot, vote.confirmation_count))
                        .collect::<Vec<_>>()
                        .join("\n")
                ));

                dot.push(format!(
                    r#"  "{} vote {}" -> "{}" [style=dotted,label="vote"];"#,
                    node_pubkey,
                    vote_slot,
                    if styled_slots.contains(&vote_slot) {
                        vote_slot.to_string()
                    } else {
                        "...".to_string()
                    },
                ));
            }
        }
    }

    dot.push("}".to_string());
    dot.join("\n")
}

fn analyze_column<
    T: solana_ledger::blockstore_db::Column + solana_ledger::blockstore_db::ColumnName,
>(
    db: &Database,
    name: &str,
    key_size: usize,
) {
    let mut key_tot: u64 = 0;
    let mut val_hist = histogram::Histogram::new();
    let mut val_tot: u64 = 0;
    let mut row_hist = histogram::Histogram::new();
    let a = key_size as u64;
    for (_x, y) in db.iter::<T>(blockstore_db::IteratorMode::Start).unwrap() {
        let b = y.len() as u64;
        key_tot += a;
        val_hist.increment(b).unwrap();
        val_tot += b;
        row_hist.increment(a + b).unwrap();
    }

    let json_result = if val_hist.entries() > 0 {
        json!({
            "column":name,
            "entries":val_hist.entries(),
            "key_stats":{
                "max":a,
                "total_bytes":key_tot,
            },
            "val_stats":{
                "p50":val_hist.percentile(50.0).unwrap(),
                "p90":val_hist.percentile(90.0).unwrap(),
                "p99":val_hist.percentile(99.0).unwrap(),
                "p999":val_hist.percentile(99.9).unwrap(),
                "min":val_hist.minimum().unwrap(),
                "max":val_hist.maximum().unwrap(),
                "stddev":val_hist.stddev().unwrap(),
                "total_bytes":val_tot,
            },
            "row_stats":{
                "p50":row_hist.percentile(50.0).unwrap(),
                "p90":row_hist.percentile(90.0).unwrap(),
                "p99":row_hist.percentile(99.0).unwrap(),
                "p999":row_hist.percentile(99.9).unwrap(),
                "min":row_hist.minimum().unwrap(),
                "max":row_hist.maximum().unwrap(),
                "stddev":row_hist.stddev().unwrap(),
                "total_bytes":key_tot + val_tot,
            },
        })
    } else {
        json!({
        "column":name,
        "entries":val_hist.entries(),
        "key_stats":{
            "max":a,
            "total_bytes":0,
        },
        "val_stats":{
            "total_bytes":0,
        },
        "row_stats":{
            "total_bytes":0,
        },
        })
    };

    println!("{}", serde_json::to_string_pretty(&json_result).unwrap());
}

fn analyze_storage(database: &Database) {
    use blockstore_db::columns::*;
    analyze_column::<SlotMeta>(database, "SlotMeta", SlotMeta::key_size());
    analyze_column::<Orphans>(database, "Orphans", Orphans::key_size());
    analyze_column::<DeadSlots>(database, "DeadSlots", DeadSlots::key_size());
    analyze_column::<ErasureMeta>(database, "ErasureMeta", ErasureMeta::key_size());
    analyze_column::<Root>(database, "Root", Root::key_size());
    analyze_column::<Index>(database, "Index", Index::key_size());
    analyze_column::<ShredData>(database, "ShredData", ShredData::key_size());
    analyze_column::<ShredCode>(database, "ShredCode", ShredCode::key_size());
    analyze_column::<TransactionStatus>(
        database,
        "TransactionStatus",
        TransactionStatus::key_size(),
    );
    analyze_column::<TransactionStatus>(
        database,
        "TransactionStatusIndex",
        TransactionStatusIndex::key_size(),
    );
    analyze_column::<AddressSignatures>(
        database,
        "AddressSignatures",
        AddressSignatures::key_size(),
    );
    analyze_column::<Rewards>(database, "Rewards", Rewards::key_size());
}

fn open_blockstore(
    ledger_path: &Path,
    access_type: AccessType,
    wal_recovery_mode: Option<BlockstoreRecoveryMode>,
) -> Blockstore {
    match Blockstore::open_with_access_type(ledger_path, access_type, wal_recovery_mode, true) {
        Ok(blockstore) => blockstore,
        Err(err) => {
            eprintln!("Failed to open ledger at {:?}: {:?}", ledger_path, err);
            exit(1);
        }
    }
}

fn open_database(ledger_path: &Path, access_type: AccessType) -> Database {
    match Database::open(&ledger_path.join("rocksdb"), access_type, None) {
        Ok(database) => database,
        Err(err) => {
            eprintln!("Unable to read the Ledger rocksdb: {:?}", err);
            exit(1);
        }
    }
}

// This function is duplicated in validator/src/main.rs...
fn hardforks_of(matches: &ArgMatches<'_>, name: &str) -> Option<Vec<Slot>> {
    if matches.is_present(name) {
        Some(values_t_or_exit!(matches, name, Slot))
    } else {
        None
    }
}

fn load_bank_forks(
    arg_matches: &ArgMatches,
    genesis_config: &GenesisConfig,
    blockstore: &Blockstore,
    process_options: ProcessOptions,
    snapshot_archive_path: Option<PathBuf>,
) -> bank_forks_utils::LoadResult {
    let snapshot_path = blockstore
        .ledger_path()
        .join(if blockstore.is_primary_access() {
            "snapshot"
        } else {
            "snapshot.ledger-tool"
        });
    let snapshot_config = if arg_matches.is_present("no_snapshot") {
        None
    } else {
        let snapshot_package_output_path =
            snapshot_archive_path.unwrap_or_else(|| blockstore.ledger_path().to_path_buf());
        Some(SnapshotConfig {
            snapshot_interval_slots: 0, // Value doesn't matter
            snapshot_package_output_path,
            snapshot_path,
            archive_format: ArchiveFormat::TarBzip2,
            snapshot_version: SnapshotVersion::default(),
        })
    };
    let account_paths = if let Some(account_paths) = arg_matches.value_of("account_paths") {
        if !blockstore.is_primary_access() {
            // Be defensive, when default account dir is explicitly specified, it's still possible
            // to wipe the dir possibly shared by the running validator!
            eprintln!("Error: custom accounts path is not supported under secondary access");
            exit(1);
        }
        account_paths.split(',').map(PathBuf::from).collect()
    } else if blockstore.is_primary_access() {
        vec![blockstore.ledger_path().join("accounts")]
    } else {
        let non_primary_accounts_path = blockstore.ledger_path().join("accounts.ledger-tool");
        warn!(
            "Default accounts path is switched aligning with Blockstore's secondary access: {:?}",
            non_primary_accounts_path
        );
        vec![non_primary_accounts_path]
    };

    let evm_state_path = blockstore.ledger_path().join("evm-state");
    let evm_genesis_path = blockstore
        .ledger_path()
        .join(solana_sdk::genesis_config::EVM_GENESIS);

    bank_forks_utils::load(
        &genesis_config,
        &blockstore,
        evm_state_path,
        evm_genesis_path,
        account_paths,
        None,
        snapshot_config.as_ref(),
        process_options,
        None,
        None,
    )
}

fn open_genesis_config_by(ledger_path: &Path, matches: &ArgMatches<'_>) -> GenesisConfig {
    let max_genesis_archive_unpacked_size =
        value_t_or_exit!(matches, "max_genesis_archive_unpacked_size", u64);
    open_genesis_config(ledger_path, max_genesis_archive_unpacked_size)
}

fn assert_capitalization(bank: &Bank) {
    assert!(bank.calculate_and_verify_capitalization());
}

#[allow(clippy::cognitive_complexity)]
fn main() {
    // Ignore SIGUSR1 to prevent long-running calls being killed by logrotate
    // in warehouse deployments
    #[cfg(unix)]
    {
        // `register()` is unsafe because the action is called in a signal handler
        // with the usual caveats. So long as this action body stays empty, we'll
        // be fine
        unsafe { signal_hook::register(signal_hook::SIGUSR1, || {}) }.unwrap();
    }

    const DEFAULT_ROOT_COUNT: &str = "1";
    const DEFAULT_MAX_SLOTS_ROOT_REPAIR: &str = "2000";
    solana_logger::setup_with_default("solana=info");

    let starting_slot_arg = Arg::with_name("starting_slot")
        .long("starting-slot")
        .value_name("NUM")
        .takes_value(true)
        .default_value("0")
        .help("Start at this slot");
    let ending_slot_arg = Arg::with_name("ending_slot")
        .long("ending-slot")
        .value_name("SLOT")
        .takes_value(true)
        .help("The last slot to iterate to");
    let no_snapshot_arg = Arg::with_name("no_snapshot")
        .long("no-snapshot")
        .takes_value(false)
        .help("Do not start from a local snapshot if present");
<<<<<<< HEAD
    let bpf_jit_arg = Arg::with_name("bpf_jit")
        .long("bpf-jit")
        .takes_value(false)
        .help("Process with JIT instead of interpreter");
=======
    let no_bpf_jit_arg = Arg::with_name("no_bpf_jit")
        .long("no-bpf-jit")
        .takes_value(false)
        .help("Disable the just-in-time compiler and instead use the interpreter for BP");
>>>>>>> 7759210f
    let no_accounts_db_caching_arg = Arg::with_name("no_accounts_db_caching")
        .long("no-accounts-db-caching")
        .takes_value(false)
        .help("Disables accounts-db caching");
    let account_paths_arg = Arg::with_name("account_paths")
        .long("accounts")
        .value_name("PATHS")
        .takes_value(true)
        .help("Comma separated persistent accounts location");
    let halt_at_slot_arg = Arg::with_name("halt_at_slot")
        .long("halt-at-slot")
        .value_name("SLOT")
        .validator(is_slot)
        .takes_value(true)
        .help("Halt processing at the given slot");
    let hard_forks_arg = Arg::with_name("hard_forks")
        .long("hard-fork")
        .value_name("SLOT")
        .validator(is_slot)
        .multiple(true)
        .takes_value(true)
        .help("Add a hard fork at this slot");
    let allow_dead_slots_arg = Arg::with_name("allow_dead_slots")
        .long("allow-dead-slots")
        .takes_value(false)
        .help("Output dead slots as well");
    let default_genesis_archive_unpacked_size = MAX_GENESIS_ARCHIVE_UNPACKED_SIZE.to_string();
    let max_genesis_archive_unpacked_size_arg = Arg::with_name("max_genesis_archive_unpacked_size")
        .long("max-genesis-archive-unpacked-size")
        .value_name("NUMBER")
        .takes_value(true)
        .default_value(&default_genesis_archive_unpacked_size)
        .help("maximum total uncompressed size of unpacked genesis archive");
    let hashes_per_tick = Arg::with_name("hashes_per_tick")
        .long("hashes-per-tick")
        .value_name("NUM_HASHES|\"sleep\"")
        .takes_value(true)
        .help(
            "How many PoH hashes to roll before emitting the next tick. \
             If \"sleep\", for development \
             sleep for the target tick duration instead of hashing",
        );
    let snapshot_version_arg = Arg::with_name("snapshot_version")
        .long("snapshot-version")
        .value_name("SNAPSHOT_VERSION")
        .validator(is_parsable::<SnapshotVersion>)
        .takes_value(true)
        .default_value(SnapshotVersion::default().into())
        .help("Output snapshot version");

    let rent = Rent::default();
    let default_bootstrap_validator_lamports = &sol_to_lamports(500.0)
        .max(VoteState::get_rent_exempt_reserve(&rent))
        .to_string();
    let default_bootstrap_validator_stake_lamports = &sol_to_lamports(0.5)
        .max(StakeState::get_rent_exempt_reserve(&rent))
        .to_string();

    let matches = App::new(crate_name!())
        .about(crate_description!())
        .version(solana_version::version!())
        .setting(AppSettings::InferSubcommands)
        .setting(AppSettings::SubcommandRequiredElseHelp)
        .setting(AppSettings::VersionlessSubcommands)
        .arg(
            Arg::with_name("ledger_path")
                .short("l")
                .long("ledger")
                .value_name("DIR")
                .takes_value(true)
                .global(true)
                .default_value("ledger")
                .help("Use DIR as ledger location"),
        )
        .arg(
            Arg::with_name("wal_recovery_mode")
                .long("wal-recovery-mode")
                .value_name("MODE")
                .takes_value(true)
                .global(true)
                .possible_values(&[
                    "tolerate_corrupted_tail_records",
                    "absolute_consistency",
                    "point_in_time",
                    "skip_any_corrupted_record"])
                .help(
                    "Mode to recovery the ledger db write ahead log"
                ),
        )
        .arg(
            Arg::with_name("snapshot_archive_path")
                .long("snapshot-archive-path")
                .value_name("DIR")
                .takes_value(true)
                .global(true)
                .help("Use DIR for ledger location"),
        )
        .arg(
            Arg::with_name("output_format")
                .long("output")
                .value_name("FORMAT")
                .global(true)
                .takes_value(true)
                .possible_values(&["json", "json-compact"])
                .help("Return information in specified output format, \
                       currently only available for bigtable subcommands"),
        )
        .arg(
            Arg::with_name("verbose")
                .short("v")
                .long("verbose")
                .global(true)
                .multiple(true)
                .takes_value(false)
                .help("Show additional information where supported"),
        )
        .bigtable_subcommand()

        .evm_blockstore_subcommand()
        .subcommand(
            SubCommand::with_name("print")
            .about("Print the ledger")
            .arg(&starting_slot_arg)
            .arg(&allow_dead_slots_arg)
            .arg(&ending_slot_arg)
            .arg(
                Arg::with_name("num_slots")
                    .long("num-slots")
                    .value_name("SLOT")
                    .validator(is_slot)
                    .takes_value(true)
                    .help("Number of slots to print"),
            )
            .arg(
                Arg::with_name("only_rooted")
                    .long("only-rooted")
                    .takes_value(false)
                    .help("Only print root slots"),
            )
        )
        .subcommand(
            SubCommand::with_name("copy")
            .about("Copy the ledger")
            .arg(&starting_slot_arg)
            .arg(&ending_slot_arg)
            .arg(
                Arg::with_name("target_db")
                    .long("target-db")
                    .value_name("PATH")
                    .takes_value(true)
                    .help("Target db"),
            )
        )
        .subcommand(
            SubCommand::with_name("slot")
            .about("Print the contents of one or more slots")
            .arg(
                Arg::with_name("slots")
                    .index(1)
                    .value_name("SLOTS")
                    .validator(is_slot)
                    .takes_value(true)
                    .multiple(true)
                    .required(true)
                    .help("Slots to print"),
            )
            .arg(&allow_dead_slots_arg)
        )
        .subcommand(
            SubCommand::with_name("dead-slots")
            .arg(&starting_slot_arg)
            .about("Print all the dead slots in the ledger")
<<<<<<< HEAD
=======
        )
        .subcommand(
            SubCommand::with_name("duplicate-slots")
            .arg(&starting_slot_arg)
            .about("Print all the duplicate slots in the ledger")
>>>>>>> 7759210f
        )
        .subcommand(
            SubCommand::with_name("set-dead-slot")
            .about("Mark one or more slots dead")
            .arg(
                Arg::with_name("slots")
                    .index(1)
                    .value_name("SLOTS")
                    .validator(is_slot)
                    .takes_value(true)
                    .multiple(true)
                    .required(true)
                    .help("Slots to mark dead"),
            )
        )
        .subcommand(
            SubCommand::with_name("genesis")
            .about("Prints the ledger's genesis config")
            .arg(&max_genesis_archive_unpacked_size_arg)
        )
        .subcommand(
            SubCommand::with_name("parse_full_frozen")
            .about("Parses log for information about critical events about \
                    ancestors of the given `ending_slot`")
            .arg(&starting_slot_arg)
            .arg(&ending_slot_arg)
            .arg(
                Arg::with_name("log_path")
                    .long("log-path")
                    .value_name("PATH")
                    .takes_value(true)
                    .help("path to log file to parse"),
            )
        )
        .subcommand(
            SubCommand::with_name("genesis-hash")
            .about("Prints the ledger's genesis hash")
            .arg(&max_genesis_archive_unpacked_size_arg)
        )
        .subcommand(
            SubCommand::with_name("modify-genesis")
            .about("Modifies genesis parameters")
            .arg(&max_genesis_archive_unpacked_size_arg)
            .arg(&hashes_per_tick)
            .arg(
                Arg::with_name("cluster_type")
                    .long("cluster-type")
                    .possible_values(&ClusterType::STRINGS)
                    .takes_value(true)
                    .help(
                        "Selects the features that will be enabled for the cluster"
                    ),
            )
            .arg(
                Arg::with_name("evm_chain_id")
                    .long("evm-chain-id")
                    .takes_value(true)
                    .help("EVM chain ID")
            )
            .arg(
                Arg::with_name("output_directory")
                    .index(1)
                    .value_name("DIR")
                    .takes_value(true)
                    .help("Output directory for the modified genesis config"),
            )
        )
        .subcommand(
            SubCommand::with_name("shred-version")
            .about("Prints the ledger's shred hash")
            .arg(&hard_forks_arg)
            .arg(&max_genesis_archive_unpacked_size_arg)
        )
        .subcommand(
            SubCommand::with_name("shred-meta")
            .about("Prints raw shred metadata")
            .arg(&starting_slot_arg)
            .arg(&ending_slot_arg)
        )
        .subcommand(
            SubCommand::with_name("bank-hash")
            .about("Prints the hash of the working bank after reading the ledger")
            .arg(&max_genesis_archive_unpacked_size_arg)
        )
        .subcommand(
            SubCommand::with_name("bounds")
            .about("Print lowest and highest non-empty slots. \
                    Note that there may be empty slots within the bounds")
            .arg(
                Arg::with_name("all")
                    .long("all")
                    .takes_value(false)
                    .required(false)
                    .help("Additionally print all the non-empty slots within the bounds"),
            )
        ).subcommand(
            SubCommand::with_name("json")
            .about("Print the ledger in JSON format")
            .arg(&starting_slot_arg)
            .arg(&allow_dead_slots_arg)
        )
        .subcommand(
            SubCommand::with_name("verify")
            .about("Verify the ledger")
            .arg(&no_snapshot_arg)
            .arg(&account_paths_arg)
            .arg(&halt_at_slot_arg)
            .arg(&hard_forks_arg)
            .arg(&no_accounts_db_caching_arg)
<<<<<<< HEAD
            .arg(&bpf_jit_arg)
=======
            .arg(&no_bpf_jit_arg)
>>>>>>> 7759210f
            .arg(&allow_dead_slots_arg)
            .arg(&max_genesis_archive_unpacked_size_arg)
            .arg(
                Arg::with_name("skip_poh_verify")
                    .long("skip-poh-verify")
                    .takes_value(false)
                    .help("Skip ledger PoH verification"),
            )
            .arg(
                Arg::with_name("print_accounts_stats")
                    .long("print-accounts-stats")
                    .takes_value(false)
                    .help("After verifying the ledger, print some information about the account stores"),
            )
        ).subcommand(
            SubCommand::with_name("graph")
            .about("Create a Graphviz rendering of the ledger")
            .arg(&no_snapshot_arg)
            .arg(&account_paths_arg)
            .arg(&halt_at_slot_arg)
            .arg(&hard_forks_arg)
            .arg(&max_genesis_archive_unpacked_size_arg)
            .arg(
                Arg::with_name("include_all_votes")
                    .long("include-all-votes")
                    .help("Include all votes in the graph"),
            )
            .arg(
                Arg::with_name("graph_filename")
                    .index(1)
                    .value_name("FILENAME")
                    .takes_value(true)
                    .help("Output file"),
            )
        ).subcommand(
            SubCommand::with_name("create-snapshot")
            .about("Create a new ledger snapshot")
            .arg(&no_snapshot_arg)
            .arg(&account_paths_arg)
            .arg(&hard_forks_arg)
            .arg(&max_genesis_archive_unpacked_size_arg)
            .arg(&snapshot_version_arg)
            .arg(
                Arg::with_name("snapshot_slot")
                    .index(1)
                    .value_name("SLOT")
                    .validator(|value| {
                        if value.parse::<Slot>().is_ok()
                            || value == "ROOT"
                        {
                            Ok(())
                        } else {
                            Err(format!(
                                "Unable to parse as a number or the keyword ROOT, provided: {}",
                                value
                            ))
                        }
                    })
                    .takes_value(true)
                    .help("Slot at which to create the snapshot; accepts keyword ROOT for the highest root"),
            )
            .arg(
                Arg::with_name("output_directory")
                    .index(2)
                    .value_name("DIR")
                    .takes_value(true)
                    .help("Output directory for the snapshot [default: --ledger directory]"),
            )
            .arg(
                Arg::with_name("warp_slot")
                    .required(false)
                    .long("warp-slot")
                    .takes_value(true)
                    .value_name("WARP_SLOT")
                    .validator(is_slot)
                    .help("After loading the snapshot slot warp the ledger to WARP_SLOT, \
                           which could be a slot in a galaxy far far away"),
            )
            .arg(Arg::with_name("warp_time")
                .required(false)
                .long("warp-time")
            )
            .arg(
                Arg::with_name("faucet_lamports")
                    .short("t")
                    .long("faucet-lamports")
                    .value_name("LAMPORTS")
                    .takes_value(true)
                    .requires("faucet_pubkey")
                    .help("Number of lamports to assign to the faucet"),
            )
            .arg(
                Arg::with_name("faucet_pubkey")
                    .short("m")
                    .long("faucet-pubkey")
                    .value_name("PUBKEY")
                    .takes_value(true)
                    .validator(is_pubkey_or_keypair)
                    .requires("faucet_lamports")
                    .help("Path to file containing the faucet's pubkey"),
            )
            .arg(
                Arg::with_name("bootstrap_validator")
                    .short("b")
                    .long("bootstrap-validator")
                    .value_name("IDENTITY_PUBKEY VOTE_PUBKEY STAKE_PUBKEY")
                    .takes_value(true)
                    .validator(is_pubkey_or_keypair)
                    .number_of_values(3)
                    .multiple(true)
                    .help("The bootstrap validator's identity, vote and stake pubkeys"),
            )
            .arg(
                Arg::with_name("bootstrap_stake_authorized_pubkey")
                    .long("bootstrap-stake-authorized-pubkey")
                    .value_name("BOOTSTRAP STAKE AUTHORIZED PUBKEY")
                    .takes_value(true)
                    .validator(is_pubkey_or_keypair)
                    .help(
                        "Path to file containing the pubkey authorized to manage the bootstrap \
                         validator's stake [default: --bootstrap-validator IDENTITY_PUBKEY]",
                    ),
            )
            .arg(
                Arg::with_name("bootstrap_validator_lamports")
                    .long("bootstrap-validator-lamports")
                    .value_name("LAMPORTS")
                    .takes_value(true)
                    .default_value(default_bootstrap_validator_lamports)
                    .help("Number of lamports to assign to the bootstrap validator"),
            )
            .arg(
                Arg::with_name("bootstrap_validator_stake_lamports")
                    .long("bootstrap-validator-stake-lamports")
                    .value_name("LAMPORTS")
                    .takes_value(true)
                    .default_value(default_bootstrap_validator_stake_lamports)
                    .help("Number of lamports to assign to the bootstrap validator's stake account"),
            )
            .arg(
                Arg::with_name("rent_burn_percentage")
                    .long("rent-burn-percentage")
                    .value_name("NUMBER")
                    .takes_value(true)
                    .help("Adjust percentage of collected rent to burn")
                    .validator(is_valid_percentage),
            )
            .arg(&hashes_per_tick)
            .arg(
                Arg::with_name("accounts_to_remove")
                    .required(false)
                    .long("remove-account")
                    .takes_value(true)
                    .value_name("PUBKEY")
                    .validator(is_pubkey)
                    .multiple(true)
                    .help("List of accounts to remove while creating the snapshot"),
            )
            .arg(
                Arg::with_name("remove_stake_accounts")
                    .required(false)
                    .long("remove-stake-accounts")
                    .takes_value(false)
                    .help("Remove all existing stake accounts from the new snapshot")
            )
        ).subcommand(
            SubCommand::with_name("accounts")
            .about("Print account contents after processing in the ledger")
            .arg(&no_snapshot_arg)
            .arg(&account_paths_arg)
            .arg(&halt_at_slot_arg)
            .arg(&hard_forks_arg)
            .arg(
                Arg::with_name("include_sysvars")
                    .long("include-sysvars")
                    .takes_value(false)
                    .help("Include sysvars too"),
            )
            .arg(
                Arg::with_name("exclude_account_data")
                    .long("exclude-account-data")
                    .takes_value(false)
                    .help("Exclude account data (useful for large number of accounts)"),
            )
            .arg(&max_genesis_archive_unpacked_size_arg)
        ).subcommand(
            SubCommand::with_name("capitalization")
            .about("Print capitalization (aka, total supply) while checksumming it")
            .arg(&no_snapshot_arg)
            .arg(&account_paths_arg)
            .arg(&halt_at_slot_arg)
            .arg(&hard_forks_arg)
            .arg(&max_genesis_archive_unpacked_size_arg)
            .arg(
                Arg::with_name("warp_epoch")
                    .required(false)
                    .long("warp-epoch")
                    .takes_value(true)
                    .value_name("WARP_EPOCH")
                    .help("After loading the snapshot warp the ledger to WARP_EPOCH, \
                           which could be an epoch in a galaxy far far away"),
            )
            .arg(
                Arg::with_name("inflation")
                    .required(false)
                    .long("inflation")
                    .takes_value(true)
                    .possible_values(&["pico", "full", "none"])
                    .help("Overwrite inflation when warping"),
            )
            .arg(
                Arg::with_name("enable_stake_program_v2")
                    .required(false)
                    .long("enable-stake-program-v2")
                    .takes_value(false)
                    .help("Enable stake program v2 (several inflation-related staking \
                           bugs are feature-gated behind this)"),
            )
            .arg(
                Arg::with_name("recalculate_capitalization")
                    .required(false)
                    .long("recalculate-capitalization")
                    .takes_value(false)
                    .help("Recalculate capitalization before warping; circumvents \
                          bank's out-of-sync capitalization"),
            )
            .arg(
                Arg::with_name("csv_filename")
                    .long("csv-filename")
                    .value_name("FILENAME")
                    .takes_value(true)
                    .help("Output file in the csv format"),
            )
        ).subcommand(
            SubCommand::with_name("purge")
            .about("Delete a range of slots from the ledger")
            .arg(
                Arg::with_name("start_slot")
                    .index(1)
                    .value_name("SLOT")
                    .takes_value(true)
                    .required(true)
                    .help("Start slot to purge from (inclusive)"),
            )
            .arg(
                Arg::with_name("end_slot")
                    .index(2)
                    .value_name("SLOT")
                    .help("Ending slot to stop purging (inclusive) \
                           [default: the highest slot in the ledger]"),
            )
            .arg(
                Arg::with_name("batch_size")
                    .long("batch-size")
                    .value_name("NUM")
                    .takes_value(true)
                    .default_value("1000")
                    .help("Removes at most BATCH_SIZE slots while purging in loop"),
            )
            .arg(
                Arg::with_name("no_compaction")
                    .long("no-compaction")
                    .required(false)
                    .takes_value(false)
                    .help("Skip ledger compaction after purge")
            )
            .arg(
                Arg::with_name("dead_slots_only")
                    .long("dead-slots-only")
                    .required(false)
                    .takes_value(false)
                    .help("Limit purging to dead slots only")
            )
        )
        .subcommand(
            SubCommand::with_name("list-roots")
            .about("Output up to last <num-roots> root hashes and their \
                    heights starting at the given block height")
            .arg(
                Arg::with_name("max_height")
                    .long("max-height")
                    .value_name("NUM")
                    .takes_value(true)
                    .help("Maximum block height")
            )
            .arg(
                Arg::with_name("start_root")
                    .long("start-root")
                    .value_name("NUM")
                    .takes_value(true)
                    .help("First root to start searching from")
            )
            .arg(
                Arg::with_name("slot_list")
                    .long("slot-list")
                    .value_name("FILENAME")
                    .required(false)
                    .takes_value(true)
                    .help("The location of the output YAML file. A list of \
                           rollback slot heights and hashes will be written to the file")
            )
            .arg(
                Arg::with_name("num_roots")
                    .long("num-roots")
                    .value_name("NUM")
                    .takes_value(true)
                    .default_value(DEFAULT_ROOT_COUNT)
                    .required(false)
                    .help("Number of roots in the output"),
            )
        )
        .subcommand(
            SubCommand::with_name("repair-roots")
                .about("Traverses the AncestorIterator backward from a last known root \
                        to restore missing roots to the Root column")
                .arg(
                    Arg::with_name("start_root")
                        .long("before")
                        .value_name("NUM")
                        .takes_value(true)
                        .help("First good root after the range to repair")
                )
                .arg(
                    Arg::with_name("end_root")
                        .long("until")
                        .value_name("NUM")
                        .takes_value(true)
                        .help("Last slot to check for root repair")
                )
                .arg(
                    Arg::with_name("max_slots")
                        .long("repair-limit")
                        .value_name("NUM")
                        .takes_value(true)
                        .default_value(DEFAULT_MAX_SLOTS_ROOT_REPAIR)
                        .required(true)
                        .help("Override the maximum number of slots to check for root repair")
                )
        )
        .subcommand(
            SubCommand::with_name("analyze-storage")
                .about("Output statistics in JSON format about \
                        all column families in the ledger rocksdb")
        )
        .get_matches();

    info!("{} {}", crate_name!(), solana_version::version!());

    let ledger_path = PathBuf::from(value_t!(matches, "ledger_path", String).unwrap_or_else(
        |_err| {
            eprintln!(
                "Error: Missing --ledger <DIR> argument.\n\n{}",
                matches.usage()
            );
            exit(1);
        },
    ));

    // Canonicalize ledger path to avoid issues with symlink creation
    let ledger_path = fs::canonicalize(&ledger_path).unwrap_or_else(|err| {
        eprintln!(
            "Unable to access ledger path '{}': {}",
            ledger_path.display(),
            err
        );
        exit(1);
    });

    let snapshot_archive_path = value_t!(matches, "snapshot_archive_path", String)
        .ok()
        .map(PathBuf::from);

    let wal_recovery_mode = matches
        .value_of("wal_recovery_mode")
        .map(BlockstoreRecoveryMode::from);

    match matches.subcommand() {
        ("bigtable", Some(arg_matches)) => bigtable_process_command(&ledger_path, arg_matches),
        ("evm_blockstore", Some(arg_matches)) => {
            evm_blockstore_process_command(&ledger_path, arg_matches)
        }
        ("print", Some(arg_matches)) => {
            let starting_slot = value_t_or_exit!(arg_matches, "starting_slot", Slot);
            let ending_slot = value_t!(arg_matches, "ending_slot", Slot).unwrap_or(Slot::MAX);
            let num_slots = value_t!(arg_matches, "num_slots", Slot).ok();
            let allow_dead_slots = arg_matches.is_present("allow_dead_slots");
            let only_rooted = arg_matches.is_present("only_rooted");
            let verbose = matches.occurrences_of("verbose");
            output_ledger(
                open_blockstore(
                    &ledger_path,
                    AccessType::TryPrimaryThenSecondary,
                    wal_recovery_mode,
                ),
                starting_slot,
                ending_slot,
                allow_dead_slots,
                LedgerOutputMethod::Print,
                num_slots,
                verbose,
                only_rooted,
            );
        }
        ("copy", Some(arg_matches)) => {
            let starting_slot = value_t_or_exit!(arg_matches, "starting_slot", Slot);
            let ending_slot = value_t_or_exit!(arg_matches, "ending_slot", Slot);
            let target_db = PathBuf::from(value_t_or_exit!(arg_matches, "target_db", String));
            let source = open_blockstore(&ledger_path, AccessType::TryPrimaryThenSecondary, None);
            let target = open_blockstore(&target_db, AccessType::PrimaryOnly, None);
            for (slot, _meta) in source.slot_meta_iterator(starting_slot).unwrap() {
                if slot > ending_slot {
                    break;
                }
                if let Ok(shreds) = source.get_data_shreds_for_slot(slot, 0) {
                    if target.insert_shreds(shreds, None, true).is_err() {
                        warn!("error inserting shreds for slot {}", slot);
                    }
                }
            }
        }
        ("genesis", Some(arg_matches)) => {
            println!("{}", open_genesis_config_by(&ledger_path, arg_matches));
        }
        ("genesis-hash", Some(arg_matches)) => {
            println!(
                "{}",
                open_genesis_config_by(&ledger_path, arg_matches).hash()
            );
        }
        ("modify-genesis", Some(arg_matches)) => {
            let mut genesis_config = open_genesis_config_by(&ledger_path, arg_matches);
            let output_directory = PathBuf::from(arg_matches.value_of("output_directory").unwrap());

            if let Some(cluster_type) = cluster_type_of(arg_matches, "cluster_type") {
                genesis_config.cluster_type = cluster_type;
            }

            if let Some(hashes_per_tick) = arg_matches.value_of("hashes_per_tick") {
                genesis_config.poh_config.hashes_per_tick = match hashes_per_tick {
                    // Note: Unlike `solana-genesis`, "auto" is not supported here.
                    "sleep" => None,
                    _ => Some(value_t_or_exit!(arg_matches, "hashes_per_tick", u64)),
                }
            }

            create_new_ledger(
                &output_directory,
                None,
                &genesis_config,
                solana_runtime::hardened_unpack::MAX_GENESIS_ARCHIVE_UNPACKED_SIZE,
                AccessType::PrimaryOnly,
            )
            .unwrap_or_else(|err| {
                eprintln!("Failed to write genesis config: {:?}", err);
                exit(1);
            });

            println!("{}", open_genesis_config_by(&output_directory, arg_matches));
        }
        ("shred-version", Some(arg_matches)) => {
            let process_options = ProcessOptions {
                dev_halt_at_slot: Some(0),
                new_hard_forks: hardforks_of(arg_matches, "hard_forks"),
                poh_verify: false,
                ..ProcessOptions::default()
            };
            let genesis_config = open_genesis_config_by(&ledger_path, arg_matches);
            let blockstore = open_blockstore(
                &ledger_path,
                AccessType::TryPrimaryThenSecondary,
                wal_recovery_mode,
            );
            match load_bank_forks(
                arg_matches,
                &genesis_config,
                &blockstore,
                process_options,
                snapshot_archive_path,
            ) {
                Ok((bank_forks, _leader_schedule_cache, _snapshot_hash)) => {
                    println!(
                        "{}",
                        compute_shred_version(
                            &genesis_config.hash(),
                            Some(&bank_forks.working_bank().hard_forks().read().unwrap())
                        )
                    );
                }
                Err(err) => {
                    eprintln!("Failed to load ledger: {:?}", err);
                    exit(1);
                }
            }
        }
        ("shred-meta", Some(arg_matches)) => {
            #[derive(Debug)]
            struct ShredMeta<'a> {
                slot: Slot,
                full_slot: bool,
                shred_index: usize,
                data: bool,
                code: bool,
                last_in_slot: bool,
                data_complete: bool,
                shred: &'a Shred,
            }
            let starting_slot = value_t_or_exit!(arg_matches, "starting_slot", Slot);
            let ending_slot = value_t!(arg_matches, "ending_slot", Slot).unwrap_or(Slot::MAX);
            let ledger = open_blockstore(&ledger_path, AccessType::TryPrimaryThenSecondary, None);
            for (slot, _meta) in ledger
                .slot_meta_iterator(starting_slot)
                .unwrap()
                .take_while(|(slot, _)| *slot <= ending_slot)
            {
                let full_slot = ledger.is_full(slot);
                if let Ok(shreds) = ledger.get_data_shreds_for_slot(slot, 0) {
                    for (shred_index, shred) in shreds.iter().enumerate() {
                        println!(
                            "{:#?}",
                            ShredMeta {
                                slot,
                                full_slot,
                                shred_index,
                                data: shred.is_data(),
                                code: shred.is_code(),
                                data_complete: shred.data_complete(),
                                last_in_slot: shred.last_in_slot(),
                                shred,
                            }
                        );
                    }
                }
            }
        }
        ("bank-hash", Some(arg_matches)) => {
            let process_options = ProcessOptions {
                dev_halt_at_slot: Some(0),
                new_hard_forks: hardforks_of(arg_matches, "hard_forks"),
                poh_verify: false,
                ..ProcessOptions::default()
            };
            let genesis_config = open_genesis_config_by(&ledger_path, arg_matches);
            let blockstore = open_blockstore(
                &ledger_path,
                AccessType::TryPrimaryThenSecondary,
                wal_recovery_mode,
            );
            match load_bank_forks(
                arg_matches,
                &genesis_config,
                &blockstore,
                process_options,
                snapshot_archive_path,
            ) {
                Ok((bank_forks, _leader_schedule_cache, _snapshot_hash)) => {
                    println!("{}", &bank_forks.working_bank().hash());
                }
                Err(err) => {
                    eprintln!("Failed to load ledger: {:?}", err);
                    exit(1);
                }
            }
        }
        ("slot", Some(arg_matches)) => {
            let slots = values_t_or_exit!(arg_matches, "slots", Slot);
            let allow_dead_slots = arg_matches.is_present("allow_dead_slots");
            let blockstore = open_blockstore(
                &ledger_path,
                AccessType::TryPrimaryThenSecondary,
                wal_recovery_mode,
            );
            for slot in slots {
                println!("Slot {}", slot);
                if let Err(err) = output_slot(
                    &blockstore,
                    slot,
                    allow_dead_slots,
                    &LedgerOutputMethod::Print,
                    std::u64::MAX,
                ) {
                    eprintln!("{}", err);
                }
            }
        }
        ("json", Some(arg_matches)) => {
            let starting_slot = value_t_or_exit!(arg_matches, "starting_slot", Slot);
            let allow_dead_slots = arg_matches.is_present("allow_dead_slots");
            output_ledger(
                open_blockstore(
                    &ledger_path,
                    AccessType::TryPrimaryThenSecondary,
                    wal_recovery_mode,
                ),
                starting_slot,
                Slot::MAX,
                allow_dead_slots,
                LedgerOutputMethod::Json,
                None,
                std::u64::MAX,
                true,
            );
        }
        ("dead-slots", Some(arg_matches)) => {
            let blockstore = open_blockstore(
                &ledger_path,
                AccessType::TryPrimaryThenSecondary,
                wal_recovery_mode,
            );
            let starting_slot = value_t_or_exit!(arg_matches, "starting_slot", Slot);
            for slot in blockstore.dead_slots_iterator(starting_slot).unwrap() {
                println!("{}", slot);
            }
        }
        ("duplicate-slots", Some(arg_matches)) => {
            let blockstore = open_blockstore(
                &ledger_path,
                AccessType::TryPrimaryThenSecondary,
                wal_recovery_mode,
            );
            let starting_slot = value_t_or_exit!(arg_matches, "starting_slot", Slot);
            for slot in blockstore.duplicate_slots_iterator(starting_slot).unwrap() {
                println!("{}", slot);
            }
        }
        ("set-dead-slot", Some(arg_matches)) => {
            let slots = values_t_or_exit!(arg_matches, "slots", Slot);
            let blockstore =
                open_blockstore(&ledger_path, AccessType::PrimaryOnly, wal_recovery_mode);
            for slot in slots {
                match blockstore.set_dead_slot(slot) {
                    Ok(_) => println!("Slot {} dead", slot),
                    Err(err) => eprintln!("Failed to set slot {} dead slot: {}", slot, err),
                }
            }
        }
        ("parse_full_frozen", Some(arg_matches)) => {
            let starting_slot = value_t_or_exit!(arg_matches, "starting_slot", Slot);
            let ending_slot = value_t_or_exit!(arg_matches, "ending_slot", Slot);
            let blockstore = open_blockstore(
                &ledger_path,
                AccessType::TryPrimaryThenSecondary,
                wal_recovery_mode,
            );
            let mut ancestors = BTreeSet::new();
            if blockstore.meta(ending_slot).unwrap().is_none() {
                panic!("Ending slot doesn't exist");
            }
            for a in AncestorIterator::new(ending_slot, &blockstore) {
                ancestors.insert(a);
                if a <= starting_slot {
                    break;
                }
            }
            println!("ancestors: {:?}", ancestors.iter());

            let mut frozen = BTreeMap::new();
            let mut full = BTreeMap::new();
            let frozen_regex = Regex::new(r"bank frozen: (\d*)").unwrap();
            let full_regex = Regex::new(r"slot (\d*) is full").unwrap();

            let log_file = PathBuf::from(value_t_or_exit!(arg_matches, "log_path", String));
            let f = BufReader::new(File::open(log_file).unwrap());
            println!("Reading log file");
<<<<<<< HEAD
            for line in f.lines() {
                if let Ok(line) = line {
                    let parse_results = {
                        if let Some(slot_string) = frozen_regex.captures_iter(&line).next() {
                            Some((slot_string, &mut frozen))
                        } else {
                            full_regex
                                .captures_iter(&line)
                                .next()
                                .map(|slot_string| (slot_string, &mut full))
                        }
                    };
=======
            for line in f.lines().flatten() {
                let parse_results = {
                    if let Some(slot_string) = frozen_regex.captures_iter(&line).next() {
                        Some((slot_string, &mut frozen))
                    } else {
                        full_regex
                            .captures_iter(&line)
                            .next()
                            .map(|slot_string| (slot_string, &mut full))
                    }
                };
>>>>>>> 7759210f

                if let Some((slot_string, map)) = parse_results {
                    let slot = slot_string
                        .get(1)
                        .expect("Only one match group")
                        .as_str()
                        .parse::<u64>()
                        .unwrap();
                    if ancestors.contains(&slot) && !map.contains_key(&slot) {
                        map.insert(slot, line);
                    }
                    if slot == ending_slot && frozen.contains_key(&slot) && full.contains_key(&slot)
                    {
                        break;
                    }
                }
            }

            for ((slot1, frozen_log), (slot2, full_log)) in frozen.iter().zip(full.iter()) {
                assert_eq!(slot1, slot2);
                println!(
                    "Slot: {}\n, full: {}\n, frozen: {}",
                    slot1, full_log, frozen_log
                );
            }
        }
        ("verify", Some(arg_matches)) => {
            let process_options = ProcessOptions {
                dev_halt_at_slot: value_t!(arg_matches, "halt_at_slot", Slot).ok(),
                new_hard_forks: hardforks_of(arg_matches, "hard_forks"),
                poh_verify: !arg_matches.is_present("skip_poh_verify"),
<<<<<<< HEAD
                bpf_jit: arg_matches.is_present("bpf_jit"),
=======
                bpf_jit: !matches.is_present("no_bpf_jit"),
>>>>>>> 7759210f
                accounts_db_caching_enabled: !arg_matches.is_present("no_accounts_db_caching"),
                allow_dead_slots: arg_matches.is_present("allow_dead_slots"),
                ..ProcessOptions::default()
            };
            let print_accounts_stats = arg_matches.is_present("print_accounts_stats");
            println!(
                "genesis hash: {}",
                open_genesis_config_by(&ledger_path, arg_matches).hash()
            );

            let blockstore = open_blockstore(
                &ledger_path,
                AccessType::TryPrimaryThenSecondary,
                wal_recovery_mode,
            );
            let (bank_forks, _, _) = load_bank_forks(
                arg_matches,
                &open_genesis_config_by(&ledger_path, arg_matches),
                &blockstore,
                process_options,
                snapshot_archive_path,
            )
            .unwrap_or_else(|err| {
                eprintln!("Ledger verification failed: {:?}", err);
                exit(1);
            });
            if print_accounts_stats {
                let working_bank = bank_forks.working_bank();
                working_bank.print_accounts_stats();
            }
            println!("Ok");
        }
        ("graph", Some(arg_matches)) => {
            let output_file = value_t_or_exit!(arg_matches, "graph_filename", String);

            let process_options = ProcessOptions {
                dev_halt_at_slot: value_t!(arg_matches, "halt_at_slot", Slot).ok(),
                new_hard_forks: hardforks_of(arg_matches, "hard_forks"),
                poh_verify: false,
                ..ProcessOptions::default()
            };

            let blockstore = open_blockstore(
                &ledger_path,
                AccessType::TryPrimaryThenSecondary,
                wal_recovery_mode,
            );
            match load_bank_forks(
                arg_matches,
                &open_genesis_config_by(&ledger_path, arg_matches),
                &blockstore,
                process_options,
                snapshot_archive_path,
            ) {
                Ok((bank_forks, _leader_schedule_cache, _snapshot_hash)) => {
                    let dot = graph_forks(&bank_forks, arg_matches.is_present("include_all_votes"));

                    let extension = Path::new(&output_file).extension();
                    let result = if extension == Some(OsStr::new("pdf")) {
                        render_dot(dot, &output_file, "pdf")
                    } else if extension == Some(OsStr::new("png")) {
                        render_dot(dot, &output_file, "png")
                    } else {
                        File::create(&output_file)
                            .and_then(|mut file| file.write_all(&dot.into_bytes()))
                    };

                    match result {
                        Ok(_) => println!("Wrote {}", output_file),
                        Err(err) => eprintln!("Unable to write {}: {}", output_file, err),
                    }
                }
                Err(err) => {
                    eprintln!("Failed to load ledger: {:?}", err);
                    exit(1);
                }
            }
        }
        ("create-snapshot", Some(arg_matches)) => {
            let output_directory = value_t!(arg_matches, "output_directory", PathBuf)
                .unwrap_or_else(|_| ledger_path.clone());
            let mut warp_slot = value_t!(arg_matches, "warp_slot", Slot).ok();
            let remove_stake_accounts = arg_matches.is_present("remove_stake_accounts");
            let warp_time = arg_matches.is_present("warp_time");
            let new_hard_forks = hardforks_of(arg_matches, "hard_forks");

            let faucet_pubkey = pubkey_of(&arg_matches, "faucet_pubkey");
            let faucet_lamports = value_t!(arg_matches, "faucet_lamports", u64).unwrap_or(0);

            let rent_burn_percentage = value_t!(arg_matches, "rent_burn_percentage", u8);
            let hashes_per_tick = arg_matches.value_of("hashes_per_tick");

            let bootstrap_stake_authorized_pubkey =
                pubkey_of(&arg_matches, "bootstrap_stake_authorized_pubkey");
            let bootstrap_validator_lamports =
                value_t_or_exit!(arg_matches, "bootstrap_validator_lamports", u64);
            let bootstrap_validator_stake_lamports =
                value_t_or_exit!(arg_matches, "bootstrap_validator_stake_lamports", u64);
            let minimum_stake_lamports = StakeState::get_rent_exempt_reserve(&rent);
            if bootstrap_validator_stake_lamports < minimum_stake_lamports {
                eprintln!(
                    "Error: insufficient --bootstrap-validator-stake-lamports. \
                           Minimum amount is {}",
                    minimum_stake_lamports
                );
                exit(1);
            }
            let bootstrap_validator_pubkeys = pubkeys_of(&arg_matches, "bootstrap_validator");
            let accounts_to_remove =
                pubkeys_of(&arg_matches, "accounts_to_remove").unwrap_or_default();
            let snapshot_version =
                arg_matches
                    .value_of("snapshot_version")
                    .map_or(SnapshotVersion::default(), |s| {
                        s.parse::<SnapshotVersion>().unwrap_or_else(|e| {
                            eprintln!("Error: {}", e);
                            exit(1)
                        })
                    });

            let genesis_config = open_genesis_config_by(&ledger_path, arg_matches);
            let blockstore = open_blockstore(
                &ledger_path,
                AccessType::TryPrimaryThenSecondary,
                wal_recovery_mode,
            );

            let snapshot_slot = if Some("ROOT") == arg_matches.value_of("snapshot_slot") {
                blockstore
                    .rooted_slot_iterator(0)
                    .expect("Failed to get rooted slot iterator")
                    .last()
                    .expect("Failed to get root")
            } else {
                value_t_or_exit!(arg_matches, "snapshot_slot", Slot)
            };

            info!(
                "Creating snapshot of slot {} in {}",
                snapshot_slot,
                output_directory.display()
            );

            match load_bank_forks(
                arg_matches,
                &genesis_config,
                &blockstore,
                ProcessOptions {
                    dev_halt_at_slot: Some(snapshot_slot),
                    new_hard_forks,
                    poh_verify: false,
                    ..ProcessOptions::default()
                },
                snapshot_archive_path,
            ) {
                Ok((bank_forks, _leader_schedule_cache, _snapshot_hash)) => {
                    let mut bank = bank_forks
                        .get(snapshot_slot)
                        .unwrap_or_else(|| {
                            eprintln!("Error: Slot {} is not available", snapshot_slot);
                            exit(1);
                        })
                        .clone();

                    let child_bank_required = rent_burn_percentage.is_ok()
                        || hashes_per_tick.is_some()
                        || remove_stake_accounts
                        || !accounts_to_remove.is_empty()
                        || faucet_pubkey.is_some()
<<<<<<< HEAD
                        || bootstrap_validator_pubkeys.is_some()
                        || warp_time;
=======
                        || bootstrap_validator_pubkeys.is_some();
>>>>>>> 7759210f

                    if child_bank_required {
                        let mut child_bank =
                            Bank::new_from_parent(&bank, bank.collector_id(), bank.slot() + 1);

                        if let Ok(rent_burn_percentage) = rent_burn_percentage {
                            child_bank.set_rent_burn_percentage(rent_burn_percentage);
                        }

                        if let Some(hashes_per_tick) = hashes_per_tick {
                            child_bank.set_hashes_per_tick(match hashes_per_tick {
                                // Note: Unlike `solana-genesis`, "auto" is not supported here.
                                "sleep" => None,
                                _ => Some(value_t_or_exit!(arg_matches, "hashes_per_tick", u64)),
                            });
                        }
                        bank = Arc::new(child_bank);
                    }

                    if let Some(faucet_pubkey) = faucet_pubkey {
                        bank.store_account(
                            &faucet_pubkey,
                            &AccountSharedData::new(faucet_lamports, 0, &system_program::id()),
                        );
                    }

                    if remove_stake_accounts {
                        for (address, mut account) in bank
                            .get_program_accounts(&solana_stake_program::id())
                            .into_iter()
                        {
                            account.lamports = 0;
                            bank.store_account(&address, &account);
                        }
                    }

                    for address in accounts_to_remove {
                        if let Some(mut account) = bank.get_account(&address) {
                            account.lamports = 0;
                            bank.store_account(&address, &account);
                        }
                    }

                    if let Some(bootstrap_validator_pubkeys) = bootstrap_validator_pubkeys {
                        assert_eq!(bootstrap_validator_pubkeys.len() % 3, 0);

                        // Ensure there are no duplicated pubkeys in the --bootstrap-validator list
                        {
                            let mut v = bootstrap_validator_pubkeys.clone();
                            v.sort();
                            v.dedup();
                            if v.len() != bootstrap_validator_pubkeys.len() {
                                eprintln!(
                                    "Error: --bootstrap-validator pubkeys cannot be duplicated"
                                );
                                exit(1);
                            }
                        }

                        // Delete existing vote accounts
                        for (address, mut account) in bank
                            .get_program_accounts(&solana_vote_program::id())
                            .into_iter()
                        {
                            account.lamports = 0;
                            bank.store_account(&address, &account);
                        }

                        // Add a new identity/vote/stake account for each of the provided bootstrap
                        // validators
                        let mut bootstrap_validator_pubkeys_iter =
                            bootstrap_validator_pubkeys.iter();
                        loop {
                            let identity_pubkey = match bootstrap_validator_pubkeys_iter.next() {
                                None => break,
                                Some(identity_pubkey) => identity_pubkey,
                            };
                            let vote_pubkey = bootstrap_validator_pubkeys_iter.next().unwrap();
                            let stake_pubkey = bootstrap_validator_pubkeys_iter.next().unwrap();

                            bank.store_account(
                                identity_pubkey,
                                &AccountSharedData::new(
                                    bootstrap_validator_lamports,
                                    0,
                                    &system_program::id(),
                                ),
                            );

                            let vote_account = vote_state::create_account_with_authorized(
                                &identity_pubkey,
                                &identity_pubkey,
                                &identity_pubkey,
                                100,
                                VoteState::get_rent_exempt_reserve(&rent).max(1),
                            );

                            bank.store_account(
                                stake_pubkey,
                                &stake_state::create_account(
                                    bootstrap_stake_authorized_pubkey
                                        .as_ref()
                                        .unwrap_or(&identity_pubkey),
                                    &vote_pubkey,
                                    &vote_account,
                                    &rent,
                                    bootstrap_validator_stake_lamports,
                                ),
                            );
                            bank.store_account(vote_pubkey, &vote_account);
                        }

                        // Warp ahead at least two epochs to ensure that the leader schedule will be
                        // updated to reflect the new bootstrap validator(s)
                        let minimum_warp_slot =
                            genesis_config.epoch_schedule.get_first_slot_in_epoch(
                                genesis_config.epoch_schedule.get_epoch(snapshot_slot) + 2,
                            );

                        if let Some(warp_slot) = warp_slot {
                            if warp_slot < minimum_warp_slot {
                                eprintln!(
                                    "Error: --warp-slot too close.  Must be >= {}",
                                    minimum_warp_slot
                                );
                                exit(1);
                            }
                        } else {
                            warn!("Warping to slot {}", minimum_warp_slot);
                            warp_slot = Some(minimum_warp_slot);
                        }
                    }

<<<<<<< HEAD
                    if warp_time {
                        // warp to end of epoch, to ensure feature will be activated at next block
                        let epoch_start_slot =
                            genesis_config.epoch_schedule.get_first_slot_in_epoch(
                                genesis_config.epoch_schedule.get_epoch(snapshot_slot) + 1,
                            );

                        info!("Warping time at slot = {}", epoch_start_slot);
                        let feature = Feature {
                            activated_at: Some(epoch_start_slot),
                        };
                        bank.store_account(
                            &feature_set::warp_timestamp_again::id(),
                            &feature::create_account(&feature, sol_to_lamports(1.)),
                        );

                        if let Some(warp_slot) = warp_slot {
                            if warp_slot != epoch_start_slot - 1 {
                                eprintln!(
                                    "Error: --warp-slot should warp to epoch start.  Must be == {}",
                                    epoch_start_slot - 1
                                );
                                exit(1);
                            }
                        } else {
                            warn!("Warping to slot {}", epoch_start_slot - 1);
                            warp_slot = Some(epoch_start_slot - 1);
                        }
                    }

=======
>>>>>>> 7759210f
                    if child_bank_required {
                        while !bank.is_complete() {
                            bank.register_tick(&Hash::new_unique());
                        }
                    }

                    bank.set_capitalization();

                    let bank = if let Some(warp_slot) = warp_slot {
                        Arc::new(Bank::warp_from_parent(
                            &bank,
                            bank.collector_id(),
                            warp_slot,
                        ))
                    } else {
                        bank
                    };

                    println!(
                        "Creating a version {} snapshot of slot {}",
                        snapshot_version,
                        bank.slot(),
                    );

                    let archive_file = snapshot_utils::bank_to_snapshot_archive(
                        ledger_path,
                        &bank,
                        Some(snapshot_version),
                        output_directory,
                        ArchiveFormat::TarZstd,
                        None,
                    )
                    .unwrap_or_else(|err| {
                        eprintln!("Unable to create snapshot: {}", err);
                        exit(1);
                    });

                    println!(
                        "Successfully created snapshot for slot {}, hash {}: {}",
                        bank.slot(),
                        bank.hash(),
                        archive_file.display(),
                    );
                    println!(
                        "Shred version: {}",
                        compute_shred_version(
                            &genesis_config.hash(),
                            Some(&bank.hard_forks().read().unwrap())
                        )
                    );
                }
                Err(err) => {
                    eprintln!("Failed to load ledger: {:?}", err);
                    exit(1);
                }
            }
        }
        ("accounts", Some(arg_matches)) => {
            let dev_halt_at_slot = value_t!(arg_matches, "halt_at_slot", Slot).ok();
            let process_options = ProcessOptions {
                dev_halt_at_slot,
                new_hard_forks: hardforks_of(arg_matches, "hard_forks"),
                poh_verify: false,
                ..ProcessOptions::default()
            };
            let genesis_config = open_genesis_config_by(&ledger_path, arg_matches);
            let include_sysvars = arg_matches.is_present("include_sysvars");
            let exclude_account_data = arg_matches.is_present("exclude_account_data");
            let blockstore = open_blockstore(
                &ledger_path,
                AccessType::TryPrimaryThenSecondary,
                wal_recovery_mode,
            );
            match load_bank_forks(
                arg_matches,
                &genesis_config,
                &blockstore,
                process_options,
                snapshot_archive_path,
            ) {
                Ok((bank_forks, _leader_schedule_cache, _snapshot_hash)) => {
                    let slot = bank_forks.working_bank().slot();
                    let bank = bank_forks.get(slot).unwrap_or_else(|| {
                        eprintln!("Error: Slot {} is not available", slot);
                        exit(1);
                    });

                    let accounts: BTreeMap<_, _> = bank
                        .get_all_accounts_with_modified_slots()
                        .into_iter()
                        .filter(|(pubkey, _account, _slot)| {
                            include_sysvars || !solana_sdk::sysvar::is_sysvar_id(pubkey)
                        })
                        .map(|(pubkey, account, slot)| (pubkey, (account, slot)))
                        .collect();

                    println!("---");
                    for (pubkey, (account, slot)) in accounts.into_iter() {
                        let data_len = account.data().len();
                        println!("{}:", pubkey);
                        println!("  - balance: {} VLX", lamports_to_sol(account.lamports));
                        println!("  - owner: '{}'", account.owner);
                        println!("  - executable: {}", account.executable);
                        println!("  - slot: {}", slot);
                        println!("  - rent_epoch: {}", account.rent_epoch);
                        if !exclude_account_data {
                            println!("  - data: '{}'", bs58::encode(account.data()).into_string());
                        }
                        println!("  - data_len: {}", data_len);
                    }
                }
                Err(err) => {
                    eprintln!("Failed to load ledger: {:?}", err);
                    exit(1);
                }
            }
        }
        ("capitalization", Some(arg_matches)) => {
            let dev_halt_at_slot = value_t!(arg_matches, "halt_at_slot", Slot).ok();
            let process_options = ProcessOptions {
                dev_halt_at_slot,
                new_hard_forks: hardforks_of(arg_matches, "hard_forks"),
                poh_verify: false,
                ..ProcessOptions::default()
            };
            let genesis_config = open_genesis_config_by(&ledger_path, arg_matches);
            let blockstore = open_blockstore(
                &ledger_path,
                AccessType::TryPrimaryThenSecondary,
                wal_recovery_mode,
            );
            match load_bank_forks(
                arg_matches,
                &genesis_config,
                &blockstore,
                process_options,
                snapshot_archive_path,
            ) {
                Ok((bank_forks, _leader_schedule_cache, _snapshot_hash)) => {
                    let slot = bank_forks.working_bank().slot();
                    let bank = bank_forks.get(slot).unwrap_or_else(|| {
                        eprintln!("Error: Slot {} is not available", slot);
                        exit(1);
                    });

                    if arg_matches.is_present("recalculate_capitalization") {
                        println!("Recalculating capitalization");
                        let old_capitalization = bank.set_capitalization();
                        if old_capitalization == bank.capitalization() {
                            eprintln!("Capitalization was identical: {}", Sol(old_capitalization));
                        }
                    }

                    if arg_matches.is_present("warp_epoch") {
                        let base_bank = bank;

                        let raw_warp_epoch = value_t!(arg_matches, "warp_epoch", String).unwrap();
                        let warp_epoch = if raw_warp_epoch.starts_with('+') {
                            base_bank.epoch() + value_t!(arg_matches, "warp_epoch", Epoch).unwrap()
                        } else {
                            value_t!(arg_matches, "warp_epoch", Epoch).unwrap()
                        };
                        if warp_epoch < base_bank.epoch() {
                            eprintln!(
                                "Error: can't warp epoch backwards: {} => {}",
                                base_bank.epoch(),
                                warp_epoch
                            );
                            exit(1);
                        }

                        if let Ok(raw_inflation) = value_t!(arg_matches, "inflation", String) {
                            let inflation = match raw_inflation.as_str() {
                                "pico" => Inflation::pico(),
                                "full" => Inflation::full(),
                                "none" => Inflation::new_disabled(),
                                _ => unreachable!(),
                            };
                            println!(
                                "Forcing to: {:?} (was: {:?})",
                                inflation,
                                base_bank.inflation()
                            );
                            base_bank.set_inflation(inflation);
                        }

                        let next_epoch = base_bank
                            .epoch_schedule()
                            .get_first_slot_in_epoch(warp_epoch);
                        // disable eager rent collection because this creates many unrelated
                        // rent collection account updates
                        base_bank
                            .lazy_rent_collection
                            .store(true, std::sync::atomic::Ordering::Relaxed);

                        let feature_account_balance = std::cmp::max(
                            genesis_config.rent.minimum_balance(Feature::size_of()),
                            1,
                        );
                        if arg_matches.is_present("enable_stake_program_v2") {
                            let mut force_enabled_count = 0;
                            if base_bank
                                .get_account(&feature_set::stake_program_v2::id())
                                .is_none()
                            {
                                base_bank.store_account(
                                    &feature_set::stake_program_v2::id(),
                                    &feature::create_account(
                                        &Feature { activated_at: None },
                                        feature_account_balance,
                                    ),
                                );
                                force_enabled_count += 1;
                            }
                            if base_bank
                                .get_account(&feature_set::rewrite_stake::id())
                                .is_none()
                            {
                                base_bank.store_account(
                                    &feature_set::rewrite_stake::id(),
                                    &feature::create_account(
                                        &Feature { activated_at: None },
                                        feature_account_balance,
                                    ),
                                );
                                force_enabled_count += 1;
                            }

                            if force_enabled_count == 0 {
                                warn!("Already stake_program_v2 is activated (or scheduled)");
                            }

                            let mut store_failed_count = 0;
                            if force_enabled_count >= 1 {
                                if base_bank
                                    .get_account(&feature_set::secp256k1_program_enabled::id())
                                    .is_some()
                                {
                                    // steal some lamports from the pretty old feature not to affect
                                    // capitalizaion, which doesn't affect inflation behavior!
                                    base_bank.store_account(
                                        &feature_set::secp256k1_program_enabled::id(),
                                        &AccountSharedData::default(),
                                    );
                                    force_enabled_count -= 1;
                                } else {
                                    store_failed_count += 1;
                                }
                            }

                            if force_enabled_count >= 1 {
                                if base_bank
                                    .get_account(&feature_set::instructions_sysvar_enabled::id())
                                    .is_some()
                                {
                                    // steal some lamports from the pretty old feature not to affect
                                    // capitalizaion, which doesn't affect inflation behavior!
                                    base_bank.store_account(
                                        &feature_set::instructions_sysvar_enabled::id(),
                                        &AccountSharedData::default(),
                                    );
                                    force_enabled_count -= 1;
                                } else {
                                    store_failed_count += 1;
                                }
                            }
                            assert_eq!(force_enabled_count, store_failed_count);
                            if store_failed_count >= 1 {
                                // we have no choice; maybe locally created blank cluster with
                                // not-Development cluster type.
                                let old_cap = base_bank.set_capitalization();
                                let new_cap = base_bank.capitalization();
                                warn!(
                                    "Skewing capitalization a bit to enable stake_program_v2 as \
                                     requested: increasing {} from {} to {}",
                                    feature_account_balance, old_cap, new_cap,
                                );
                                assert_eq!(
                                    old_cap + feature_account_balance * store_failed_count,
                                    new_cap
                                );
                            }
                        }

                        #[derive(Default, Debug)]
                        struct PointDetail {
                            epoch: Epoch,
                            points: u128,
                            stake: u128,
                            credits: u128,
                        }

                        #[derive(Default, Debug)]
                        struct CalculationDetail {
                            epochs: usize,
                            voter: Pubkey,
                            voter_owner: Pubkey,
                            current_effective_stake: u64,
                            total_stake: u64,
                            rent_exempt_reserve: u64,
                            points: Vec<PointDetail>,
                            base_rewards: u64,
                            commission: u8,
                            vote_rewards: u64,
                            stake_rewards: u64,
                            activation_epoch: Epoch,
                            deactivation_epoch: Option<Epoch>,
                            point_value: Option<PointValue>,
                            old_credits_observed: Option<u64>,
                            new_credits_observed: Option<u64>,
                            skipped_reasons: String,
                        }
                        use solana_stake_program::stake_state::InflationPointCalculationEvent;
                        let mut stake_calcuration_details: HashMap<Pubkey, CalculationDetail> =
                            HashMap::new();
                        let mut last_point_value = None;
                        let tracer = |event: &RewardCalculationEvent| {
                            // Currently RewardCalculationEvent enum has only Staking variant
                            // because only staking tracing is supported!
                            #[allow(irrefutable_let_patterns)]
                            if let RewardCalculationEvent::Staking(pubkey, event) = event {
                                let detail = stake_calcuration_details.entry(**pubkey).or_default();
                                match event {
                                    InflationPointCalculationEvent::CalculatedPoints(
                                        epoch,
                                        stake,
                                        credits,
                                        points,
                                    ) => {
                                        if *points > 0 {
                                            detail.epochs += 1;
                                            detail.points.push(PointDetail {epoch: *epoch, points: *points, stake: *stake, credits: *credits});
                                        }
                                    }
                                    InflationPointCalculationEvent::SplitRewards(
                                        all,
                                        voter,
                                        staker,
                                        point_value,
                                    ) => {
                                        detail.base_rewards = *all;
                                        detail.vote_rewards = *voter;
                                        detail.stake_rewards = *staker;
                                        detail.point_value = Some(point_value.clone());
                                        // we have duplicate copies of `PointValue`s for possible
                                        // miscalculation; do some minimum sanity check
                                        let point_value = detail.point_value.clone();
                                        if point_value.is_some() {
                                            if last_point_value.is_some() {
                                                assert_eq!(last_point_value, point_value,);
                                            }
                                            last_point_value = point_value;
                                        }
                                    }
                                    InflationPointCalculationEvent::EffectiveStakeAtRewardedEpoch(stake) => {
                                        detail.current_effective_stake = *stake;
                                    }
                                    InflationPointCalculationEvent::Commission(commission) => {
                                        detail.commission = *commission;
                                    }
                                    InflationPointCalculationEvent::RentExemptReserve(reserve) => {
                                        detail.rent_exempt_reserve = *reserve;
                                    }
                                    InflationPointCalculationEvent::CreditsObserved(
                                        old_credits_observed,
                                        new_credits_observed,
                                    ) => {
                                        detail.old_credits_observed = Some(*old_credits_observed);
                                        detail.new_credits_observed = *new_credits_observed;
                                    }
                                    InflationPointCalculationEvent::Delegation(
                                        delegation,
                                        owner,
                                    ) => {
                                        detail.voter = delegation.voter_pubkey;
                                        detail.voter_owner = *owner;
                                        detail.total_stake = delegation.stake;
                                        detail.activation_epoch = delegation.activation_epoch;
                                        if delegation.deactivation_epoch < Epoch::max_value() {
                                            detail.deactivation_epoch =
                                                Some(delegation.deactivation_epoch);
                                        }
                                    }
                                    InflationPointCalculationEvent::Skipped(skipped_reason) => {
                                        if detail.skipped_reasons.is_empty() {
                                            detail.skipped_reasons = format!("{:?}", skipped_reason);
                                        } else {
                                            detail.skipped_reasons += &format!("/{:?}", skipped_reason);
                                        }
                                    }
                                }
                            }
                        };
                        let warped_bank = Bank::new_from_parent_with_tracer(
                            &base_bank,
                            base_bank.collector_id(),
                            next_epoch,
                            tracer,
                        );
                        warped_bank.freeze();
                        let mut csv_writer = if arg_matches.is_present("csv_filename") {
                            let csv_filename =
                                value_t_or_exit!(arg_matches, "csv_filename", String);
                            let file = File::create(&csv_filename).unwrap();
                            Some(csv::WriterBuilder::new().from_writer(file))
                        } else {
                            None
                        };

                        println!("Slot: {} => {}", base_bank.slot(), warped_bank.slot());
                        println!("Epoch: {} => {}", base_bank.epoch(), warped_bank.epoch());
                        assert_capitalization(&base_bank);
                        assert_capitalization(&warped_bank);
                        let interest_per_epoch = ((warped_bank.capitalization() as f64)
                            / (base_bank.capitalization() as f64)
                            * 100_f64)
                            - 100_f64;
                        let interest_per_year = interest_per_epoch
                            / warped_bank.epoch_duration_in_years(base_bank.epoch());
                        println!(
                            "Capitalization: {} => {} (+{} {}%; annualized {}%)",
                            Sol(base_bank.capitalization()),
                            Sol(warped_bank.capitalization()),
                            Sol(warped_bank.capitalization() - base_bank.capitalization()),
                            interest_per_epoch,
                            interest_per_year,
                        );

                        let mut overall_delta = 0;

                        let modified_accounts =
                            warped_bank.get_all_accounts_modified_since_parent();
                        let mut rewarded_accounts = modified_accounts
                            .iter()
                            .map(|(pubkey, account)| {
                                (
                                    pubkey,
                                    account,
                                    base_bank
                                        .get_account(&pubkey)
                                        .map(|a| a.lamports)
                                        .unwrap_or_default(),
                                )
                            })
                            .collect::<Vec<_>>();
                        rewarded_accounts.sort_unstable_by_key(
                            |(pubkey, account, base_lamports)| {
                                (
                                    account.owner,
                                    *base_lamports,
                                    account.lamports - base_lamports,
                                    *pubkey,
                                )
                            },
                        );

                        let mut unchanged_accounts = stake_calcuration_details
                            .keys()
                            .collect::<HashSet<_>>()
                            .difference(
                                &rewarded_accounts
                                    .iter()
                                    .map(|(pubkey, ..)| *pubkey)
                                    .collect(),
                            )
                            .map(|pubkey| (**pubkey, warped_bank.get_account(pubkey).unwrap()))
                            .collect::<Vec<_>>();
                        unchanged_accounts.sort_unstable_by_key(|(pubkey, account)| {
                            (account.owner, account.lamports, *pubkey)
                        });
                        let unchanged_accounts = unchanged_accounts.into_iter();

                        let rewarded_accounts = rewarded_accounts
                            .into_iter()
                            .map(|(pubkey, account, ..)| (*pubkey, account.clone()));

                        let all_accounts = unchanged_accounts.chain(rewarded_accounts);
                        for (pubkey, warped_account) in all_accounts {
                            // Don't output sysvars; it's always updated but not related to
                            // inflation.
                            if solana_sdk::sysvar::is_sysvar_id(&pubkey) {
                                continue;
                            }

                            if let Some(base_account) = base_bank.get_account(&pubkey) {
                                let delta = warped_account.lamports - base_account.lamports;
                                let detail = stake_calcuration_details.get(&pubkey);
                                println!(
                                    "{:<45}({}): {} => {} (+{} {:>4.9}%) {:?}",
                                    format!("{}", pubkey), // format! is needed to pad/justify correctly.
                                    base_account.owner,
                                    Sol(base_account.lamports),
                                    Sol(warped_account.lamports),
                                    Sol(delta),
                                    ((warped_account.lamports as f64)
                                        / (base_account.lamports as f64)
                                        * 100_f64)
                                        - 100_f64,
                                    detail,
                                );
                                if let Some(ref mut csv_writer) = csv_writer {
                                    #[derive(Serialize)]
                                    struct InflationRecord {
                                        cluster_type: String,
                                        rewarded_epoch: Epoch,
                                        account: String,
                                        owner: String,
                                        old_balance: u64,
                                        new_balance: u64,
                                        data_size: usize,
                                        delegation: String,
                                        delegation_owner: String,
                                        effective_stake: String,
                                        delegated_stake: String,
                                        rent_exempt_reserve: String,
                                        activation_epoch: String,
                                        deactivation_epoch: String,
                                        earned_epochs: String,
                                        epoch: String,
                                        epoch_credits: String,
                                        epoch_points: String,
                                        epoch_stake: String,
                                        old_credits_observed: String,
                                        new_credits_observed: String,
                                        base_rewards: String,
                                        stake_rewards: String,
                                        vote_rewards: String,
                                        commission: String,
                                        cluster_rewards: String,
                                        cluster_points: String,
                                        old_capitalization: u64,
                                        new_capitalization: u64,
                                    }
                                    fn format_or_na<T: std::fmt::Display>(
                                        data: Option<T>,
                                    ) -> String {
                                        data.map(|data| format!("{}", data))
                                            .unwrap_or_else(|| "N/A".to_owned())
                                    }
                                    let mut point_details = detail
                                        .map(|d| d.points.iter().map(Some).collect::<Vec<_>>())
                                        .unwrap_or_default();

                                    // ensure to print even if there is no calculation/point detail
                                    if point_details.is_empty() {
                                        point_details.push(None);
                                    }

                                    for point_detail in point_details {
                                        let record = InflationRecord {
                                            cluster_type: format!("{:?}", base_bank.cluster_type()),
                                            rewarded_epoch: base_bank.epoch(),
                                            account: format!("{}", pubkey),
                                            owner: format!("{}", base_account.owner),
                                            old_balance: base_account.lamports,
                                            new_balance: warped_account.lamports,
                                            data_size: base_account.data().len(),
                                            delegation: format_or_na(detail.map(|d| d.voter)),
                                            delegation_owner: format_or_na(
                                                detail.map(|d| d.voter_owner),
                                            ),
                                            effective_stake: format_or_na(
                                                detail.map(|d| d.current_effective_stake),
                                            ),
                                            delegated_stake: format_or_na(
                                                detail.map(|d| d.total_stake),
                                            ),
                                            rent_exempt_reserve: format_or_na(
                                                detail.map(|d| d.rent_exempt_reserve),
                                            ),
                                            activation_epoch: format_or_na(detail.map(|d| {
                                                if d.activation_epoch < Epoch::max_value() {
                                                    d.activation_epoch
                                                } else {
                                                    // bootstraped
                                                    0
                                                }
                                            })),
                                            deactivation_epoch: format_or_na(
                                                detail.and_then(|d| d.deactivation_epoch),
                                            ),
                                            earned_epochs: format_or_na(detail.map(|d| d.epochs)),
                                            epoch: format_or_na(point_detail.map(|d| d.epoch)),
                                            epoch_credits: format_or_na(
                                                point_detail.map(|d| d.credits),
                                            ),
                                            epoch_points: format_or_na(
                                                point_detail.map(|d| d.points),
                                            ),
                                            epoch_stake: format_or_na(
                                                point_detail.map(|d| d.stake),
                                            ),
                                            old_credits_observed: format_or_na(
                                                detail.and_then(|d| d.old_credits_observed),
                                            ),
                                            new_credits_observed: format_or_na(
                                                detail.and_then(|d| d.new_credits_observed),
                                            ),
                                            base_rewards: format_or_na(
                                                detail.map(|d| d.base_rewards),
                                            ),
                                            stake_rewards: format_or_na(
                                                detail.map(|d| d.stake_rewards),
                                            ),
                                            vote_rewards: format_or_na(
                                                detail.map(|d| d.vote_rewards),
                                            ),
                                            commission: format_or_na(detail.map(|d| d.commission)),
                                            cluster_rewards: format_or_na(
                                                last_point_value.as_ref().map(|pv| pv.rewards),
                                            ),
                                            cluster_points: format_or_na(
                                                last_point_value.as_ref().map(|pv| pv.points),
                                            ),
                                            old_capitalization: base_bank.capitalization(),
                                            new_capitalization: warped_bank.capitalization(),
                                        };
                                        csv_writer.serialize(&record).unwrap();
                                    }
                                }
                                overall_delta += delta;
                            } else {
                                error!("new account!?: {}", pubkey);
                            }
                        }
                        if overall_delta > 0 {
                            println!("Sum of lamports changes: {}", Sol(overall_delta));
                        }
                    } else {
                        if arg_matches.is_present("recalculate_capitalization") {
                            eprintln!("Capitalization isn't verified because it's recalculated");
                        }
                        if arg_matches.is_present("inflation") {
                            eprintln!(
                                "Forcing inflation isn't meaningful because bank isn't warping"
                            );
                        }

                        assert_capitalization(&bank);
                        println!("Inflation: {:?}", bank.inflation());
                        println!("RentCollector: {:?}", bank.rent_collector());
                        println!("Capitalization: {}", Sol(bank.capitalization()));
                    }
                }
                Err(err) => {
                    eprintln!("Failed to load ledger: {:?}", err);
                    exit(1);
                }
            }
        }
        ("purge", Some(arg_matches)) => {
            let start_slot = value_t_or_exit!(arg_matches, "start_slot", Slot);
            let end_slot = value_t!(arg_matches, "end_slot", Slot).ok();
            let no_compaction = arg_matches.is_present("no_compaction");
            let dead_slots_only = arg_matches.is_present("dead_slots_only");
            let batch_size = value_t_or_exit!(arg_matches, "batch_size", usize);
            let access_type = if !no_compaction {
                AccessType::PrimaryOnly
            } else {
                AccessType::PrimaryOnlyForMaintenance
            };
            let blockstore = open_blockstore(&ledger_path, access_type, wal_recovery_mode);

            let end_slot = match end_slot {
                Some(end_slot) => end_slot,
                None => match blockstore.slot_meta_iterator(start_slot) {
                    Ok(metas) => {
                        let slots: Vec<_> = metas.map(|(slot, _)| slot).collect();
                        if slots.is_empty() {
                            eprintln!("Purge range is empty");
                            exit(1);
                        }
                        *slots.last().unwrap()
                    }
                    Err(err) => {
                        eprintln!("Unable to read the Ledger: {:?}", err);
                        exit(1);
                    }
                },
            };

            if end_slot < start_slot {
                eprintln!(
                    "end slot {} is less than start slot {}",
                    end_slot, start_slot
                );
                exit(1);
            }
            info!(
                "Purging data from slots {} to {} ({} slots) (skip compaction: {}) (dead slot only: {})",
                start_slot,
                end_slot,
                end_slot - start_slot,
                no_compaction,
                dead_slots_only,
            );
            let purge_from_blockstore = |start_slot, end_slot| {
                blockstore.purge_from_next_slots(start_slot, end_slot);
                if no_compaction {
                    blockstore.purge_slots(start_slot, end_slot, PurgeType::Exact);
                } else {
                    blockstore.purge_and_compact_slots(start_slot, end_slot);
                }
            };
            if !dead_slots_only {
                let slots_iter = &(start_slot..=end_slot).chunks(batch_size);
                for slots in slots_iter {
                    let slots = slots.collect::<Vec<_>>();
                    assert!(!slots.is_empty());

                    let start_slot = *slots.first().unwrap();
                    let end_slot = *slots.last().unwrap();
                    info!(
                        "Purging chunked slots from {} to {} ({} slots)",
                        start_slot,
                        end_slot,
                        end_slot - start_slot
                    );
                    purge_from_blockstore(start_slot, end_slot);
                }
            } else {
                let dead_slots_iter = blockstore
                    .dead_slots_iterator(start_slot)
                    .unwrap()
                    .take_while(|s| *s <= end_slot);
                for dead_slot in dead_slots_iter {
                    info!("Purging dead slot {}", dead_slot);
                    purge_from_blockstore(dead_slot, dead_slot);
                }
            }
        }
        ("list-roots", Some(arg_matches)) => {
            let blockstore = open_blockstore(
                &ledger_path,
                AccessType::TryPrimaryThenSecondary,
                wal_recovery_mode,
            );
            let max_height = if let Some(height) = arg_matches.value_of("max_height") {
                usize::from_str(height).expect("Maximum height must be a number")
            } else {
                usize::MAX
            };
            let start_root = if let Some(height) = arg_matches.value_of("start_root") {
                Slot::from_str(height).expect("Starting root must be a number")
            } else {
                0
            };
            let num_roots = if let Some(roots) = arg_matches.value_of("num_roots") {
                usize::from_str(roots).expect("Number of roots must be a number")
            } else {
                usize::from_str(DEFAULT_ROOT_COUNT).unwrap()
            };

            let iter = blockstore
                .rooted_slot_iterator(start_root)
                .expect("Failed to get rooted slot");

            let mut slot_hash = Vec::new();
            for (i, slot) in iter.into_iter().enumerate() {
                if i > num_roots {
                    break;
                }
                if slot <= max_height as u64 {
                    let blockhash = blockstore
                        .get_slot_entries(slot, 0)
                        .unwrap()
                        .last()
                        .unwrap()
                        .hash;
                    slot_hash.push((slot, blockhash));
                } else {
                    break;
                }
            }

            let mut output_file: Box<dyn Write> =
                if let Some(path) = arg_matches.value_of("slot_list") {
                    match File::create(path) {
                        Ok(file) => Box::new(file),
                        _ => Box::new(stdout()),
                    }
                } else {
                    Box::new(stdout())
                };

            slot_hash
                .into_iter()
                .rev()
                .enumerate()
                .for_each(|(i, (slot, hash))| {
                    if i < num_roots {
                        output_file
                            .write_all(format!("{:?}: {:?}\n", slot, hash).as_bytes())
                            .expect("failed to write");
                    }
                });
        }
        ("repair-roots", Some(arg_matches)) => {
            let blockstore = open_blockstore(
                &ledger_path,
                AccessType::TryPrimaryThenSecondary,
                wal_recovery_mode,
            );
            let start_root = if let Some(root) = arg_matches.value_of("start_root") {
                Slot::from_str(root).expect("Before root must be a number")
            } else {
                blockstore.max_root()
            };
            let max_slots = value_t_or_exit!(arg_matches, "max_slots", u64);
            let end_root = if let Some(root) = arg_matches.value_of("end_root") {
                Slot::from_str(root).expect("Until root must be a number")
            } else {
                start_root.saturating_sub(max_slots)
            };
            assert!(start_root > end_root);
            assert!(blockstore.is_root(start_root));
            let num_slots = start_root - end_root - 1; // Adjust by one since start_root need not be checked
            if arg_matches.is_present("end_root") && num_slots > max_slots {
                eprintln!(
                    "Requested range {} too large, max {}. \
                    Either adjust `--until` value, or pass a larger `--repair-limit` \
                    to override the limit",
                    num_slots, max_slots,
                );
                exit(1);
            }
            let ancestor_iterator =
                AncestorIterator::new(start_root, &blockstore).take_while(|&slot| slot >= end_root);
            let roots_to_fix: Vec<_> = ancestor_iterator
                .filter(|slot| !blockstore.is_root(*slot))
                .collect();
            if !roots_to_fix.is_empty() {
                eprintln!("{} slots to be rooted", roots_to_fix.len());
                for chunk in roots_to_fix.chunks(100) {
                    eprintln!("{:?}", chunk);
                    blockstore.set_roots(&roots_to_fix).unwrap_or_else(|err| {
                        eprintln!("Unable to set roots {:?}: {}", roots_to_fix, err);
                        exit(1);
                    });
                }
            } else {
                println!(
                    "No missing roots found in range {} to {}",
                    end_root, start_root
                );
            }
        }
        ("bounds", Some(arg_matches)) => {
            let blockstore = open_blockstore(
                &ledger_path,
                AccessType::TryPrimaryThenSecondary,
                wal_recovery_mode,
            );
            match blockstore.slot_meta_iterator(0) {
                Ok(metas) => {
                    let all = arg_matches.is_present("all");

                    let slots: Vec<_> = metas.map(|(slot, _)| slot).collect();
                    if slots.is_empty() {
                        println!("Ledger is empty");
                    } else {
                        let first = slots.first().unwrap();
                        let last = slots.last().unwrap_or(first);
                        if first != last {
                            println!(
                                "Ledger has data for {} slots {:?} to {:?}",
                                slots.len(),
                                first,
                                last
                            );
                            if all {
                                println!("Non-empty slots: {:?}", slots);
                            }
                        } else {
                            println!("Ledger has data for slot {:?}", first);
                        }
                    }
                    if let Ok(rooted) = blockstore.rooted_slot_iterator(0) {
                        let mut first_rooted = 0;
                        let mut last_rooted = 0;
                        let mut total_rooted = 0;
                        for (i, slot) in rooted.into_iter().enumerate() {
                            if i == 0 {
                                first_rooted = slot;
                            }
                            last_rooted = slot;
                            total_rooted += 1;
                        }
                        let mut count_past_root = 0;
                        for slot in slots.iter().rev() {
                            if *slot > last_rooted {
                                count_past_root += 1;
                            } else {
                                break;
                            }
                        }
                        println!(
                            "  with {} rooted slots from {:?} to {:?}",
                            total_rooted, first_rooted, last_rooted
                        );
                        println!("  and {} slots past the last root", count_past_root);
                    } else {
                        println!("  with no rooted slots");
                    }
                }
                Err(err) => {
                    eprintln!("Unable to read the Ledger: {:?}", err);
                    exit(1);
                }
            };
        }
        ("analyze-storage", _) => {
            analyze_storage(&open_database(
                &ledger_path,
                AccessType::TryPrimaryThenSecondary,
            ));
            println!("Ok.");
        }
        ("", _) => {
            eprintln!("{}", matches.usage());
            exit(1);
        }
        _ => unreachable!(),
    };
}<|MERGE_RESOLUTION|>--- conflicted
+++ resolved
@@ -86,11 +86,7 @@
                 for reward in rewards {
                     let sign = if reward.lamports < 0 { "-" } else { "" };
                     println!(
-<<<<<<< HEAD
-                        "    Account {}: {}{} VLX",
-=======
-                        "    {:<44}  {:^15}  {:<15}  {}",
->>>>>>> 7759210f
+                        "    {:<44}  {:^15}  {:<15}  {} VLX",
                         reward.pubkey,
                         if let Some(reward_type) = reward.reward_type {
                             format!("{}", reward_type)
@@ -776,17 +772,10 @@
         .long("no-snapshot")
         .takes_value(false)
         .help("Do not start from a local snapshot if present");
-<<<<<<< HEAD
-    let bpf_jit_arg = Arg::with_name("bpf_jit")
-        .long("bpf-jit")
-        .takes_value(false)
-        .help("Process with JIT instead of interpreter");
-=======
     let no_bpf_jit_arg = Arg::with_name("no_bpf_jit")
         .long("no-bpf-jit")
         .takes_value(false)
         .help("Disable the just-in-time compiler and instead use the interpreter for BP");
->>>>>>> 7759210f
     let no_accounts_db_caching_arg = Arg::with_name("no_accounts_db_caching")
         .long("no-accounts-db-caching")
         .takes_value(false)
@@ -959,14 +948,11 @@
             SubCommand::with_name("dead-slots")
             .arg(&starting_slot_arg)
             .about("Print all the dead slots in the ledger")
-<<<<<<< HEAD
-=======
         )
         .subcommand(
             SubCommand::with_name("duplicate-slots")
             .arg(&starting_slot_arg)
             .about("Print all the duplicate slots in the ledger")
->>>>>>> 7759210f
         )
         .subcommand(
             SubCommand::with_name("set-dead-slot")
@@ -1076,11 +1062,7 @@
             .arg(&halt_at_slot_arg)
             .arg(&hard_forks_arg)
             .arg(&no_accounts_db_caching_arg)
-<<<<<<< HEAD
-            .arg(&bpf_jit_arg)
-=======
             .arg(&no_bpf_jit_arg)
->>>>>>> 7759210f
             .arg(&allow_dead_slots_arg)
             .arg(&max_genesis_archive_unpacked_size_arg)
             .arg(
@@ -1744,20 +1726,6 @@
             let log_file = PathBuf::from(value_t_or_exit!(arg_matches, "log_path", String));
             let f = BufReader::new(File::open(log_file).unwrap());
             println!("Reading log file");
-<<<<<<< HEAD
-            for line in f.lines() {
-                if let Ok(line) = line {
-                    let parse_results = {
-                        if let Some(slot_string) = frozen_regex.captures_iter(&line).next() {
-                            Some((slot_string, &mut frozen))
-                        } else {
-                            full_regex
-                                .captures_iter(&line)
-                                .next()
-                                .map(|slot_string| (slot_string, &mut full))
-                        }
-                    };
-=======
             for line in f.lines().flatten() {
                 let parse_results = {
                     if let Some(slot_string) = frozen_regex.captures_iter(&line).next() {
@@ -1769,7 +1737,6 @@
                             .map(|slot_string| (slot_string, &mut full))
                     }
                 };
->>>>>>> 7759210f
 
                 if let Some((slot_string, map)) = parse_results {
                     let slot = slot_string
@@ -1801,11 +1768,7 @@
                 dev_halt_at_slot: value_t!(arg_matches, "halt_at_slot", Slot).ok(),
                 new_hard_forks: hardforks_of(arg_matches, "hard_forks"),
                 poh_verify: !arg_matches.is_present("skip_poh_verify"),
-<<<<<<< HEAD
-                bpf_jit: arg_matches.is_present("bpf_jit"),
-=======
                 bpf_jit: !matches.is_present("no_bpf_jit"),
->>>>>>> 7759210f
                 accounts_db_caching_enabled: !arg_matches.is_present("no_accounts_db_caching"),
                 allow_dead_slots: arg_matches.is_present("allow_dead_slots"),
                 ..ProcessOptions::default()
@@ -1975,12 +1938,7 @@
                         || remove_stake_accounts
                         || !accounts_to_remove.is_empty()
                         || faucet_pubkey.is_some()
-<<<<<<< HEAD
-                        || bootstrap_validator_pubkeys.is_some()
-                        || warp_time;
-=======
                         || bootstrap_validator_pubkeys.is_some();
->>>>>>> 7759210f
 
                     if child_bank_required {
                         let mut child_bank =
@@ -2114,39 +2072,6 @@
                         }
                     }
 
-<<<<<<< HEAD
-                    if warp_time {
-                        // warp to end of epoch, to ensure feature will be activated at next block
-                        let epoch_start_slot =
-                            genesis_config.epoch_schedule.get_first_slot_in_epoch(
-                                genesis_config.epoch_schedule.get_epoch(snapshot_slot) + 1,
-                            );
-
-                        info!("Warping time at slot = {}", epoch_start_slot);
-                        let feature = Feature {
-                            activated_at: Some(epoch_start_slot),
-                        };
-                        bank.store_account(
-                            &feature_set::warp_timestamp_again::id(),
-                            &feature::create_account(&feature, sol_to_lamports(1.)),
-                        );
-
-                        if let Some(warp_slot) = warp_slot {
-                            if warp_slot != epoch_start_slot - 1 {
-                                eprintln!(
-                                    "Error: --warp-slot should warp to epoch start.  Must be == {}",
-                                    epoch_start_slot - 1
-                                );
-                                exit(1);
-                            }
-                        } else {
-                            warn!("Warping to slot {}", epoch_start_slot - 1);
-                            warp_slot = Some(epoch_start_slot - 1);
-                        }
-                    }
-
-=======
->>>>>>> 7759210f
                     if child_bank_required {
                         while !bank.is_complete() {
                             bank.register_tick(&Hash::new_unique());
