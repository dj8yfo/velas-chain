--- conflicted
+++ resolved
@@ -1,23 +1,5 @@
 //! A command-line executable for monitoring a cluster's gossip plane.
 
-<<<<<<< HEAD
-use clap::{
-    crate_description, crate_name, value_t, value_t_or_exit, App, AppSettings, Arg, ArgMatches,
-    SubCommand,
-};
-use solana_clap_utils::{
-    input_parsers::keypair_of,
-    input_validators::{is_keypair_or_ask_keyword, is_port, is_pubkey},
-};
-use solana_core::{contact_info::ContactInfo, gossip_service::discover};
-use solana_sdk::pubkey::Pubkey;
-use std::{
-    error,
-    net::{IpAddr, Ipv4Addr, SocketAddr},
-    process::exit,
-    sync::Arc,
-    time::Duration,
-=======
 use {
     clap::{
         crate_description, crate_name, value_t, value_t_or_exit, App, AppSettings, Arg, ArgMatches,
@@ -36,7 +18,6 @@
         process::exit,
         time::Duration,
     },
->>>>>>> 3ac7e043
 };
 
 fn parse_matches() -> ArgMatches<'static> {
@@ -196,7 +177,6 @@
         })
 }
 
-#[allow(clippy::search_is_some)]
 fn process_spy_results(
     timeout: Option<u64>,
     validators: Vec<ContactInfo>,
@@ -252,11 +232,7 @@
         .value_of("node_pubkey")
         .map(|pubkey_str| pubkey_str.parse::<Pubkey>().unwrap());
     let shred_version = value_t_or_exit!(matches, "shred_version", u16);
-<<<<<<< HEAD
-    let identity_keypair = keypair_of(matches, "identity").map(Arc::new);
-=======
     let identity_keypair = keypair_of(matches, "identity");
->>>>>>> 3ac7e043
 
     let entrypoint_addr = parse_entrypoint(matches);
 
