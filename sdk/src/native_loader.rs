<<<<<<< HEAD
use crate::account::{
    AccountSharedData, InheritableAccountFields, DUMMY_INHERITABLE_ACCOUNT_FIELDS,
};
use crate::clock::INITIAL_RENT_EPOCH;
=======
use crate::{
    account::{
        Account, AccountSharedData, InheritableAccountFields, DUMMY_INHERITABLE_ACCOUNT_FIELDS,
    },
    clock::INITIAL_RENT_EPOCH,
};
>>>>>>> 3ac7e043

crate::declare_id!("NativeLoader1111111111111111111111111111111");

/// Create an executable account with the given shared object name.
#[deprecated(
    since = "1.5.17",
    note = "Please use `create_loadable_account_for_test` instead"
)]
pub fn create_loadable_account(name: &str, lamports: u64) -> AccountSharedData {
    create_loadable_account_with_fields(name, (lamports, INITIAL_RENT_EPOCH))
}

pub fn create_loadable_account_with_fields(
    name: &str,
    (lamports, rent_epoch): InheritableAccountFields,
) -> AccountSharedData {
<<<<<<< HEAD
    AccountSharedData {
=======
    AccountSharedData::from(Account {
>>>>>>> 3ac7e043
        lamports,
        owner: id(),
        data: name.as_bytes().to_vec(),
        executable: true,
        rent_epoch,
<<<<<<< HEAD
    }
=======
    })
>>>>>>> 3ac7e043
}

pub fn create_loadable_account_for_test(name: &str) -> AccountSharedData {
    create_loadable_account_with_fields(name, DUMMY_INHERITABLE_ACCOUNT_FIELDS)
}<|MERGE_RESOLUTION|>--- conflicted
+++ resolved
@@ -1,16 +1,9 @@
-<<<<<<< HEAD
-use crate::account::{
-    AccountSharedData, InheritableAccountFields, DUMMY_INHERITABLE_ACCOUNT_FIELDS,
-};
-use crate::clock::INITIAL_RENT_EPOCH;
-=======
 use crate::{
     account::{
         Account, AccountSharedData, InheritableAccountFields, DUMMY_INHERITABLE_ACCOUNT_FIELDS,
     },
     clock::INITIAL_RENT_EPOCH,
 };
->>>>>>> 3ac7e043
 
 crate::declare_id!("NativeLoader1111111111111111111111111111111");
 
@@ -27,21 +20,13 @@
     name: &str,
     (lamports, rent_epoch): InheritableAccountFields,
 ) -> AccountSharedData {
-<<<<<<< HEAD
-    AccountSharedData {
-=======
     AccountSharedData::from(Account {
->>>>>>> 3ac7e043
         lamports,
         owner: id(),
         data: name.as_bytes().to_vec(),
         executable: true,
         rent_epoch,
-<<<<<<< HEAD
-    }
-=======
     })
->>>>>>> 3ac7e043
 }
 
 pub fn create_loadable_account_for_test(name: &str) -> AccountSharedData {
