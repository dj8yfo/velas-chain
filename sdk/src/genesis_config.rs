//! The `genesis_config` module is a library for generating the chain's genesis config.

#![cfg(feature = "full")]

use crate::{
    account::Account,
    account::AccountSharedData,
    clock::{UnixTimestamp, DEFAULT_TICKS_PER_SLOT},
    epoch_schedule::EpochSchedule,
    fee_calculator::FeeRateGovernor,
    hash::{hash, Hash},
    inflation::Inflation,
    native_token::lamports_to_sol,
    poh_config::PohConfig,
    pubkey::Pubkey,
    rent::Rent,
    shred_version::compute_shred_version,
    signature::{Keypair, Signer},
    system_program,
    timing::years_as_slots,
};

use bincode::{deserialize, serialize};
use chrono::{TimeZone, Utc};
use evm_state::H256;
use itertools::Itertools;
use log::warn;
use memmap2::Mmap;
use std::{
    collections::BTreeMap,
    fmt,
    fs::{File, OpenOptions},
    io::Write,
    path::{Path, PathBuf},
    str::FromStr,
    time::{SystemTime, UNIX_EPOCH},
};

// deprecated default that is no longer used
pub const UNUSED_DEFAULT: u64 = 1024;
pub const EVM_GENESIS: &str = "evm-state-genesis";

// Dont load to memory accounts, more specified count
use evm_state::MAX_IN_MEMORY_EVM_ACCOUNTS;
// The order can't align with release lifecycle only to remain ABI-compatible...
#[derive(Serialize, Deserialize, Debug, Clone, Copy, PartialEq, AbiEnumVisitor, AbiExample)]
pub enum ClusterType {
    Testnet,
    MainnetBeta,
    Devnet,
    Development,
}

impl ClusterType {
    pub const STRINGS: [&'static str; 4] = ["development", "devnet", "testnet", "mainnet-beta"];
}

impl FromStr for ClusterType {
    type Err = String;

    fn from_str(s: &str) -> Result<Self, Self::Err> {
        match s {
            "development" => Ok(ClusterType::Development),
            "devnet" => Ok(ClusterType::Devnet),
            "testnet" => Ok(ClusterType::Testnet),
            "mainnet-beta" => Ok(ClusterType::MainnetBeta),
            _ => Err(format!("{} is unrecognized for cluster type", s)),
        }
    }
}

#[frozen_abi(digest = "FX48h9vjJZPvka4J9UvcPQkVcMdYLQujhbvUmVFq6qLx")]
#[derive(Serialize, Deserialize, Debug, Clone, AbiExample)]
pub struct GenesisConfig {
    /// when the network (bootstrap validator) was started relative to the UNIX Epoch
    pub creation_time: UnixTimestamp,
    /// initial accounts
    pub accounts: BTreeMap<Pubkey, Account>,
    /// built-in programs
    pub native_instruction_processors: Vec<(String, Pubkey)>,
    /// accounts for network rewards, these do not count towards capitalization
    pub rewards_pools: BTreeMap<Pubkey, Account>,
    pub ticks_per_slot: u64,
    pub unused: u64,
    /// network speed configuration
    pub poh_config: PohConfig,
    /// this field exists only to ensure that the binary layout of GenesisConfig remains compatible
    /// with the Solana v0.23 release line
    pub __backwards_compat_with_v0_23: u64,
    /// transaction fee config
    pub fee_rate_governor: FeeRateGovernor,
    /// rent config
    pub rent: Rent,
    /// inflation config
    pub inflation: Inflation,
    /// how slots map to epochs
    pub epoch_schedule: EpochSchedule,
    /// network runlevel
    pub cluster_type: ClusterType,
    /// Initial data for evm part
    pub evm_root_hash: H256,
    /// EVM chain id
    pub evm_chain_id: u64,
}

pub static EVM_MAINNET_CHAIN_ID: u64 = 106;
pub static EVM_TESTNET_CHAIN_ID: u64 = 111;
pub static EVM_DEVELOP_CHAIN_ID: u64 = 0xdead;

// useful for basic tests
pub fn create_genesis_config(lamports: u64) -> (GenesisConfig, Keypair) {
    let faucet_keypair = Keypair::new();
    (
        GenesisConfig::new(
            &[(
                faucet_keypair.pubkey(),
                AccountSharedData::new(lamports, 0, &system_program::id()),
            )],
            &[],
        ),
        faucet_keypair,
    )
}

impl Default for GenesisConfig {
    fn default() -> Self {
        Self {
            creation_time: SystemTime::now()
                .duration_since(UNIX_EPOCH)
                .unwrap()
                .as_secs() as UnixTimestamp,
            accounts: BTreeMap::default(),
            native_instruction_processors: Vec::default(),
            rewards_pools: BTreeMap::default(),
            ticks_per_slot: DEFAULT_TICKS_PER_SLOT,
            unused: UNUSED_DEFAULT,
            poh_config: PohConfig::default(),
            inflation: Inflation::default(),
            __backwards_compat_with_v0_23: 0,
            fee_rate_governor: FeeRateGovernor::default(),
            rent: Rent::default(),
            epoch_schedule: EpochSchedule::default(),
            cluster_type: ClusterType::Development,
            evm_root_hash: evm_state::empty_trie_hash(),
            evm_chain_id: EVM_DEVELOP_CHAIN_ID,
        }
    }
}

impl GenesisConfig {
    pub fn new(
        accounts: &[(Pubkey, AccountSharedData)],
        native_instruction_processors: &[(String, Pubkey)],
    ) -> Self {
        Self {
            accounts: accounts
                .iter()
                .cloned()
                .map(|(key, account)| (key, Account::from(account)))
                .collect::<BTreeMap<Pubkey, Account>>(),
            native_instruction_processors: native_instruction_processors.to_vec(),
            ..GenesisConfig::default()
        }
    }

    pub fn hash(&self) -> Hash {
        let serialized = serialize(&self).unwrap();
        hash(&serialized)
    }

    fn genesis_filename(ledger_path: &Path) -> PathBuf {
        Path::new(ledger_path).join("genesis.bin")
    }

    pub fn load(ledger_path: &Path) -> Result<Self, std::io::Error> {
        let filename = Self::genesis_filename(&ledger_path);
        let file = OpenOptions::new()
            .read(true)
            .open(&filename)
            .map_err(|err| {
                std::io::Error::new(
                    std::io::ErrorKind::Other,
                    format!("Unable to open {:?}: {:?}", filename, err),
                )
            })?;

        //UNSAFE: Required to create a Mmap
        let mem = unsafe { Mmap::map(&file) }.map_err(|err| {
            std::io::Error::new(
                std::io::ErrorKind::Other,
                format!("Unable to map {:?}: {:?}", filename, err),
            )
        })?;

        let genesis_config = deserialize(&mem).map_err(|err| {
            std::io::Error::new(
                std::io::ErrorKind::Other,
                format!("Unable to deserialize {:?}: {:?}", filename, err),
            )
        })?;
        Ok(genesis_config)
    }

    pub fn write(&self, ledger_path: &Path) -> Result<(), std::io::Error> {
        let serialized = serialize(&self).map_err(|err| {
            std::io::Error::new(
                std::io::ErrorKind::Other,
                format!("Unable to serialize: {:?}", err),
            )
        })?;

        std::fs::create_dir_all(&ledger_path)?;

        let mut file = File::create(Self::genesis_filename(&ledger_path))?;
        file.write_all(&serialized)
    }

<<<<<<< HEAD
    pub fn generate_evm_state(
        &self,
        ledger_path: &Path,
        evm_state_json: Option<&Path>,
    ) -> Result<(), std::io::Error> {
        let evm_state_path = tempfile::TempDir::new()?;
        let evm_state = evm_state::EvmState::new(evm_state_path.path())
            .map_err(|e| std::io::Error::new(std::io::ErrorKind::Other, format!("{}.", e)))?;
        let mut evm_state = if let evm_state::EvmState::Incomming(evm_state) = evm_state {
            evm_state
        } else {
            unreachable!("Expected new evm-state to be writable.");
        };

        if let Some(evm_state_json) = evm_state_json {
            let accounts = evm_genesis::read_accounts(evm_state_json)?;

            for chunk in &accounts.chunks(MAX_IN_MEMORY_EVM_ACCOUNTS) {
                let chunk: Result<Vec<_>, _> = chunk.collect();
                let chunk = chunk?;
                log::info!("Adding {} accounts to evm state.", chunk.len());
                evm_state.set_initial(chunk);
            }
        } else {
            warn!("Generating genesis with empty evm state");
            match self.cluster_type {
                ClusterType::Development | ClusterType::Devnet => (),
                cluster_type => {
                    return Err(std::io::Error::new(
                        std::io::ErrorKind::Other,
                        format!("Trying to generate genesis for cluster = {:?} without evm state root hash provided.", cluster_type),
                    ))
                }
            }
        };
        // create zero block
        let committed = evm_state.commit_block(0, H256::zero());
        let genesis_evm_block = &committed.state.block;
        assert_eq!(genesis_evm_block.state_root, self.evm_root_hash);
        // TOOD: assert block number, and parent block_hash
        let mut evm_backup = ledger_path.to_path_buf();
        evm_backup.push(EVM_GENESIS);

        let evm_state: evm_state::EvmState = committed.into();
        let tmp_backup = evm_state
            .make_backup()
            .map_err(|e| std::io::Error::new(std::io::ErrorKind::Other, format!("{}.", e)))?;
        std::fs::create_dir_all(ledger_path)?;
        evm_genesis::copy_dir(tmp_backup, evm_backup).unwrap(); // use copy instead of move, to work with cross device-links (backup makes hardlink and is immovable between devices).
        Ok(())
    }

    pub fn set_evm_root_hash(&mut self, root_hash: H256) {
        self.evm_root_hash = root_hash;
    }

    pub fn add_account(&mut self, pubkey: Pubkey, account: Account) {
        self.accounts.insert(pubkey, account);
=======
    pub fn add_account(&mut self, pubkey: Pubkey, account: AccountSharedData) {
        self.accounts.insert(pubkey, Account::from(account));
>>>>>>> 7759210f
    }

    pub fn add_native_instruction_processor(&mut self, name: String, program_id: Pubkey) {
        self.native_instruction_processors.push((name, program_id));
    }

    pub fn hashes_per_tick(&self) -> Option<u64> {
        self.poh_config.hashes_per_tick
    }

    pub fn ticks_per_slot(&self) -> u64 {
        self.ticks_per_slot
    }

    pub fn ns_per_slot(&self) -> u128 {
        self.poh_config
            .target_tick_duration
            .as_nanos()
            .saturating_mul(self.ticks_per_slot() as u128)
    }

    pub fn slots_per_year(&self) -> f64 {
        years_as_slots(
            1.0,
            &self.poh_config.target_tick_duration,
            self.ticks_per_slot(),
        )
    }
}

impl fmt::Display for GenesisConfig {
    fn fmt(&self, f: &mut fmt::Formatter) -> fmt::Result {
        write!(
            f,
            "\
             Creation time: {}\n\
             Cluster type: {:?}\n\
             Genesis hash: {}\n\
             Shred version: {}\n\
             Ticks per slot: {:?}\n\
             Hashes per tick: {:?}\n\
             Target tick duration: {:?}\n\
             Slots per epoch: {}\n\
             Warmup epochs: {}abled\n\
             Slots per year: {}\n\
             {:?}\n\
             {:?}\n\
             {:?}\n\
             Capitalization: {} VLX in {} accounts\n\
             Native instruction processors: {:#?}\n\
             Rewards pool: {:#?}\n\
             EVM chain id: {}\n\
             ",
            Utc.timestamp(self.creation_time, 0).to_rfc3339(),
            self.cluster_type,
            self.hash(),
            compute_shred_version(&self.hash(), None),
            self.ticks_per_slot,
            self.poh_config.hashes_per_tick,
            self.poh_config.target_tick_duration,
            self.epoch_schedule.slots_per_epoch,
            if self.epoch_schedule.warmup {
                "en"
            } else {
                "dis"
            },
            self.slots_per_year(),
            self.inflation,
            self.rent,
            self.fee_rate_governor,
            lamports_to_sol(
                self.accounts
                    .iter()
                    .map(|(pubkey, account)| {
                        if account.lamports == 0 {
                            panic!("{:?}", (pubkey, account));
                        }
                        account.lamports
                    })
                    .sum::<u64>()
            ),
            self.accounts.len(),
            self.native_instruction_processors,
            self.rewards_pools,
            self.evm_chain_id,
        )
    }
}

pub mod evm_genesis {
    use evm_rpc::{Bytes, Hex};
    use evm_state::{MemoryAccount, H160, H256, U256};

    use serde::{de, Deserialize, Serialize};
    use serde_json::{de::IoRead, Deserializer};
    use sha3::{Digest, Keccak256};
    use std::fs::File;
    use std::io::{BufRead, BufReader, Error, ErrorKind};
    use std::iter;
    use std::path::Path;
    use std::{collections::BTreeMap, io::Write};

    use std::fs;
    use std::path::PathBuf;

    pub fn copy_dir(from: impl AsRef<Path>, to: impl AsRef<Path>) -> Result<(), std::io::Error> {
        let mut stack = vec![PathBuf::from(from.as_ref())];

        let output_root = PathBuf::from(to.as_ref());
        let input_root = PathBuf::from(from.as_ref()).components().count();

        while let Some(working_path) = stack.pop() {
            // Generate a relative path
            let src: PathBuf = working_path.components().skip(input_root).collect();

            // Create a destination if missing
            let dest = if src.components().count() == 0 {
                output_root.clone()
            } else {
                output_root.join(&src)
            };
            if fs::metadata(&dest).is_err() {
                fs::create_dir_all(&dest)?;
            }

            for entry in fs::read_dir(working_path)? {
                let entry = entry?;
                let path = entry.path();
                if path.is_dir() {
                    stack.push(path);
                } else {
                    match path.file_name() {
                        Some(filename) => {
                            let dest_path = dest.join(filename);
                            fs::copy(&path, &dest_path)?;
                        }
                        None => {
                            return Err(std::io::Error::new(
                                std::io::ErrorKind::Other,
                                format!("Cannot copy file {}", path.display()),
                            ))
                        }
                    }
                }
            }
        }

        Ok(())
    }

    #[derive(Debug, Serialize, Deserialize)]
    struct ExtendedMemoryAccount {
        /// Account nonce.
        #[serde(deserialize_with = "deserialize_skip_hex_prefix")]
        pub nonce: U256,
        /// Account balance.
        #[serde(deserialize_with = "deserialize_skip_hex_prefix")]
        pub balance: U256,
        /// Full account storage.
        pub storage: Option<BTreeMap<Hex<H256>, Hex<H256>>>,
        /// Account code.
        #[serde(deserialize_with = "deserialize_skip_hex_prefix_bytes")]
        #[serde(default)]
        pub code: Option<Bytes>,
        pub code_hash: Option<Hex<H256>>,
        pub storage_root: Option<Hex<H256>>,
    }

    fn deserialize_skip_hex_prefix<'de, D>(deserializer: D) -> Result<U256, D::Error>
    where
        D: de::Deserializer<'de>,
    {
        let data = String::deserialize(deserializer)?;
        U256::from_str_radix(&data, 16).map_err(|e| de::Error::custom(format!("{}", e)))
    }

    fn deserialize_skip_hex_prefix_bytes<'de, D>(deserializer: D) -> Result<Option<Bytes>, D::Error>
    where
        D: de::Deserializer<'de>,
    {
        let data = Option::<String>::deserialize(deserializer)?;
        data.map(|data| {
            hex::decode(data)
                .map(Bytes)
                .map_err(|e| de::Error::custom(format!("{}", e)))
        })
        .transpose()
    }

    impl From<ExtendedMemoryAccount> for MemoryAccount {
        fn from(extended: ExtendedMemoryAccount) -> MemoryAccount {
            MemoryAccount {
                nonce: extended.nonce,
                balance: extended.balance,
                storage: extended
                    .storage
                    .into_iter()
                    .flatten()
                    .map(|(k, v)| (k.0, v.0))
                    .collect(),
                code: extended.code.unwrap_or_else(|| Bytes(Vec::new())).0,
            }
        }
    }

    /// Streaming deserializer for key,value pair in json.
    /// input format is following:
    ///
    /// line0:   { "state": {
    /// line1-N: "0x....": {...},
    /// lineN:   }}
    ///
    /// serde_json StreamDeserializer can only work with valid json Value. '"key":{object}' - is not a valid json Value.
    ///
    pub struct StreamAccountReader<R> {
        reader: R,
    }

    impl<'a, R: BufRead> StreamAccountReader<IoRead<R>> {
        pub fn new(mut reader: R) -> Result<Self, Error> {
            let mut buffer = String::new();

            let _header_size = reader.read_line(&mut buffer)?;
            if buffer.as_str() != "{ \"state\": {\n" {
                return Err(Error::new(
                    ErrorKind::Other,
                    format!("Trying to read header of evm state json file, and it is invalid, should be '{{ \"state\": {{' got: {}", buffer),
                ));
            }

            Ok(Self {
                reader: IoRead::new(reader),
            })
        }
    }

    impl<'a, R: serde_json::de::Read<'a>> StreamAccountReader<R> {
        /// Return true if end brackets found.
        fn end_brackets(&mut self) -> Result<bool, Error> {
            self.skip_whitespaces()?;
            let end_bracket = self
                .reader
                .peek()
                .map_err(|e| Error::new(ErrorKind::Other, format!("Read buffer error {:?}", e)))?;

            if let Some(b'}') = end_bracket {
                // json should close 'state' object, and main object: '{"state": { .. }}'
                for _ in 0..2 {
                    // check that 3 brackets found
                    let end_bracket = self.reader.next().map_err(|e| {
                        Error::new(ErrorKind::Other, format!("Read buffer error {:?}", e))
                    })?;
                    if end_bracket.is_none() {
                        return Err(Error::new(
                            ErrorKind::Other,
                            "No enough end brackets at end of file found.".to_string(),
                        ));
                    }
                }
                return Ok(true);
            }
            Ok(false)
        }

        fn skip_trailing_comma(&mut self) -> Result<(), Error> {
            if let Some(b',') = self.reader.peek()? {
                self.reader.discard()
            }
            Ok(())
        }

        fn skip_whitespaces(&mut self) -> Result<(), Error> {
            while let Some(c) = self.reader.peek()? {
                // Discard all whitespaces, return if other
                if !char::from(c).is_whitespace() {
                    return Ok(());
                }

                self.reader.discard()
            }
            Ok(())
        }

        fn skip_colon(&mut self) -> Result<(), Error> {
            match self.reader.next() {
                Ok(Some(b':')) => Ok(()),
                s => Err(Error::new(
                    ErrorKind::Other,
                    format!("cannot skip colon {:?}", s),
                )),
            }
        }

        fn read_token<T: serde::de::DeserializeOwned>(&mut self) -> Result<T, Error> {
            let mut stream = Deserializer::new(&mut self.reader).into_iter::<T>();

            match stream.next() {
                None => Err(Error::new(
                    ErrorKind::Other,
                    "Buffer ended unexpected".to_string(),
                )),
                Some(Err(e)) => Err(Error::new(
                    ErrorKind::Other,
                    format!("Deserialization error {:?}", e),
                )),
                Some(Ok(o)) => Ok(o),
            }
        }

        /// Read account, try to validate code_hash and storage_root.
        ///
        /// Result<Option<...>> instead of Option<Result<>>, to allow power of `Try` for error handling.
        pub fn read_account(&mut self) -> Result<Option<(H160, MemoryAccount)>, Error> {
            if self.end_brackets()? {
                return Ok(None);
            }
            let key: Hex<H160> = self.read_token()?;
            self.skip_colon()?;

            let value: ExtendedMemoryAccount = self.read_token()?;

            self.skip_trailing_comma()?;

            match (&value.storage_root, &value.storage) {
                (Some(expected_storage), Some(storage)) => {
                    let storage_root =
                        triehash::sec_trie_root::<keccak_hasher::KeccakHasher, _, _, _>(
                            storage.iter().map(|(k, v)| {
                                (&k.0, rlp::encode(&U256::from_big_endian(&v.0[..])))
                            }),
                        );
                    let storage_root = H256::from_slice(&storage_root);
                    assert_eq!(storage_root, expected_storage.0, "Storage hash mismatched")
                }
                (None, None) => {}
                _ => panic!(
                    "Expected storage_root and storage properties to exist in account: {:?}.",
                    key
                ),
            }
            match (&value.code_hash, &value.code) {
                (Some(expected_code), Some(code)) => {
                    let code_hash = H256::from_slice(Keccak256::digest(&code.0).as_slice());
                    assert_eq!(code_hash, expected_code.0, "Code hash mismatched")
                }
                (None, None) => {}
                _ => panic!(
                    "Expected code_hash and code properties to exist in account: {:?}.",
                    key
                ),
            }

            Ok(Some((key.0, value.into())))
        }
    }

    pub fn read_accounts(
        evm_state_snapshot: &Path,
    ) -> Result<impl Iterator<Item = Result<(H160, MemoryAccount), Error>>, Error> {
        let evm_file = BufReader::new(File::open(&evm_state_snapshot)?);

        let mut reader = StreamAccountReader::new(evm_file)?;
        Ok(iter::from_fn(move || reader.read_account().transpose()))
    }

    pub fn generate_evm_state_json(file: &Path) -> Result<H256, Error> {
        let json = b"{ \"state\": {\n}}";
        let mut file = std::fs::File::create(file)?;
        file.write_all(&*json)?;
        Ok(evm_state::empty_trie_hash())
    }
}

#[cfg(test)]
mod tests {
    use evm_state::{MemoryAccount, H160};

    use super::evm_genesis::*;
    use super::*;
    use crate::signature::{Keypair, Signer};
    use std::path::PathBuf;

    fn make_tmp_path(name: &str) -> PathBuf {
        let out_dir = std::env::var("FARF_DIR").unwrap_or_else(|_| "farf".to_string());
        let keypair = Keypair::new();

        let path = [
            out_dir,
            "tmp".to_string(),
            format!("{}-{}", name, keypair.pubkey()),
        ]
        .iter()
        .collect();

        // whack any possible collision
        let _ignored = std::fs::remove_dir_all(&path);
        // whack any possible collision
        let _ignored = std::fs::remove_file(&path);

        path
    }

    #[test]
    fn test_evm_genesis_config() {
        let faucet_keypair = Keypair::new();
        let mut config = GenesisConfig::default();
        config.add_account(
            faucet_keypair.pubkey(),
            Account::new(10_000, 0, &Pubkey::default()),
        );
        config.add_account(
            solana_sdk::pubkey::new_rand(),
            Account::new(1, 0, &Pubkey::default()),
        );
        config.add_native_instruction_processor("hi".to_string(), solana_sdk::pubkey::new_rand());

        assert_eq!(config.accounts.len(), 2);
        assert!(config
            .accounts
            .iter()
            .any(|(pubkey, account)| *pubkey == faucet_keypair.pubkey()
                && account.lamports == 10_000));

        let path = &make_tmp_path("genesis_config");
        let evm_state_path = &make_tmp_path("evm_state_path");
        std::fs::create_dir_all(&evm_state_path).unwrap();
        let evm_state_path = evm_state_path.join("file.json");
        let evm_state_root = evm_genesis::generate_evm_state_json(&evm_state_path).unwrap();
        config.evm_root_hash = evm_state_root;
        config
            .generate_evm_state(&path, Some(&evm_state_path))
            .expect("generate_evm_state");
        config.write(&path).expect("write");
        let loaded_config = GenesisConfig::load(&path).expect("load");
        assert_eq!(config.hash(), loaded_config.hash());
        let _ignored = std::fs::remove_file(&evm_state_path);
        let _ignored = std::fs::remove_file(&path);
    }

    #[test]
    fn test_genesis_config() {
        let faucet_keypair = Keypair::new();
        let mut config = GenesisConfig::default();
        config.add_account(
            faucet_keypair.pubkey(),
            AccountSharedData::new(10_000, 0, &Pubkey::default()),
        );
        config.add_account(
            solana_sdk::pubkey::new_rand(),
            AccountSharedData::new(1, 0, &Pubkey::default()),
        );
        config.add_native_instruction_processor("hi".to_string(), solana_sdk::pubkey::new_rand());
        config.evm_chain_id = 0x42;

        assert_eq!(config.accounts.len(), 2);
        assert!(config
            .accounts
            .iter()
            .any(|(pubkey, account)| *pubkey == faucet_keypair.pubkey()
                && account.lamports == 10_000));

        let path = &make_tmp_path("genesis_config");
        config.write(&path).expect("write");
        let loaded_config = GenesisConfig::load(&path).expect("load");
        assert_eq!(config.hash(), loaded_config.hash());
        let _ignored = std::fs::remove_file(&path);
    }

    fn check_evm_genesis_file(data: &str) -> Result<BTreeMap<H160, MemoryAccount>, std::io::Error> {
        let mut reader = StreamAccountReader::new(data.as_bytes())?;

        std::iter::from_fn(move || reader.read_account().transpose()).collect()
    }

    #[test]
    fn test_invalid_evm_genesis() {
        let no_header = r#"
            "0xffbb13a995ddf6ad35cf533e69f38d38887e8f5c": {"balance": "2544faa778090e00000", "nonce": "0"}
        }}"#;
        assert!(dbg!(check_evm_genesis_file(no_header)).is_err());

        let no_footer = r#"{ "state": {
            "0xffbb13a995ddf6ad35cf533e69f38d38887e8f5c": {"balance": "2544faa778090e00000", "nonce": "0"}
        "#;
        assert!(dbg!(check_evm_genesis_file(no_footer)).is_err());

        let no_colon = r#"{ "state": {
            "0xffbb13a995ddf6ad35cf533e69f38d38887e8f5c", {"balance": "2544faa778090e00000", "nonce": "0"}
        }}"#;
        assert!(dbg!(check_evm_genesis_file(no_colon)).is_err());

        let not_valid_key = r#"{ "state": {
            "0xKKKKKKKKKKKKKKKKKKKKK": {"balance": "2544faa778090e00000", "nonce": "0"}
        }}"#;
        assert!(dbg!(check_evm_genesis_file(not_valid_key)).is_err());
    }

    #[test]
    #[should_panic]
    fn invalid_code_hash() {
        let invalid_code_hash = r#"{ "state": {
            "0x984cf4e0001003d4ef5328d0fea9a3a430b78027": {"balance": "0", "nonce": "1", "code_hash": "0x11111111111111111111111110be7c0893f036ad196680a723a9665e3681e165", "code": "60102233" }
        }}"#;
        let _expect_panic = check_evm_genesis_file(invalid_code_hash);
    }
    #[test]
    #[should_panic]
    fn invalid_storage_hash() {
        let invalid_storage_hash = r#"{ "state": {
            "0x984cf4e0001003d4ef5328d0fea9a3a430b78037": {"balance": "0", "nonce": "1", "storage_root": "0x11111111111111111111111110be7c0893f036ad196680a723a9665e3681e165", "storage": {
                    "0x0000000000000000000000000000000000000000000000000000000000000000": "0x000000000000000000000000c47fa223c0b394a6bebb360603c9505dcebdcbe6",
                    "0x0000000000000000000000000000000000000000000000000000000000000003": "0x0000000000000000000000003a1a9a4f4167b8c55f13b7189f210cc7b989d52b"
            }}
        }}"#;
        let _expect_panic = check_evm_genesis_file(invalid_storage_hash);
    }

    #[test]
    fn test_valid_evm_genesis() {
        let json_one_account = r#"{ "state": {
            "0xffbb13a995ddf6ad35cf533e69f38d38887e8f5c": {"balance": "2544faa778090e00000", "nonce": "0"}
        }}"#;
        assert_eq!(check_evm_genesis_file(json_one_account).unwrap().len(), 1);

        let json_two_accounts = r#"{ "state": {
            "0xffbb13a995ddf6ad35cf533e69f38d38887e8f5c": {"balance": "2544faa778090e00000", "nonce": "0"},
            "0xffbb13a995ddf6ad35cf533e69f38d38887e8f5e": {"balance": "2544faa778090e00000", "nonce": "0"}
        }}"#;
        assert_eq!(check_evm_genesis_file(json_two_accounts).unwrap().len(), 2);

        let json_two_accounts_full = r#"{ "state": {
            "0xffbb13a995ddf6ad35cf533e69f38d38887e8f5c": {"balance": "2544faa778090e00000", "nonce": "0"},
            "0x984cf4e0001003d4ef5328d0fea9a3a430b78027": {"balance": "0", "nonce": "1", "code_hash": "0x5304993ef62b8112c1e117e13d564987d722edb2588c485c7a074aac542ad710", "code": "60102233", "storage_root": "0xee496207d2c8ef7e41788519fc346ced8255be4850587f290b84d63bf405266a", "storage": {
                    "0x0000000000000000000000000000000000000000000000000000000000000000": "0x000000000000000000000000c47fa223c0b394a6bebb360603c9505dcebdcbe6",
                    "0x0000000000000000000000000000000000000000000000000000000000000003": "0x0000000000000000000000003a1a9a4f4167b8c55f13b7189f210cc7b989d52b"
            }}
        }}"#;
        assert_eq!(
            check_evm_genesis_file(json_two_accounts_full)
                .unwrap()
                .len(),
            2
        );

        let json_two_accounts_full = r#"{ "state": {
            "0x984cf4e0001003d4ef5328d0fea9a3a430b78027": {"balance": "0", "nonce": "1", "code_hash": "0x5304993ef62b8112c1e117e13d564987d722edb2588c485c7a074aac542ad710", "code": "60102233", "storage_root": "0xee496207d2c8ef7e41788519fc346ced8255be4850587f290b84d63bf405266a", "storage": {
                    "0x0000000000000000000000000000000000000000000000000000000000000000": "0x000000000000000000000000c47fa223c0b394a6bebb360603c9505dcebdcbe6",
                    "0x0000000000000000000000000000000000000000000000000000000000000003": "0x0000000000000000000000003a1a9a4f4167b8c55f13b7189f210cc7b989d52b"
            }},
            "0xffbb13a995ddf6ad35cf533e69f38d38887e8f5c": {"balance": "2544faa778090e00000", "nonce": "0"},
            "0x984cf4e0001003d4ef5328d0fea9a3a430b78037": {"balance": "0", "nonce": "1", "storage_root": "0xee496207d2c8ef7e41788519fc346ced8255be4850587f290b84d63bf405266a", "storage": {
                    "0x0000000000000000000000000000000000000000000000000000000000000000": "0x000000000000000000000000c47fa223c0b394a6bebb360603c9505dcebdcbe6",
                    "0x0000000000000000000000000000000000000000000000000000000000000003": "0x0000000000000000000000003a1a9a4f4167b8c55f13b7189f210cc7b989d52b"
            }}
        }}"#;
        assert_eq!(
            check_evm_genesis_file(json_two_accounts_full)
                .unwrap()
                .len(),
            3
        );
    }
}<|MERGE_RESOLUTION|>--- conflicted
+++ resolved
@@ -215,7 +215,6 @@
         file.write_all(&serialized)
     }
 
-<<<<<<< HEAD
     pub fn generate_evm_state(
         &self,
         ledger_path: &Path,
@@ -264,7 +263,9 @@
             .make_backup()
             .map_err(|e| std::io::Error::new(std::io::ErrorKind::Other, format!("{}.", e)))?;
         std::fs::create_dir_all(ledger_path)?;
-        evm_genesis::copy_dir(tmp_backup, evm_backup).unwrap(); // use copy instead of move, to work with cross device-links (backup makes hardlink and is immovable between devices).
+
+        // use copy instead of move, to work with cross device-links (backup makes hardlink and is immovable between devices).
+        evm_genesis::copy_dir(tmp_backup, evm_backup).unwrap();
         Ok(())
     }
 
@@ -272,12 +273,8 @@
         self.evm_root_hash = root_hash;
     }
 
-    pub fn add_account(&mut self, pubkey: Pubkey, account: Account) {
-        self.accounts.insert(pubkey, account);
-=======
     pub fn add_account(&mut self, pubkey: Pubkey, account: AccountSharedData) {
         self.accounts.insert(pubkey, Account::from(account));
->>>>>>> 7759210f
     }
 
     pub fn add_native_instruction_processor(&mut self, name: String, program_id: Pubkey) {
@@ -686,11 +683,11 @@
         let mut config = GenesisConfig::default();
         config.add_account(
             faucet_keypair.pubkey(),
-            Account::new(10_000, 0, &Pubkey::default()),
+            AccountSharedData::new(10_000, 0, &Pubkey::default()),
         );
         config.add_account(
             solana_sdk::pubkey::new_rand(),
-            Account::new(1, 0, &Pubkey::default()),
+            AccountSharedData::new(1, 0, &Pubkey::default()),
         );
         config.add_native_instruction_processor("hi".to_string(), solana_sdk::pubkey::new_rand());
 
