--- conflicted
+++ resolved
@@ -2,40 +2,6 @@
 
 #![cfg(feature = "full")]
 
-<<<<<<< HEAD
-use crate::{
-    account::Account,
-    account::AccountSharedData,
-    clock::{UnixTimestamp, DEFAULT_TICKS_PER_SLOT},
-    epoch_schedule::EpochSchedule,
-    fee_calculator::FeeRateGovernor,
-    hash::{hash, Hash},
-    inflation::Inflation,
-    native_token::lamports_to_sol,
-    poh_config::PohConfig,
-    pubkey::Pubkey,
-    rent::Rent,
-    shred_version::compute_shred_version,
-    signature::{Keypair, Signer},
-    system_program,
-    timing::years_as_slots,
-};
-
-use bincode::{deserialize, serialize};
-use chrono::{TimeZone, Utc};
-use evm_state::H256;
-use itertools::Itertools;
-use log::warn;
-use memmap2::Mmap;
-use std::{
-    collections::BTreeMap,
-    fmt,
-    fs::{File, OpenOptions},
-    io::Write,
-    path::{Path, PathBuf},
-    str::FromStr,
-    time::{SystemTime, UNIX_EPOCH},
-=======
 use {
     crate::{
         account::{Account, AccountSharedData},
@@ -53,8 +19,12 @@
         system_program,
         timing::years_as_slots,
     },
+
     bincode::{deserialize, serialize},
     chrono::{TimeZone, Utc},
+    evm_state::H256,
+    itertools::Itertools,
+    log::warn,
     memmap2::Mmap,
     std::{
         collections::BTreeMap,
@@ -65,7 +35,6 @@
         str::FromStr,
         time::{SystemTime, UNIX_EPOCH},
     },
->>>>>>> 3ac7e043
 };
 
 pub const DEFAULT_GENESIS_FILE: &str = "genesis.bin";
@@ -684,20 +653,13 @@
 
 #[cfg(test)]
 mod tests {
-<<<<<<< HEAD
     use evm_state::{MemoryAccount, H160};
-
-    use super::evm_genesis::*;
-    use super::*;
-    use crate::signature::{Keypair, Signer};
-    use std::path::PathBuf;
-=======
     use {
+        super::evm_genesis::*,
         super::*,
         crate::signature::{Keypair, Signer},
         std::path::PathBuf,
     };
->>>>>>> 3ac7e043
 
     fn make_tmp_path(name: &str) -> PathBuf {
         let out_dir = std::env::var("FARF_DIR").unwrap_or_else(|_| "farf".to_string());
