#pragma once
/**
<<<<<<< HEAD
 * @brief Solana C-based BPF program utility functions and types
 */

#ifdef __cplusplus
extern "C" {
#endif

/**
 * Pick up static_assert if C11 or greater
 *
 * Inlined here until <assert.h> is available
 */
#if (defined _ISOC11_SOURCE || (defined __STDC_VERSION__ && __STDC_VERSION__ >= 201112L)) && !defined (__cplusplus)
#undef static_assert
#define static_assert _Static_assert
#endif

/**
 * Numeric types
 */
#ifndef __LP64__
#error LP64 data model required
#endif

typedef signed char int8_t;
typedef unsigned char uint8_t;
typedef signed short int16_t;
typedef unsigned short uint16_t;
typedef signed int int32_t;
typedef unsigned int uint32_t;
typedef signed long int int64_t;
typedef unsigned long int uint64_t;
typedef int64_t ssize_t;
typedef uint64_t size_t;

#if defined (__cplusplus) || defined(static_assert)
static_assert(sizeof(int8_t) == 1);
static_assert(sizeof(uint8_t) == 1);
static_assert(sizeof(int16_t) == 2);
static_assert(sizeof(uint16_t) == 2);
static_assert(sizeof(int32_t) == 4);
static_assert(sizeof(uint32_t) == 4);
static_assert(sizeof(int64_t) == 8);
static_assert(sizeof(uint64_t) == 8);
#endif

/**
 * Minimum of signed integral types
 */
#define INT8_MIN   (-128)
#define INT16_MIN  (-32767-1)
#define INT32_MIN  (-2147483647-1)
#define INT64_MIN  (-9223372036854775807L-1)

/**
 * Maximum of signed integral types
 */
#define INT8_MAX   (127)
#define INT16_MAX  (32767)
#define INT32_MAX  (2147483647)
#define INT64_MAX  (9223372036854775807L)

/**
 * Maximum of unsigned integral types
 */
#define UINT8_MAX   (255)
#define UINT16_MAX  (65535)
#define UINT32_MAX  (4294967295U)
#define UINT64_MAX  (18446744073709551615UL)

/**
 * NULL
 */
#define NULL 0

/** Indicates the instruction was processed successfully */
#define SUCCESS 0

/**
 * Builtin program status values occupy the upper 32 bits of the program return
 * value.  Programs may define their own error values but they must be confined
 * to the lower 32 bits.
 */
#define TO_BUILTIN(error) ((uint64_t)(error) << 32)

/** Note: Not applicable to program written in C */
#define ERROR_CUSTOM_ZERO TO_BUILTIN(1)
/** The arguments provided to a program instruction where invalid */
#define ERROR_INVALID_ARGUMENT TO_BUILTIN(2)
/** An instruction's data contents was invalid */
#define ERROR_INVALID_INSTRUCTION_DATA TO_BUILTIN(3)
/** An account's data contents was invalid */
#define ERROR_INVALID_ACCOUNT_DATA TO_BUILTIN(4)
/** An account's data was too small */
#define ERROR_ACCOUNT_DATA_TOO_SMALL TO_BUILTIN(5)
/** An account's balance was too small to complete the instruction */
#define ERROR_INSUFFICIENT_FUNDS TO_BUILTIN(6)
/** The account did not have the expected program id */
#define ERROR_INCORRECT_PROGRAM_ID TO_BUILTIN(7)
/** A signature was required but not found */
#define ERROR_MISSING_REQUIRED_SIGNATURES TO_BUILTIN(8)
/** An initialize instruction was sent to an account that has already been initialized */
#define ERROR_ACCOUNT_ALREADY_INITIALIZED TO_BUILTIN(9)
/** An attempt to operate on an account that hasn't been initialized */
#define ERROR_UNINITIALIZED_ACCOUNT TO_BUILTIN(10)
/** The instruction expected additional account keys */
#define ERROR_NOT_ENOUGH_ACCOUNT_KEYS TO_BUILTIN(11)
/** Note: Not applicable to program written in C */
#define ERROR_ACCOUNT_BORROW_FAILED TO_BUILTIN(12)
/** The length of the seed is too long for address generation */
#define MAX_SEED_LENGTH_EXCEEDED TO_BUILTIN(13)
/** Provided seeds do not result in a valid address */
#define INVALID_SEEDS TO_BUILTIN(14)

/**
 * Boolean type
 */
#ifndef __cplusplus
#include <stdbool.h>
#endif

/**
 * Prints a string to stdout
 */
void sol_log_(const char *, uint64_t);
#define sol_log(message) sol_log_(message, sol_strlen(message))

/**
 * Prints a 64 bit values represented in hexadecimal to stdout
 */
void sol_log_64_(uint64_t, uint64_t, uint64_t, uint64_t, uint64_t);
#define sol_log_64 sol_log_64_

/**
 * Prints the current compute unit consumption to stdout
 */
void sol_log_compute_units_();
#define sol_log_compute_units() sol_log_compute_units_()

/**
 * Size of Public key in bytes
 */
#define SIZE_PUBKEY 32

/**
 * Public key
 */
typedef struct {
  uint8_t x[SIZE_PUBKEY];
} SolPubkey;

/**
 * Compares two public keys
 *
 * @param one First public key
 * @param two Second public key
 * @return true if the same
 */
static bool SolPubkey_same(const SolPubkey *one, const SolPubkey *two) {
  for (int i = 0; i < sizeof(*one); i++) {
    if (one->x[i] != two->x[i]) {
      return false;
    }
  }
  return true;
}

/**
 * Keyed Account
 */
typedef struct {
  SolPubkey *key;      /** Public key of the account */
  uint64_t *lamports;  /** Number of lamports owned by this account */
  uint64_t data_len;   /** Length of data in bytes */
  uint8_t *data;       /** On-chain data within this account */
  SolPubkey *owner;    /** Program that owns this account */
  uint64_t rent_epoch; /** The epoch at which this account will next owe rent */
  bool is_signer;      /** Transaction was signed by this account's key? */
  bool is_writable;    /** Is the account writable? */
  bool executable;     /** This account's data contains a loaded program (and is now read-only) */
} SolAccountInfo;

/**
 * Copies memory
 */
static void sol_memcpy(void *dst, const void *src, int len) {
  for (int i = 0; i < len; i++) {
    *((uint8_t *)dst + i) = *((const uint8_t *)src + i);
  }
}

/**
 * Compares memory
 */
static int sol_memcmp(const void *s1, const void *s2, int n) {
  for (int i = 0; i < n; i++) {
    uint8_t diff = *((uint8_t *)s1 + i) - *((const uint8_t *)s2 + i);
    if (diff) {
      return diff;
    }
  }
  return 0;
}

/**
 * Fill a byte string with a byte value
 */
static void *sol_memset(void *b, int c, size_t len) {
  uint8_t *a = (uint8_t *) b;
  while (len > 0) {
    *a = c;
    a++;
    len--;
  }
}

/**
 * Find length of string
 */
static size_t sol_strlen(const char *s) {
  size_t len = 0;
  while (*s) {
    len++;
    s++;
  }
  return len;
}

/**
 * Computes the number of elements in an array
 */
#define SOL_ARRAY_SIZE(a) (sizeof(a) / sizeof(a[0]))


/**
 * Internal memory alloc/free function
 */
void *sol_alloc_free_(uint64_t size, void *ptr);

/**
 * Alloc zero-initialized memory
 */
static void *sol_calloc(size_t nitems, size_t size) {
  return sol_alloc_free_(nitems * size, 0);
}

/**
 * Deallocates the memory previously allocated by sol_calloc
 */
static void sol_free(void *ptr) {
  (void) sol_alloc_free_(0, ptr);
}

/**
 * The Solana runtime provides a memory region that is available to programs at
 * a fixed virtual address and length. The builtin functions `sol_calloc` and
 * `sol_free` call into the Solana runtime to allocate from this memory region
 * for heap operations.  Because the memory region is directly available to
 * programs another option is a program can implement their own heap directly on
 * top of that region.  If a program chooses to implement their own heap they
 * should not call the builtin heap functions because they will conflict.
 * `HEAP_START_ADDRESS` and `HEAP_LENGTH` specify the memory region's start
 * virtual address and length.
 */
#define HEAP_START_ADDRESS (uint64_t)0x300000000
#define HEAP_LENGTH (uint64_t)(32 * 1024)

/**
 * Panics
 *
 * Prints the line number where the panic occurred and then causes
 * the BPF VM to immediately halt execution. No accounts' data are updated
 */
void sol_panic_(const char *, uint64_t, uint64_t, uint64_t);
#define sol_panic() sol_panic_(__FILE__, sizeof(__FILE__), __LINE__, 0)

/**
 * Asserts
 */
#define sol_assert(expr)  \
if (!(expr)) {          \
  sol_panic(); \
}

/**
 * Structure that the program's entrypoint input data is deserialized into.
 */
typedef struct {
  SolAccountInfo* ka; /** Pointer to an array of SolAccountInfo, must already
                          point to an array of SolAccountInfos */
  uint64_t ka_num; /** Number of SolAccountInfo entries in `ka` */
  const uint8_t *data; /** pointer to the instruction data */
  uint64_t data_len; /** Length in bytes of the instruction data */
  const SolPubkey *program_id; /** program_id of the currently executing program */
} SolParameters;

/**
 * Maximum number of bytes a program may add to an account during a single realloc
 */
#define MAX_PERMITTED_DATA_INCREASE (1024 * 10)

/**
 * De-serializes the input parameters into usable types
 *
 * Use this function to deserialize the buffer passed to the program entrypoint
 * into usable types.  This function does not perform copy deserialization,
 * instead it populates the pointers and lengths in SolAccountInfo and data so
 * that any modification to lamports or account data take place on the original
 * buffer.  Doing so also eliminates the need to serialize back into the buffer
 * at the end of the program.
 *
 * @param input Source buffer containing serialized input parameters
 * @param params Pointer to a SolParameters structure
 * @return Boolean true if successful.
 */
static bool sol_deserialize(
  const uint8_t *input,
  SolParameters *params,
  uint64_t ka_num
) {
  if (NULL == input || NULL == params) {
    return false;
  }
  params->ka_num = *(uint64_t *) input;
  input += sizeof(uint64_t);

  for (int i = 0; i < params->ka_num; i++) {
    uint8_t dup_info = input[0];
    input += sizeof(uint8_t);

    if (i >= ka_num) {
      if (dup_info == UINT8_MAX) {
        input += sizeof(uint8_t);
        input += sizeof(uint8_t);
        input += sizeof(uint8_t);
        input += 4; // padding
        input += sizeof(SolPubkey);
        input += sizeof(SolPubkey);
        input += sizeof(uint64_t);
        uint64_t data_len = *(uint64_t *) input;
        input += sizeof(uint64_t);
        input += data_len;
        input += MAX_PERMITTED_DATA_INCREASE;
        input = (uint8_t*)(((uint64_t)input + 8 - 1) & ~(8 - 1)); // padding
        input += sizeof(uint64_t);
      } else {
        input += 7; // padding
      }
      continue;
    }
    if (dup_info == UINT8_MAX) {
      // is signer?
      params->ka[i].is_signer = *(uint8_t *) input != 0;
      input += sizeof(uint8_t);

      // is writable?
      params->ka[i].is_writable = *(uint8_t *) input != 0;
      input += sizeof(uint8_t);

      // executable?
      params->ka[i].executable = *(uint8_t *) input;
      input += sizeof(uint8_t);

      input += 4; // padding

      // key
      params->ka[i].key = (SolPubkey *) input;
      input += sizeof(SolPubkey);

      // owner
      params->ka[i].owner = (SolPubkey *) input;
      input += sizeof(SolPubkey);

      // lamports
      params->ka[i].lamports = (uint64_t *) input;
      input += sizeof(uint64_t);

      // account data
      params->ka[i].data_len = *(uint64_t *) input;
      input += sizeof(uint64_t);
      params->ka[i].data = (uint8_t *) input;
      input += params->ka[i].data_len;
      input += MAX_PERMITTED_DATA_INCREASE;
      input = (uint8_t*)(((uint64_t)input + 8 - 1) & ~(8 - 1)); // padding

      // rent epoch
      params->ka[i].rent_epoch = *(uint64_t *) input;
      input += sizeof(uint64_t);
    } else {
      params->ka[i].is_signer = params->ka[dup_info].is_signer;
      params->ka[i].is_writable = params->ka[dup_info].is_writable;
      params->ka[i].executable = params->ka[dup_info].executable;
      params->ka[i].key = params->ka[dup_info].key;
      params->ka[i].owner = params->ka[dup_info].owner;
      params->ka[i].lamports = params->ka[dup_info].lamports;
      params->ka[i].data_len = params->ka[dup_info].data_len;
      params->ka[i].data = params->ka[dup_info].data;
      params->ka[i].rent_epoch = params->ka[dup_info].rent_epoch;
      input += 7; // padding
    }
  }

  params->data_len = *(uint64_t *) input;
  input += sizeof(uint64_t);
  params->data = input;
  input += params->data_len;

  params->program_id = (SolPubkey *) input;
  input += sizeof(SolPubkey);

  return true;
}

/**
 * Byte array pointer and string
 */
typedef struct {
  const uint8_t *addr; /** bytes */
  uint64_t len; /** number of bytes*/
} SolBytes;

/**
 * Length of a sha256 hash result
 */
#define SHA256_RESULT_LENGTH 32

/**
 * Sha256
 *
 * @param bytes Array of byte arrays
 * @param bytes_len Number of byte arrays
 * @param result 32 byte array to hold the result
 */
uint64_t sol_sha256(
    const SolBytes *bytes,
    int bytes_len,
    uint8_t *result
);

/**
 * Length of a Keccak hash result
 */
#define KECCAK_RESULT_LENGTH 32

/**
 * Keccak
 *
 * @param bytes Array of byte arrays
 * @param bytes_len Number of byte arrays
 * @param result 32 byte array to hold the result
 */
uint64_t sol_keccak256(
    const SolBytes *bytes,
    int bytes_len,
    uint8_t *result
);

/**
 * Account Meta
 */
typedef struct {
  SolPubkey *pubkey; /** An account's public key */
  bool is_writable; /** True if the `pubkey` can be loaded as a read-write account */
  bool is_signer; /** True if an Instruction requires a Transaction signature matching `pubkey` */
} SolAccountMeta;

/**
 * Instruction
 */
typedef struct {
  SolPubkey *program_id; /** Pubkey of the instruction processor that executes this instruction */
  SolAccountMeta *accounts; /** Metadata for what accounts should be passed to the instruction processor */
  uint64_t account_len; /** Number of SolAccountMetas */
  uint8_t *data; /** Opaque data passed to the instruction processor */
  uint64_t data_len; /** Length of the data in bytes */
} SolInstruction;

/**
 * Seed used to create a program address or passed to sol_invoke_signed
 */
typedef struct {
  const uint8_t *addr; /** Seed bytes */
  uint64_t len; /** Length of the seed bytes */
} SolSignerSeed;

/**
 * Seeds used by a signer to create a program address or passed to
 * sol_invoke_signed
 */
typedef struct {
  const SolSignerSeed *addr; /** An arry of a signer's seeds */
  uint64_t len; /** Number of seeds */
} SolSignerSeeds;

/**
 * Create a program address
 *
 * @param seeds Seed bytes used to sign program accounts
 * @param seeds_len Length of the seeds array
 * @param program_id Program id of the signer
 * @param program_address Program address created, filled on return
 */
uint64_t sol_create_program_address(
    const SolSignerSeed *seeds,
    int seeds_len,
    const SolPubkey *program_id,
    SolPubkey *program_address
);

/**
 * Try to find a program address and return corresponding bump seed
 *
 * @param seeds Seed bytes used to sign program accounts
 * @param seeds_len Length of the seeds array
 * @param program_id Program id of the signer
 * @param program_address Program address created, filled on return
 * @param bump_seed Bump seed required to create a valid program address
 */
uint64_t sol_try_find_program_address(
    const SolSignerSeed *seeds,
    int seeds_len,
    const SolPubkey *program_id,
    SolPubkey *program_address,
    uint8_t *bump_seed
);

/**
 * Cross-program invocation
 *  * @{
 */

/**
 * Internal cross-program invocation function
 */
uint64_t sol_invoke_signed_c(
  const SolInstruction *instruction,
  const SolAccountInfo *account_infos,
  int account_infos_len,
  const SolSignerSeeds *signers_seeds,
  int signers_seeds_len
);

/**
 * Invoke another program and sign for some of the keys
 *
 * @param instruction Instruction to process
 * @param account_infos Accounts used by instruction
 * @param account_infos_len Length of account_infos array
 * @param seeds Seed bytes used to sign program accounts
 * @param seeds_len Length of the seeds array
 */
static uint64_t sol_invoke_signed(
    const SolInstruction *instruction,
    const SolAccountInfo *account_infos,
    int account_infos_len,
    const SolSignerSeeds *signers_seeds,
    int signers_seeds_len
) {
  return sol_invoke_signed_c(
    instruction,
    account_infos,
    account_infos_len,
    signers_seeds,
    signers_seeds_len
  );
}
/**
 * Invoke another program
 *
 * @param instruction Instruction to process
 * @param account_infos Accounts used by instruction
 * @param account_infos_len Length of account_infos array
*/
static uint64_t sol_invoke(
    const SolInstruction *instruction,
    const SolAccountInfo *account_infos,
    int account_infos_len
) {
  const SolSignerSeeds signers_seeds[] = {{}};
  return sol_invoke_signed(
    instruction,
    account_infos,
    account_infos_len,
    signers_seeds,
    0
  );
}

/**@}*/

/**
 * Debugging utilities
 * @{
 */

/**
 * Prints the hexadecimal representation of a public key
 *
 * @param key The public key to print
 */
void sol_log_pubkey(
    const SolPubkey *pubkey
);

/**
 * Prints the hexadecimal representation of an array
 *
 * @param array The array to print
 */
static void sol_log_array(const uint8_t *array, int len) {
  for (int j = 0; j < len; j++) {
    sol_log_64(0, 0, 0, j, array[j]);
  }
}

/**
 * Prints the program's input parameters
 *
 * @param params Pointer to a SolParameters structure
 */
static void sol_log_params(const SolParameters *params) {
  sol_log("- Program identifier:");
  sol_log_pubkey(params->program_id);

  sol_log("- Number of KeyedAccounts");
  sol_log_64(0, 0, 0, 0, params->ka_num);
  for (int i = 0; i < params->ka_num; i++) {
    sol_log("  - Is signer");
    sol_log_64(0, 0, 0, 0, params->ka[i].is_signer);
    sol_log("  - Is writable");
    sol_log_64(0, 0, 0, 0, params->ka[i].is_writable);
    sol_log("  - Key");
    sol_log_pubkey(params->ka[i].key);
    sol_log("  - Lamports");
    sol_log_64(0, 0, 0, 0, *params->ka[i].lamports);
    sol_log("  - data");
    sol_log_array(params->ka[i].data, params->ka[i].data_len);
    sol_log("  - Owner");
    sol_log_pubkey(params->ka[i].owner);
    sol_log("  - Executable");
    sol_log_64(0, 0, 0, 0, params->ka[i].executable);
    sol_log("  - Rent Epoch");
    sol_log_64(0, 0, 0, 0, params->ka[i].rent_epoch);
  }
  sol_log("- Instruction data\0");
  sol_log_array(params->data, params->data_len);
}

/**@}*/

/**
 * Program instruction entrypoint
 *
 * @param input Buffer of serialized input parameters.  Use sol_deserialize() to decode
 * @return 0 if the instruction executed successfully
 */
uint64_t entrypoint(const uint8_t *input);

#ifdef SOL_TEST
/**
 * Stub functions when building tests
 */
#include <stdio.h>
void sol_log_(const char *s, uint64_t len) {
  printf("Program log: %s\n", s);
}
void sol_log_64(uint64_t arg1, uint64_t arg2, uint64_t arg3, uint64_t arg4, uint64_t arg5) {
  printf("Program log: %llu, %llu, %llu, %llu, %llu\n", arg1, arg2, arg3, arg4, arg5);
}
void sol_log_pubkey(const SolPubkey *pubkey) {
  printf("Program log: ");
  for (int i = 0; i < SIZE_PUBKEY; i++) {
    printf("%02 ", pubkey->x[i]);
  }
  printf("\n");
}
void sol_log_compute_units_() {
  printf("Program consumption: __ units remaining\n");
}
void sol_panic_(const char *file, uint64_t len, uint64_t line, uint64_t column) {
  printf("Panic in %s at %d:%d\n", file, line, column);
  abort();
}
#endif

#ifdef __cplusplus
}
#endif
=======
 * @brief Solana C-based BPF program types and utility functions
 */

#include <sol/assert.h>
#include <sol/blake3.h>
#include <sol/cpi.h>
#include <sol/deserialize.h>
#include <sol/deserialize_deprecated.h>
#include <sol/entrypoint.h>
#include <sol/keccak.h>
#include <sol/log.h>
#include <sol/pubkey.h>
#include <sol/return_data.h>
#include <sol/secp256k1.h>
#include <sol/sha.h>
#include <sol/string.h>
#include <sol/types.h>
>>>>>>> 3ac7e043

/**@}*/<|MERGE_RESOLUTION|>--- conflicted
+++ resolved
@@ -1,695 +1,5 @@
 #pragma once
 /**
-<<<<<<< HEAD
- * @brief Solana C-based BPF program utility functions and types
- */
-
-#ifdef __cplusplus
-extern "C" {
-#endif
-
-/**
- * Pick up static_assert if C11 or greater
- *
- * Inlined here until <assert.h> is available
- */
-#if (defined _ISOC11_SOURCE || (defined __STDC_VERSION__ && __STDC_VERSION__ >= 201112L)) && !defined (__cplusplus)
-#undef static_assert
-#define static_assert _Static_assert
-#endif
-
-/**
- * Numeric types
- */
-#ifndef __LP64__
-#error LP64 data model required
-#endif
-
-typedef signed char int8_t;
-typedef unsigned char uint8_t;
-typedef signed short int16_t;
-typedef unsigned short uint16_t;
-typedef signed int int32_t;
-typedef unsigned int uint32_t;
-typedef signed long int int64_t;
-typedef unsigned long int uint64_t;
-typedef int64_t ssize_t;
-typedef uint64_t size_t;
-
-#if defined (__cplusplus) || defined(static_assert)
-static_assert(sizeof(int8_t) == 1);
-static_assert(sizeof(uint8_t) == 1);
-static_assert(sizeof(int16_t) == 2);
-static_assert(sizeof(uint16_t) == 2);
-static_assert(sizeof(int32_t) == 4);
-static_assert(sizeof(uint32_t) == 4);
-static_assert(sizeof(int64_t) == 8);
-static_assert(sizeof(uint64_t) == 8);
-#endif
-
-/**
- * Minimum of signed integral types
- */
-#define INT8_MIN   (-128)
-#define INT16_MIN  (-32767-1)
-#define INT32_MIN  (-2147483647-1)
-#define INT64_MIN  (-9223372036854775807L-1)
-
-/**
- * Maximum of signed integral types
- */
-#define INT8_MAX   (127)
-#define INT16_MAX  (32767)
-#define INT32_MAX  (2147483647)
-#define INT64_MAX  (9223372036854775807L)
-
-/**
- * Maximum of unsigned integral types
- */
-#define UINT8_MAX   (255)
-#define UINT16_MAX  (65535)
-#define UINT32_MAX  (4294967295U)
-#define UINT64_MAX  (18446744073709551615UL)
-
-/**
- * NULL
- */
-#define NULL 0
-
-/** Indicates the instruction was processed successfully */
-#define SUCCESS 0
-
-/**
- * Builtin program status values occupy the upper 32 bits of the program return
- * value.  Programs may define their own error values but they must be confined
- * to the lower 32 bits.
- */
-#define TO_BUILTIN(error) ((uint64_t)(error) << 32)
-
-/** Note: Not applicable to program written in C */
-#define ERROR_CUSTOM_ZERO TO_BUILTIN(1)
-/** The arguments provided to a program instruction where invalid */
-#define ERROR_INVALID_ARGUMENT TO_BUILTIN(2)
-/** An instruction's data contents was invalid */
-#define ERROR_INVALID_INSTRUCTION_DATA TO_BUILTIN(3)
-/** An account's data contents was invalid */
-#define ERROR_INVALID_ACCOUNT_DATA TO_BUILTIN(4)
-/** An account's data was too small */
-#define ERROR_ACCOUNT_DATA_TOO_SMALL TO_BUILTIN(5)
-/** An account's balance was too small to complete the instruction */
-#define ERROR_INSUFFICIENT_FUNDS TO_BUILTIN(6)
-/** The account did not have the expected program id */
-#define ERROR_INCORRECT_PROGRAM_ID TO_BUILTIN(7)
-/** A signature was required but not found */
-#define ERROR_MISSING_REQUIRED_SIGNATURES TO_BUILTIN(8)
-/** An initialize instruction was sent to an account that has already been initialized */
-#define ERROR_ACCOUNT_ALREADY_INITIALIZED TO_BUILTIN(9)
-/** An attempt to operate on an account that hasn't been initialized */
-#define ERROR_UNINITIALIZED_ACCOUNT TO_BUILTIN(10)
-/** The instruction expected additional account keys */
-#define ERROR_NOT_ENOUGH_ACCOUNT_KEYS TO_BUILTIN(11)
-/** Note: Not applicable to program written in C */
-#define ERROR_ACCOUNT_BORROW_FAILED TO_BUILTIN(12)
-/** The length of the seed is too long for address generation */
-#define MAX_SEED_LENGTH_EXCEEDED TO_BUILTIN(13)
-/** Provided seeds do not result in a valid address */
-#define INVALID_SEEDS TO_BUILTIN(14)
-
-/**
- * Boolean type
- */
-#ifndef __cplusplus
-#include <stdbool.h>
-#endif
-
-/**
- * Prints a string to stdout
- */
-void sol_log_(const char *, uint64_t);
-#define sol_log(message) sol_log_(message, sol_strlen(message))
-
-/**
- * Prints a 64 bit values represented in hexadecimal to stdout
- */
-void sol_log_64_(uint64_t, uint64_t, uint64_t, uint64_t, uint64_t);
-#define sol_log_64 sol_log_64_
-
-/**
- * Prints the current compute unit consumption to stdout
- */
-void sol_log_compute_units_();
-#define sol_log_compute_units() sol_log_compute_units_()
-
-/**
- * Size of Public key in bytes
- */
-#define SIZE_PUBKEY 32
-
-/**
- * Public key
- */
-typedef struct {
-  uint8_t x[SIZE_PUBKEY];
-} SolPubkey;
-
-/**
- * Compares two public keys
- *
- * @param one First public key
- * @param two Second public key
- * @return true if the same
- */
-static bool SolPubkey_same(const SolPubkey *one, const SolPubkey *two) {
-  for (int i = 0; i < sizeof(*one); i++) {
-    if (one->x[i] != two->x[i]) {
-      return false;
-    }
-  }
-  return true;
-}
-
-/**
- * Keyed Account
- */
-typedef struct {
-  SolPubkey *key;      /** Public key of the account */
-  uint64_t *lamports;  /** Number of lamports owned by this account */
-  uint64_t data_len;   /** Length of data in bytes */
-  uint8_t *data;       /** On-chain data within this account */
-  SolPubkey *owner;    /** Program that owns this account */
-  uint64_t rent_epoch; /** The epoch at which this account will next owe rent */
-  bool is_signer;      /** Transaction was signed by this account's key? */
-  bool is_writable;    /** Is the account writable? */
-  bool executable;     /** This account's data contains a loaded program (and is now read-only) */
-} SolAccountInfo;
-
-/**
- * Copies memory
- */
-static void sol_memcpy(void *dst, const void *src, int len) {
-  for (int i = 0; i < len; i++) {
-    *((uint8_t *)dst + i) = *((const uint8_t *)src + i);
-  }
-}
-
-/**
- * Compares memory
- */
-static int sol_memcmp(const void *s1, const void *s2, int n) {
-  for (int i = 0; i < n; i++) {
-    uint8_t diff = *((uint8_t *)s1 + i) - *((const uint8_t *)s2 + i);
-    if (diff) {
-      return diff;
-    }
-  }
-  return 0;
-}
-
-/**
- * Fill a byte string with a byte value
- */
-static void *sol_memset(void *b, int c, size_t len) {
-  uint8_t *a = (uint8_t *) b;
-  while (len > 0) {
-    *a = c;
-    a++;
-    len--;
-  }
-}
-
-/**
- * Find length of string
- */
-static size_t sol_strlen(const char *s) {
-  size_t len = 0;
-  while (*s) {
-    len++;
-    s++;
-  }
-  return len;
-}
-
-/**
- * Computes the number of elements in an array
- */
-#define SOL_ARRAY_SIZE(a) (sizeof(a) / sizeof(a[0]))
-
-
-/**
- * Internal memory alloc/free function
- */
-void *sol_alloc_free_(uint64_t size, void *ptr);
-
-/**
- * Alloc zero-initialized memory
- */
-static void *sol_calloc(size_t nitems, size_t size) {
-  return sol_alloc_free_(nitems * size, 0);
-}
-
-/**
- * Deallocates the memory previously allocated by sol_calloc
- */
-static void sol_free(void *ptr) {
-  (void) sol_alloc_free_(0, ptr);
-}
-
-/**
- * The Solana runtime provides a memory region that is available to programs at
- * a fixed virtual address and length. The builtin functions `sol_calloc` and
- * `sol_free` call into the Solana runtime to allocate from this memory region
- * for heap operations.  Because the memory region is directly available to
- * programs another option is a program can implement their own heap directly on
- * top of that region.  If a program chooses to implement their own heap they
- * should not call the builtin heap functions because they will conflict.
- * `HEAP_START_ADDRESS` and `HEAP_LENGTH` specify the memory region's start
- * virtual address and length.
- */
-#define HEAP_START_ADDRESS (uint64_t)0x300000000
-#define HEAP_LENGTH (uint64_t)(32 * 1024)
-
-/**
- * Panics
- *
- * Prints the line number where the panic occurred and then causes
- * the BPF VM to immediately halt execution. No accounts' data are updated
- */
-void sol_panic_(const char *, uint64_t, uint64_t, uint64_t);
-#define sol_panic() sol_panic_(__FILE__, sizeof(__FILE__), __LINE__, 0)
-
-/**
- * Asserts
- */
-#define sol_assert(expr)  \
-if (!(expr)) {          \
-  sol_panic(); \
-}
-
-/**
- * Structure that the program's entrypoint input data is deserialized into.
- */
-typedef struct {
-  SolAccountInfo* ka; /** Pointer to an array of SolAccountInfo, must already
-                          point to an array of SolAccountInfos */
-  uint64_t ka_num; /** Number of SolAccountInfo entries in `ka` */
-  const uint8_t *data; /** pointer to the instruction data */
-  uint64_t data_len; /** Length in bytes of the instruction data */
-  const SolPubkey *program_id; /** program_id of the currently executing program */
-} SolParameters;
-
-/**
- * Maximum number of bytes a program may add to an account during a single realloc
- */
-#define MAX_PERMITTED_DATA_INCREASE (1024 * 10)
-
-/**
- * De-serializes the input parameters into usable types
- *
- * Use this function to deserialize the buffer passed to the program entrypoint
- * into usable types.  This function does not perform copy deserialization,
- * instead it populates the pointers and lengths in SolAccountInfo and data so
- * that any modification to lamports or account data take place on the original
- * buffer.  Doing so also eliminates the need to serialize back into the buffer
- * at the end of the program.
- *
- * @param input Source buffer containing serialized input parameters
- * @param params Pointer to a SolParameters structure
- * @return Boolean true if successful.
- */
-static bool sol_deserialize(
-  const uint8_t *input,
-  SolParameters *params,
-  uint64_t ka_num
-) {
-  if (NULL == input || NULL == params) {
-    return false;
-  }
-  params->ka_num = *(uint64_t *) input;
-  input += sizeof(uint64_t);
-
-  for (int i = 0; i < params->ka_num; i++) {
-    uint8_t dup_info = input[0];
-    input += sizeof(uint8_t);
-
-    if (i >= ka_num) {
-      if (dup_info == UINT8_MAX) {
-        input += sizeof(uint8_t);
-        input += sizeof(uint8_t);
-        input += sizeof(uint8_t);
-        input += 4; // padding
-        input += sizeof(SolPubkey);
-        input += sizeof(SolPubkey);
-        input += sizeof(uint64_t);
-        uint64_t data_len = *(uint64_t *) input;
-        input += sizeof(uint64_t);
-        input += data_len;
-        input += MAX_PERMITTED_DATA_INCREASE;
-        input = (uint8_t*)(((uint64_t)input + 8 - 1) & ~(8 - 1)); // padding
-        input += sizeof(uint64_t);
-      } else {
-        input += 7; // padding
-      }
-      continue;
-    }
-    if (dup_info == UINT8_MAX) {
-      // is signer?
-      params->ka[i].is_signer = *(uint8_t *) input != 0;
-      input += sizeof(uint8_t);
-
-      // is writable?
-      params->ka[i].is_writable = *(uint8_t *) input != 0;
-      input += sizeof(uint8_t);
-
-      // executable?
-      params->ka[i].executable = *(uint8_t *) input;
-      input += sizeof(uint8_t);
-
-      input += 4; // padding
-
-      // key
-      params->ka[i].key = (SolPubkey *) input;
-      input += sizeof(SolPubkey);
-
-      // owner
-      params->ka[i].owner = (SolPubkey *) input;
-      input += sizeof(SolPubkey);
-
-      // lamports
-      params->ka[i].lamports = (uint64_t *) input;
-      input += sizeof(uint64_t);
-
-      // account data
-      params->ka[i].data_len = *(uint64_t *) input;
-      input += sizeof(uint64_t);
-      params->ka[i].data = (uint8_t *) input;
-      input += params->ka[i].data_len;
-      input += MAX_PERMITTED_DATA_INCREASE;
-      input = (uint8_t*)(((uint64_t)input + 8 - 1) & ~(8 - 1)); // padding
-
-      // rent epoch
-      params->ka[i].rent_epoch = *(uint64_t *) input;
-      input += sizeof(uint64_t);
-    } else {
-      params->ka[i].is_signer = params->ka[dup_info].is_signer;
-      params->ka[i].is_writable = params->ka[dup_info].is_writable;
-      params->ka[i].executable = params->ka[dup_info].executable;
-      params->ka[i].key = params->ka[dup_info].key;
-      params->ka[i].owner = params->ka[dup_info].owner;
-      params->ka[i].lamports = params->ka[dup_info].lamports;
-      params->ka[i].data_len = params->ka[dup_info].data_len;
-      params->ka[i].data = params->ka[dup_info].data;
-      params->ka[i].rent_epoch = params->ka[dup_info].rent_epoch;
-      input += 7; // padding
-    }
-  }
-
-  params->data_len = *(uint64_t *) input;
-  input += sizeof(uint64_t);
-  params->data = input;
-  input += params->data_len;
-
-  params->program_id = (SolPubkey *) input;
-  input += sizeof(SolPubkey);
-
-  return true;
-}
-
-/**
- * Byte array pointer and string
- */
-typedef struct {
-  const uint8_t *addr; /** bytes */
-  uint64_t len; /** number of bytes*/
-} SolBytes;
-
-/**
- * Length of a sha256 hash result
- */
-#define SHA256_RESULT_LENGTH 32
-
-/**
- * Sha256
- *
- * @param bytes Array of byte arrays
- * @param bytes_len Number of byte arrays
- * @param result 32 byte array to hold the result
- */
-uint64_t sol_sha256(
-    const SolBytes *bytes,
-    int bytes_len,
-    uint8_t *result
-);
-
-/**
- * Length of a Keccak hash result
- */
-#define KECCAK_RESULT_LENGTH 32
-
-/**
- * Keccak
- *
- * @param bytes Array of byte arrays
- * @param bytes_len Number of byte arrays
- * @param result 32 byte array to hold the result
- */
-uint64_t sol_keccak256(
-    const SolBytes *bytes,
-    int bytes_len,
-    uint8_t *result
-);
-
-/**
- * Account Meta
- */
-typedef struct {
-  SolPubkey *pubkey; /** An account's public key */
-  bool is_writable; /** True if the `pubkey` can be loaded as a read-write account */
-  bool is_signer; /** True if an Instruction requires a Transaction signature matching `pubkey` */
-} SolAccountMeta;
-
-/**
- * Instruction
- */
-typedef struct {
-  SolPubkey *program_id; /** Pubkey of the instruction processor that executes this instruction */
-  SolAccountMeta *accounts; /** Metadata for what accounts should be passed to the instruction processor */
-  uint64_t account_len; /** Number of SolAccountMetas */
-  uint8_t *data; /** Opaque data passed to the instruction processor */
-  uint64_t data_len; /** Length of the data in bytes */
-} SolInstruction;
-
-/**
- * Seed used to create a program address or passed to sol_invoke_signed
- */
-typedef struct {
-  const uint8_t *addr; /** Seed bytes */
-  uint64_t len; /** Length of the seed bytes */
-} SolSignerSeed;
-
-/**
- * Seeds used by a signer to create a program address or passed to
- * sol_invoke_signed
- */
-typedef struct {
-  const SolSignerSeed *addr; /** An arry of a signer's seeds */
-  uint64_t len; /** Number of seeds */
-} SolSignerSeeds;
-
-/**
- * Create a program address
- *
- * @param seeds Seed bytes used to sign program accounts
- * @param seeds_len Length of the seeds array
- * @param program_id Program id of the signer
- * @param program_address Program address created, filled on return
- */
-uint64_t sol_create_program_address(
-    const SolSignerSeed *seeds,
-    int seeds_len,
-    const SolPubkey *program_id,
-    SolPubkey *program_address
-);
-
-/**
- * Try to find a program address and return corresponding bump seed
- *
- * @param seeds Seed bytes used to sign program accounts
- * @param seeds_len Length of the seeds array
- * @param program_id Program id of the signer
- * @param program_address Program address created, filled on return
- * @param bump_seed Bump seed required to create a valid program address
- */
-uint64_t sol_try_find_program_address(
-    const SolSignerSeed *seeds,
-    int seeds_len,
-    const SolPubkey *program_id,
-    SolPubkey *program_address,
-    uint8_t *bump_seed
-);
-
-/**
- * Cross-program invocation
- *  * @{
- */
-
-/**
- * Internal cross-program invocation function
- */
-uint64_t sol_invoke_signed_c(
-  const SolInstruction *instruction,
-  const SolAccountInfo *account_infos,
-  int account_infos_len,
-  const SolSignerSeeds *signers_seeds,
-  int signers_seeds_len
-);
-
-/**
- * Invoke another program and sign for some of the keys
- *
- * @param instruction Instruction to process
- * @param account_infos Accounts used by instruction
- * @param account_infos_len Length of account_infos array
- * @param seeds Seed bytes used to sign program accounts
- * @param seeds_len Length of the seeds array
- */
-static uint64_t sol_invoke_signed(
-    const SolInstruction *instruction,
-    const SolAccountInfo *account_infos,
-    int account_infos_len,
-    const SolSignerSeeds *signers_seeds,
-    int signers_seeds_len
-) {
-  return sol_invoke_signed_c(
-    instruction,
-    account_infos,
-    account_infos_len,
-    signers_seeds,
-    signers_seeds_len
-  );
-}
-/**
- * Invoke another program
- *
- * @param instruction Instruction to process
- * @param account_infos Accounts used by instruction
- * @param account_infos_len Length of account_infos array
-*/
-static uint64_t sol_invoke(
-    const SolInstruction *instruction,
-    const SolAccountInfo *account_infos,
-    int account_infos_len
-) {
-  const SolSignerSeeds signers_seeds[] = {{}};
-  return sol_invoke_signed(
-    instruction,
-    account_infos,
-    account_infos_len,
-    signers_seeds,
-    0
-  );
-}
-
-/**@}*/
-
-/**
- * Debugging utilities
- * @{
- */
-
-/**
- * Prints the hexadecimal representation of a public key
- *
- * @param key The public key to print
- */
-void sol_log_pubkey(
-    const SolPubkey *pubkey
-);
-
-/**
- * Prints the hexadecimal representation of an array
- *
- * @param array The array to print
- */
-static void sol_log_array(const uint8_t *array, int len) {
-  for (int j = 0; j < len; j++) {
-    sol_log_64(0, 0, 0, j, array[j]);
-  }
-}
-
-/**
- * Prints the program's input parameters
- *
- * @param params Pointer to a SolParameters structure
- */
-static void sol_log_params(const SolParameters *params) {
-  sol_log("- Program identifier:");
-  sol_log_pubkey(params->program_id);
-
-  sol_log("- Number of KeyedAccounts");
-  sol_log_64(0, 0, 0, 0, params->ka_num);
-  for (int i = 0; i < params->ka_num; i++) {
-    sol_log("  - Is signer");
-    sol_log_64(0, 0, 0, 0, params->ka[i].is_signer);
-    sol_log("  - Is writable");
-    sol_log_64(0, 0, 0, 0, params->ka[i].is_writable);
-    sol_log("  - Key");
-    sol_log_pubkey(params->ka[i].key);
-    sol_log("  - Lamports");
-    sol_log_64(0, 0, 0, 0, *params->ka[i].lamports);
-    sol_log("  - data");
-    sol_log_array(params->ka[i].data, params->ka[i].data_len);
-    sol_log("  - Owner");
-    sol_log_pubkey(params->ka[i].owner);
-    sol_log("  - Executable");
-    sol_log_64(0, 0, 0, 0, params->ka[i].executable);
-    sol_log("  - Rent Epoch");
-    sol_log_64(0, 0, 0, 0, params->ka[i].rent_epoch);
-  }
-  sol_log("- Instruction data\0");
-  sol_log_array(params->data, params->data_len);
-}
-
-/**@}*/
-
-/**
- * Program instruction entrypoint
- *
- * @param input Buffer of serialized input parameters.  Use sol_deserialize() to decode
- * @return 0 if the instruction executed successfully
- */
-uint64_t entrypoint(const uint8_t *input);
-
-#ifdef SOL_TEST
-/**
- * Stub functions when building tests
- */
-#include <stdio.h>
-void sol_log_(const char *s, uint64_t len) {
-  printf("Program log: %s\n", s);
-}
-void sol_log_64(uint64_t arg1, uint64_t arg2, uint64_t arg3, uint64_t arg4, uint64_t arg5) {
-  printf("Program log: %llu, %llu, %llu, %llu, %llu\n", arg1, arg2, arg3, arg4, arg5);
-}
-void sol_log_pubkey(const SolPubkey *pubkey) {
-  printf("Program log: ");
-  for (int i = 0; i < SIZE_PUBKEY; i++) {
-    printf("%02 ", pubkey->x[i]);
-  }
-  printf("\n");
-}
-void sol_log_compute_units_() {
-  printf("Program consumption: __ units remaining\n");
-}
-void sol_panic_(const char *file, uint64_t len, uint64_t line, uint64_t column) {
-  printf("Panic in %s at %d:%d\n", file, line, column);
-  abort();
-}
-#endif
-
-#ifdef __cplusplus
-}
-#endif
-=======
  * @brief Solana C-based BPF program types and utility functions
  */
 
@@ -707,6 +17,5 @@
 #include <sol/sha.h>
 #include <sol/string.h>
 #include <sol/types.h>
->>>>>>> 3ac7e043
 
 /**@}*/