--- conflicted
+++ resolved
@@ -14,13 +14,8 @@
 clap = "2.33.1"
 log = "0.4.14"
 libc = "0.2.108"
-<<<<<<< HEAD
-solana-logger = { path = "../logger", version = "=1.9.13" }
+solana-logger = { path = "../logger", version = "=1.9.29" }
 solana-version = { path = "../version", version = "=0.6.0" }
-=======
-solana-logger = { path = "../logger", version = "=1.9.29" }
-solana-version = { path = "../version", version = "=1.9.29" }
->>>>>>> 0c54340a
 
 [target."cfg(unix)".dependencies]
 unix_socket2 = "0.5.4"
