--- conflicted
+++ resolved
@@ -3594,18 +3594,11 @@
     chained_slots: &'a HashMap<u64, Rc<RefCell<SlotMeta>>>,
     slot: Slot,
 ) -> Option<Rc<RefCell<SlotMeta>>> {
-<<<<<<< HEAD
-    working_set
-        .get(&slot)
-        .map(|entry| entry.new_slot_meta.clone())
-        .or_else(|| chained_slots.get(&slot).cloned())
-=======
     if let Some(entry) = working_set.get(&slot) {
         Some(entry.new_slot_meta.clone())
     } else {
         chained_slots.get(&slot).cloned()
     }
->>>>>>> 936ff742
 }
 
 // Chaining based on latest discussion here: https://github.com/solana-labs/solana/pull/2253
