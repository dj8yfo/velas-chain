//! The `blockstore` module provides functions for parallel verification of the
//! Proof of History ledger as well as iterative read, append write, and random
//! access read to a persistent file-based ledger.
use crate::{
    ancestor_iterator::AncestorIterator,
    blockstore_db::{
        columns as cf, AccessType, BlockstoreRecoveryMode, Column, Database,
        EvmTransactionReceiptsIndex, IteratorDirection, IteratorMode, LedgerColumn, Result,
        WriteBatch,
    },
    blockstore_meta::*,
    entry::{create_ticks, Entry},
    erasure::ErasureConfig,
    leader_schedule_cache::LeaderScheduleCache,
    next_slots_iterator::NextSlotsIterator,
    shred::{Result as ShredResult, Shred, Shredder},
};
pub use crate::{blockstore_db::BlockstoreError, blockstore_meta::SlotMeta};
use bincode::deserialize;
use evm::H256;
use log::*;
use rayon::{
    iter::{IntoParallelRefIterator, ParallelIterator},
    ThreadPool,
};
use rocksdb::DBRawIterator;
use solana_measure::measure::Measure;
use solana_metrics::{datapoint_debug, datapoint_error};
use solana_rayon_threadlimit::get_thread_count;
use solana_runtime::hardened_unpack::{unpack_genesis_archive, MAX_GENESIS_ARCHIVE_UNPACKED_SIZE};
use solana_sdk::{
    clock::{Slot, UnixTimestamp, DEFAULT_TICKS_PER_SECOND, MS_PER_TICK},
    genesis_config::GenesisConfig,
    hash::Hash,
    pubkey::Pubkey,
    sanitize::Sanitize,
    signature::{Keypair, Signature, Signer},
    timing::timestamp,
    transaction::Transaction,
};
use solana_storage_proto::{StoredExtendedRewards, StoredTransactionStatusMeta};
use solana_transaction_status::{
    ConfirmedBlock, ConfirmedTransaction, ConfirmedTransactionStatusWithSignature, Rewards,
    TransactionStatusMeta, TransactionWithStatusMeta,
};

use evm_state as evm;

use std::{
    borrow::Cow,
    cell::RefCell,
    cmp,
    collections::{HashMap, HashSet},
    convert::TryInto,
    fs,
    io::{Error as IoError, ErrorKind},
    path::{Path, PathBuf},
    rc::Rc,
    sync::{
        mpsc::{sync_channel, Receiver, SyncSender, TrySendError},
        Arc, Mutex, RwLock,
    },
};
use tempfile::TempDir;
use thiserror::Error;
use trees::{Tree, TreeWalk};

pub mod blockstore_purge;

pub const BLOCKSTORE_DIRECTORY: &str = "rocksdb";

thread_local!(static PAR_THREAD_POOL: RefCell<ThreadPool> = RefCell::new(rayon::ThreadPoolBuilder::new()
                    .num_threads(get_thread_count())
                    .thread_name(|ix| format!("blockstore_{}", ix))
                    .build()
                    .unwrap()));

thread_local!(static PAR_THREAD_POOL_ALL_CPUS: RefCell<ThreadPool> = RefCell::new(rayon::ThreadPoolBuilder::new()
                    .num_threads(num_cpus::get())
                    .thread_name(|ix| format!("blockstore_{}", ix))
                    .build()
                    .unwrap()));

pub const MAX_COMPLETED_SLOTS_IN_CHANNEL: usize = 100_000;
pub const MAX_TURBINE_PROPAGATION_IN_MS: u64 = 100;
pub const MAX_TURBINE_DELAY_IN_TICKS: u64 = MAX_TURBINE_PROPAGATION_IN_MS / MS_PER_TICK;

// An upper bound on maximum number of data shreds we can handle in a slot
// 32K shreds would allow ~320K peak TPS
// (32K shreds per slot * 4 TX per shred * 2.5 slots per sec)
pub const MAX_DATA_SHREDS_PER_SLOT: usize = 32_768;

pub type CompletedSlotsReceiver = Receiver<Vec<u64>>;
type CompletedRanges = Vec<(u32, u32)>;

#[derive(Clone, Copy)]
pub enum PurgeType {
    Exact,
    PrimaryIndex,
}

#[derive(Error, Debug)]
pub enum InsertDataShredError {
    Exists,
    InvalidShred,
    BlockstoreError(#[from] BlockstoreError),
}

impl std::fmt::Display for InsertDataShredError {
    fn fmt(&self, f: &mut std::fmt::Formatter<'_>) -> std::fmt::Result {
        write!(f, "insert data shred error")
    }
}

#[derive(Clone, Copy, Debug, PartialEq, Eq)]
pub struct CompletedDataSetInfo {
    pub slot: Slot,
    pub start_index: u32,
    pub end_index: u32,
}

pub struct BlockstoreSignals {
    pub blockstore: Blockstore,
    pub ledger_signal_receiver: Receiver<bool>,
    pub completed_slots_receivers: [CompletedSlotsReceiver; 2],
}

// ledger window
pub struct Blockstore {
    ledger_path: PathBuf,
    db: Arc<Database>,
    meta_cf: LedgerColumn<cf::SlotMeta>,
    dead_slots_cf: LedgerColumn<cf::DeadSlots>,
    duplicate_slots_cf: LedgerColumn<cf::DuplicateSlots>,
    erasure_meta_cf: LedgerColumn<cf::ErasureMeta>,
    orphans_cf: LedgerColumn<cf::Orphans>,
    index_cf: LedgerColumn<cf::Index>,
    data_shred_cf: LedgerColumn<cf::ShredData>,
    code_shred_cf: LedgerColumn<cf::ShredCode>,
    transaction_status_cf: LedgerColumn<cf::TransactionStatus>,
    address_signatures_cf: LedgerColumn<cf::AddressSignatures>,
    transaction_status_index_cf: LedgerColumn<cf::TransactionStatusIndex>,
    active_transaction_status_index: RwLock<u64>,
    rewards_cf: LedgerColumn<cf::Rewards>,
    blocktime_cf: LedgerColumn<cf::Blocktime>,
    perf_samples_cf: LedgerColumn<cf::PerfSamples>,

    // evm
    evm_blocks_cf: LedgerColumn<cf::EvmBlockHeader>,
    evm_transactions_cf: LedgerColumn<cf::EvmTransactionReceipts>,
    evm_blocks_by_hash_cf: LedgerColumn<cf::EvmHeaderIndexByHash>,

    last_root: Arc<RwLock<Slot>>,
    insert_shreds_lock: Arc<Mutex<()>>,
    pub new_shreds_signals: Vec<SyncSender<bool>>,
    pub completed_slots_senders: Vec<SyncSender<Vec<Slot>>>,
    pub lowest_cleanup_slot: Arc<RwLock<u64>>,
    no_compaction: bool,
}

pub struct IndexMetaWorkingSetEntry {
    index: Index,
    // true only if at least one shred for this Index was inserted since the time this
    // struct was created
    did_insert_occur: bool,
}

pub struct SlotMetaWorkingSetEntry {
    new_slot_meta: Rc<RefCell<SlotMeta>>,
    old_slot_meta: Option<SlotMeta>,
    // True only if at least one shred for this SlotMeta was inserted since the time this
    // struct was created.
    did_insert_occur: bool,
}

#[derive(Default)]
pub struct BlockstoreInsertionMetrics {
    pub num_shreds: usize,
    pub insert_lock_elapsed: u64,
    pub insert_shreds_elapsed: u64,
    pub shred_recovery_elapsed: u64,
    pub chaining_elapsed: u64,
    pub commit_working_sets_elapsed: u64,
    pub write_batch_elapsed: u64,
    pub total_elapsed: u64,
    pub num_inserted: u64,
    pub num_repair: u64,
    pub num_recovered: usize,
    pub num_recovered_inserted: usize,
    pub num_recovered_failed_sig: usize,
    pub num_recovered_failed_invalid: usize,
    pub num_recovered_exists: usize,
    pub index_meta_time: u64,
}

impl SlotMetaWorkingSetEntry {
    fn new(new_slot_meta: Rc<RefCell<SlotMeta>>, old_slot_meta: Option<SlotMeta>) -> Self {
        Self {
            new_slot_meta,
            old_slot_meta,
            did_insert_occur: false,
        }
    }
}

impl BlockstoreInsertionMetrics {
    pub fn report_metrics(&self, metric_name: &'static str) {
        datapoint_info!(
            metric_name,
            ("num_shreds", self.num_shreds as i64, i64),
            ("total_elapsed", self.total_elapsed as i64, i64),
            ("insert_lock_elapsed", self.insert_lock_elapsed as i64, i64),
            (
                "insert_shreds_elapsed",
                self.insert_shreds_elapsed as i64,
                i64
            ),
            (
                "shred_recovery_elapsed",
                self.shred_recovery_elapsed as i64,
                i64
            ),
            ("chaining_elapsed", self.chaining_elapsed as i64, i64),
            (
                "commit_working_sets_elapsed",
                self.commit_working_sets_elapsed as i64,
                i64
            ),
            ("write_batch_elapsed", self.write_batch_elapsed as i64, i64),
            ("num_inserted", self.num_inserted as i64, i64),
            ("num_repair", self.num_repair as i64, i64),
            ("num_recovered", self.num_recovered as i64, i64),
            (
                "num_recovered_inserted",
                self.num_recovered_inserted as i64,
                i64
            ),
            (
                "num_recovered_failed_sig",
                self.num_recovered_failed_sig as i64,
                i64
            ),
            (
                "num_recovered_failed_invalid",
                self.num_recovered_failed_invalid as i64,
                i64
            ),
            (
                "num_recovered_exists",
                self.num_recovered_exists as i64,
                i64
            ),
        );
    }
}

impl Blockstore {
    pub fn db(self) -> Arc<Database> {
        self.db
    }

    pub fn ledger_path(&self) -> &Path {
        &self.ledger_path
    }

    /// Opens a Ledger in directory, provides "infinite" window of shreds
    pub fn open(ledger_path: &Path) -> Result<Blockstore> {
        Self::do_open(ledger_path, AccessType::PrimaryOnly, None, true)
    }

    pub fn open_with_access_type(
        ledger_path: &Path,
        access_type: AccessType,
        recovery_mode: Option<BlockstoreRecoveryMode>,
        enforce_ulimit_nofile: bool,
    ) -> Result<Blockstore> {
        Self::do_open(
            ledger_path,
            access_type,
            recovery_mode,
            enforce_ulimit_nofile,
        )
    }

    fn do_open(
        ledger_path: &Path,
        access_type: AccessType,
        recovery_mode: Option<BlockstoreRecoveryMode>,
        enforce_ulimit_nofile: bool,
    ) -> Result<Blockstore> {
        fs::create_dir_all(&ledger_path)?;
        let blockstore_path = ledger_path.join(BLOCKSTORE_DIRECTORY);

        adjust_ulimit_nofile(enforce_ulimit_nofile)?;

        // Open the database
        let mut measure = Measure::start("open");
        info!("Opening database at {:?}", blockstore_path);
        let db = Database::open(&blockstore_path, access_type, recovery_mode)?;

        // Create the metadata column family
        let meta_cf = db.column();

        // Create the dead slots column family
        let dead_slots_cf = db.column();
        let duplicate_slots_cf = db.column();
        let erasure_meta_cf = db.column();

        // Create the orphans column family. An "orphan" is defined as
        // the head of a detached chain of slots, i.e. a slot with no
        // known parent
        let orphans_cf = db.column();
        let index_cf = db.column();

        let data_shred_cf = db.column();
        let code_shred_cf = db.column();
        let transaction_status_cf = db.column();
        let address_signatures_cf = db.column();
        let transaction_status_index_cf = db.column();
        let rewards_cf = db.column();
        let blocktime_cf = db.column();
        let perf_samples_cf = db.column();

        let evm_blocks_cf = db.column();

        let evm_transactions_cf = db.column();
        let evm_blocks_by_hash_cf = db.column();

        let db = Arc::new(db);

        // Get max root or 0 if it doesn't exist
        let max_root = db
            .iter::<cf::Root>(IteratorMode::End)?
            .next()
            .map(|(slot, _)| slot)
            .unwrap_or(0);
        let last_root = Arc::new(RwLock::new(max_root));

        // Get active transaction-status index or 0
        let active_transaction_status_index = db
            .iter::<cf::TransactionStatusIndex>(IteratorMode::Start)?
            .next();
        let initialize_transaction_status_index = active_transaction_status_index.is_none();
        let active_transaction_status_index = active_transaction_status_index
            .and_then(|(_, data)| {
                let index0: TransactionStatusIndexMeta = deserialize(&data).unwrap();
                if index0.frozen {
                    Some(1)
                } else {
                    None
                }
            })
            .unwrap_or(0);

        measure.stop();
        info!("{:?} {}", blockstore_path, measure);
        let blockstore = Blockstore {
            ledger_path: ledger_path.to_path_buf(),
            db,
            meta_cf,
            dead_slots_cf,
            duplicate_slots_cf,
            erasure_meta_cf,
            orphans_cf,
            index_cf,
            data_shred_cf,
            code_shred_cf,
            transaction_status_cf,
            address_signatures_cf,
            transaction_status_index_cf,
            active_transaction_status_index: RwLock::new(active_transaction_status_index),
            rewards_cf,
            blocktime_cf,
            perf_samples_cf,
            evm_blocks_cf,
            evm_transactions_cf,
            evm_blocks_by_hash_cf,
            new_shreds_signals: vec![],
            completed_slots_senders: vec![],
            insert_shreds_lock: Arc::new(Mutex::new(())),
            last_root,
            lowest_cleanup_slot: Arc::new(RwLock::new(0)),
            no_compaction: false,
        };
        if initialize_transaction_status_index {
            blockstore.initialize_transaction_status_index()?;
        }
        Ok(blockstore)
    }

    pub fn open_with_signal(
        ledger_path: &Path,
        recovery_mode: Option<BlockstoreRecoveryMode>,
        enforce_ulimit_nofile: bool,
    ) -> Result<BlockstoreSignals> {
        let mut blockstore = Self::open_with_access_type(
            ledger_path,
            AccessType::PrimaryOnly,
            recovery_mode,
            enforce_ulimit_nofile,
        )?;
        let (ledger_signal_sender, ledger_signal_receiver) = sync_channel(1);
        let (completed_slots_sender1, completed_slots_receiver1) =
            sync_channel(MAX_COMPLETED_SLOTS_IN_CHANNEL);
        let (completed_slots_sender2, completed_slots_receiver2) =
            sync_channel(MAX_COMPLETED_SLOTS_IN_CHANNEL);

        blockstore.new_shreds_signals = vec![ledger_signal_sender];
        blockstore.completed_slots_senders = vec![completed_slots_sender1, completed_slots_sender2];

        Ok(BlockstoreSignals {
            blockstore,
            ledger_signal_receiver,
            completed_slots_receivers: [completed_slots_receiver1, completed_slots_receiver2],
        })
    }

    pub fn add_tree(
        &self,
        forks: Tree<Slot>,
        is_orphan: bool,
        is_slot_complete: bool,
        num_ticks: u64,
        starting_hash: Hash,
    ) {
        let mut walk = TreeWalk::from(forks);
        let mut blockhashes = HashMap::new();
        while let Some(visit) = walk.get() {
            let slot = visit.node().data;
            if self.meta(slot).unwrap().is_some() && self.orphan(slot).unwrap().is_none() {
                // If slot exists in blockstore and is not an orphan, then skip it
                walk.forward();
                continue;
            }
            let parent = walk.get_parent().map(|n| n.data);
            if parent.is_some() || !is_orphan {
                let parent_hash = parent
                    // parent won't exist for first node in a tree where
                    // `is_orphan == true`
                    .and_then(|parent| blockhashes.get(&parent))
                    .unwrap_or(&starting_hash);
                let mut entries = create_ticks(
                    num_ticks * (std::cmp::max(1, slot - parent.unwrap_or(slot))),
                    0,
                    *parent_hash,
                );
                blockhashes.insert(slot, entries.last().unwrap().hash);
                if !is_slot_complete {
                    entries.pop().unwrap();
                }
                let shreds = entries_to_test_shreds(
                    entries.clone(),
                    slot,
                    parent.unwrap_or(slot),
                    is_slot_complete,
                    0,
                );
                self.insert_shreds(shreds, None, false).unwrap();
            }
            walk.forward();
        }
    }

    pub fn set_no_compaction(&mut self, no_compaction: bool) {
        self.no_compaction = no_compaction;
    }

    pub fn destroy(ledger_path: &Path) -> Result<()> {
        // Database::destroy() fails if the path doesn't exist
        fs::create_dir_all(ledger_path)?;
        let blockstore_path = ledger_path.join(BLOCKSTORE_DIRECTORY);
        Database::destroy(&blockstore_path)
    }

    pub fn meta(&self, slot: Slot) -> Result<Option<SlotMeta>> {
        self.meta_cf.get(slot)
    }

    pub fn is_full(&self, slot: Slot) -> bool {
        if let Ok(Some(meta)) = self.meta_cf.get(slot) {
            return meta.is_full();
        }
        false
    }

    pub fn erasure_meta(&self, slot: Slot, set_index: u64) -> Result<Option<ErasureMeta>> {
        self.erasure_meta_cf.get((slot, set_index))
    }

    pub fn orphan(&self, slot: Slot) -> Result<Option<bool>> {
        self.orphans_cf.get(slot)
    }

    // Get max root or 0 if it doesn't exist
    pub fn max_root(&self) -> Slot {
        self.db
            .iter::<cf::Root>(IteratorMode::End)
            .expect("Couldn't get rooted iterator for max_root()")
            .next()
            .map(|(slot, _)| slot)
            .unwrap_or(0)
    }

    pub fn slot_meta_iterator(
        &self,
        slot: Slot,
    ) -> Result<impl Iterator<Item = (Slot, SlotMeta)> + '_> {
        let meta_iter = self
            .db
            .iter::<cf::SlotMeta>(IteratorMode::From(slot, IteratorDirection::Forward))?;
        Ok(meta_iter.map(|(slot, slot_meta_bytes)| {
            (
                slot,
                deserialize(&slot_meta_bytes).unwrap_or_else(|e| {
                    panic!("Could not deserialize SlotMeta for slot {}: {:?}", slot, e)
                }),
            )
        }))
    }

    #[allow(dead_code)]
    pub fn live_slots_iterator(&self, root: Slot) -> impl Iterator<Item = (Slot, SlotMeta)> + '_ {
        let root_forks = NextSlotsIterator::new(root, self);

        let orphans_iter = self.orphans_iterator(root + 1).unwrap();
        root_forks.chain(orphans_iter.flat_map(move |orphan| NextSlotsIterator::new(orphan, self)))
    }

    pub fn slot_data_iterator(
        &self,
        slot: Slot,
        index: u64,
    ) -> Result<impl Iterator<Item = ((u64, u64), Box<[u8]>)> + '_> {
        let slot_iterator = self.db.iter::<cf::ShredData>(IteratorMode::From(
            (slot, index),
            IteratorDirection::Forward,
        ))?;
        Ok(slot_iterator.take_while(move |((shred_slot, _), _)| *shred_slot == slot))
    }

    pub fn slot_coding_iterator(
        &self,
        slot: Slot,
        index: u64,
    ) -> Result<impl Iterator<Item = ((u64, u64), Box<[u8]>)> + '_> {
        let slot_iterator = self.db.iter::<cf::ShredCode>(IteratorMode::From(
            (slot, index),
            IteratorDirection::Forward,
        ))?;
        Ok(slot_iterator.take_while(move |((shred_slot, _), _)| *shred_slot == slot))
    }

    pub fn rooted_slot_iterator(&self, slot: Slot) -> Result<impl Iterator<Item = u64> + '_> {
        let slot_iterator = self
            .db
            .iter::<cf::Root>(IteratorMode::From(slot, IteratorDirection::Forward))?;
        Ok(slot_iterator.map(move |(rooted_slot, _)| rooted_slot))
    }

    fn get_recovery_data_shreds(
        index: &mut Index,
        set_index: u64,
        slot: Slot,
        erasure_meta: &ErasureMeta,
        available_shreds: &mut Vec<Shred>,
        prev_inserted_datas: &mut HashMap<(u64, u64), Shred>,
        data_cf: &LedgerColumn<cf::ShredData>,
    ) {
        (set_index..set_index + erasure_meta.config.num_data() as u64).for_each(|i| {
            if index.data().is_present(i) {
                if let Some(shred) = prev_inserted_datas.remove(&(slot, i)).or_else(|| {
                    let some_data = data_cf
                        .get_bytes((slot, i))
                        .expect("Database failure, could not fetch data shred");
                    if let Some(data) = some_data {
                        Shred::new_from_serialized_shred(data).ok()
                    } else {
                        warn!("Data shred deleted while reading for recovery");
                        None
                    }
                }) {
                    available_shreds.push(shred);
                }
            }
        });
    }

    fn get_recovery_coding_shreds(
        index: &mut Index,
        slot: Slot,
        erasure_meta: &ErasureMeta,
        available_shreds: &mut Vec<Shred>,
        prev_inserted_codes: &mut HashMap<(u64, u64), Shred>,
        code_cf: &LedgerColumn<cf::ShredCode>,
    ) {
        (erasure_meta.first_coding_index
            ..erasure_meta.first_coding_index + erasure_meta.config.num_coding() as u64)
            .for_each(|i| {
                if let Some(shred) = prev_inserted_codes
                    .remove(&(slot, i))
                    .map(|s| {
                        // Remove from the index so it doesn't get committed. We know
                        // this is safe to do because everything in
                        // `prev_inserted_codes` does not yet exist in blockstore
                        // (guaranteed by `check_cache_coding_shred`)
                        index.coding_mut().set_present(i, false);
                        s
                    })
                    .or_else(|| {
                        if index.coding().is_present(i) {
                            let some_code = code_cf
                                .get_bytes((slot, i))
                                .expect("Database failure, could not fetch code shred");
                            if let Some(code) = some_code {
                                Shred::new_from_serialized_shred(code).ok()
                            } else {
                                warn!("Code shred deleted while reading for recovery");
                                None
                            }
                        } else {
                            None
                        }
                    })
                {
                    available_shreds.push(shred);
                }
            });
    }

    fn recover_shreds(
        index: &mut Index,
        set_index: u64,
        erasure_meta: &ErasureMeta,
        prev_inserted_datas: &mut HashMap<(u64, u64), Shred>,
        prev_inserted_codes: &mut HashMap<(u64, u64), Shred>,
        recovered_data_shreds: &mut Vec<Shred>,
        data_cf: &LedgerColumn<cf::ShredData>,
        code_cf: &LedgerColumn<cf::ShredCode>,
    ) {
        // Find shreds for this erasure set and try recovery
        let slot = index.slot;
        let mut available_shreds = vec![];

        Self::get_recovery_data_shreds(
            index,
            set_index,
            slot,
            erasure_meta,
            &mut available_shreds,
            prev_inserted_datas,
            data_cf,
        );

        Self::get_recovery_coding_shreds(
            index,
            slot,
            erasure_meta,
            &mut available_shreds,
            prev_inserted_codes,
            code_cf,
        );

        if let Ok(mut result) = Shredder::try_recovery(
            available_shreds,
            erasure_meta.config.num_data(),
            erasure_meta.config.num_coding(),
            set_index as usize,
            erasure_meta.first_coding_index as usize,
            slot,
        ) {
            Self::submit_metrics(
                slot,
                set_index,
                erasure_meta,
                true,
                "complete".into(),
                result.len(),
            );
            recovered_data_shreds.append(&mut result);
        } else {
            Self::submit_metrics(slot, set_index, erasure_meta, true, "incomplete".into(), 0);
        }
    }

    fn submit_metrics(
        slot: Slot,
        set_index: u64,
        erasure_meta: &ErasureMeta,
        attempted: bool,
        status: String,
        recovered: usize,
    ) {
        datapoint_debug!(
            "blockstore-erasure",
            ("slot", slot as i64, i64),
            ("start_index", set_index as i64, i64),
            (
                "end_index",
                (erasure_meta.set_index + erasure_meta.config.num_data() as u64) as i64,
                i64
            ),
            ("recovery_attempted", attempted, bool),
            ("recovery_status", status, String),
            ("recovered", recovered as i64, i64),
        );
    }

    fn try_shred_recovery(
        db: &Database,
        erasure_metas: &HashMap<(u64, u64), ErasureMeta>,
        index_working_set: &mut HashMap<u64, IndexMetaWorkingSetEntry>,
        prev_inserted_datas: &mut HashMap<(u64, u64), Shred>,
        prev_inserted_codes: &mut HashMap<(u64, u64), Shred>,
    ) -> Vec<Shred> {
        let data_cf = db.column::<cf::ShredData>();
        let code_cf = db.column::<cf::ShredCode>();
        let mut recovered_data_shreds = vec![];
        // Recovery rules:
        // 1. Only try recovery around indexes for which new data or coding shreds are received
        // 2. For new data shreds, check if an erasure set exists. If not, don't try recovery
        // 3. Before trying recovery, check if enough number of shreds have been received
        // 3a. Enough number of shreds = (#data + #coding shreds) > erasure.num_data
        for (&(slot, set_index), erasure_meta) in erasure_metas.iter() {
            let index_meta_entry = index_working_set.get_mut(&slot).expect("Index");
            let index = &mut index_meta_entry.index;
            match erasure_meta.status(&index) {
                ErasureMetaStatus::CanRecover => {
                    Self::recover_shreds(
                        index,
                        set_index,
                        erasure_meta,
                        prev_inserted_datas,
                        prev_inserted_codes,
                        &mut recovered_data_shreds,
                        &data_cf,
                        &code_cf,
                    );
                }
                ErasureMetaStatus::DataFull => {
                    (set_index..set_index + erasure_meta.config.num_coding() as u64).for_each(
                        |i| {
                            // Remove saved coding shreds. We don't need these for future recovery.
                            if prev_inserted_codes.remove(&(slot, i)).is_some() {
                                // Remove from the index so it doesn't get committed. We know
                                // this is safe to do because everything in
                                // `prev_inserted_codes` does not yet exist in blockstore
                                // (guaranteed by `check_cache_coding_shred`)
                                index.coding_mut().set_present(i, false);
                            }
                        },
                    );
                    Self::submit_metrics(
                        slot,
                        set_index,
                        erasure_meta,
                        false,
                        "complete".into(),
                        0,
                    );
                }
                ErasureMetaStatus::StillNeed(needed) => {
                    Self::submit_metrics(
                        slot,
                        set_index,
                        erasure_meta,
                        false,
                        format!("still need: {}", needed),
                        0,
                    );
                }
            };
        }
        recovered_data_shreds
    }

    pub fn insert_shreds_handle_duplicate<F>(
        &self,
        shreds: Vec<Shred>,
        leader_schedule: Option<&Arc<LeaderScheduleCache>>,
        is_trusted: bool,
        handle_duplicate: &F,
        metrics: &mut BlockstoreInsertionMetrics,
    ) -> Result<(Vec<CompletedDataSetInfo>, Vec<usize>)>
    where
        F: Fn(Shred),
    {
        let mut total_start = Measure::start("Total elapsed");
        let mut start = Measure::start("Blockstore lock");
        let _lock = self.insert_shreds_lock.lock().unwrap();
        start.stop();
        let insert_lock_elapsed = start.as_us();

        let db = &*self.db;
        let mut write_batch = db.batch()?;

        let mut just_inserted_coding_shreds = HashMap::new();
        let mut just_inserted_data_shreds = HashMap::new();
        let mut erasure_metas = HashMap::new();
        let mut slot_meta_working_set = HashMap::new();
        let mut index_working_set = HashMap::new();

        let num_shreds = shreds.len();
        let mut start = Measure::start("Shred insertion");
        let mut num_inserted = 0;
        let mut index_meta_time = 0;
        let mut newly_completed_data_sets: Vec<CompletedDataSetInfo> = vec![];
        let mut inserted_indices = Vec::new();
        shreds.into_iter().enumerate().for_each(|(i, shred)| {
            if shred.is_data() {
                let shred_slot = shred.slot();
                if let Ok(completed_data_sets) = self.check_insert_data_shred(
                    shred,
                    &mut erasure_metas,
                    &mut index_working_set,
                    &mut slot_meta_working_set,
                    &mut write_batch,
                    &mut just_inserted_data_shreds,
                    &mut index_meta_time,
                    is_trusted,
                    handle_duplicate,
                    leader_schedule,
                    false,
                ) {
                    newly_completed_data_sets.extend(completed_data_sets.into_iter().map(
                        |(start_index, end_index)| CompletedDataSetInfo {
                            slot: shred_slot,
                            start_index,
                            end_index,
                        },
                    ));
                    inserted_indices.push(i);
                    num_inserted += 1;
                }
            } else if shred.is_code() {
                self.check_cache_coding_shred(
                    shred,
                    &mut erasure_metas,
                    &mut index_working_set,
                    &mut just_inserted_coding_shreds,
                    &mut index_meta_time,
                    handle_duplicate,
                    is_trusted,
                );
            } else {
                panic!("There should be no other case");
            }
        });
        start.stop();

        let insert_shreds_elapsed = start.as_us();
        let mut start = Measure::start("Shred recovery");
        let mut num_recovered = 0;
        let mut num_recovered_inserted = 0;
        let mut num_recovered_failed_sig = 0;
        let mut num_recovered_failed_invalid = 0;
        let mut num_recovered_exists = 0;
        if let Some(leader_schedule_cache) = leader_schedule {
            let recovered_data = Self::try_shred_recovery(
                &db,
                &erasure_metas,
                &mut index_working_set,
                &mut just_inserted_data_shreds,
                &mut just_inserted_coding_shreds,
            );

            num_recovered = recovered_data.len();
            recovered_data.into_iter().for_each(|shred| {
                if let Some(leader) = leader_schedule_cache.slot_leader_at(shred.slot(), None) {
                    let shred_slot = shred.slot();
                    if shred.verify(&leader) {
                        match self.check_insert_data_shred(
                            shred,
                            &mut erasure_metas,
                            &mut index_working_set,
                            &mut slot_meta_working_set,
                            &mut write_batch,
                            &mut just_inserted_data_shreds,
                            &mut index_meta_time,
                            is_trusted,
                            &handle_duplicate,
                            leader_schedule,
                            true,
                        ) {
                            Err(InsertDataShredError::Exists) => {
                                num_recovered_exists += 1;
                            }
                            Err(InsertDataShredError::InvalidShred) => {
                                num_recovered_failed_invalid += 1;
                            }
                            Err(InsertDataShredError::BlockstoreError(_)) => {}
                            Ok(completed_data_sets) => {
                                newly_completed_data_sets.extend(
                                    completed_data_sets.into_iter().map(
                                        |(start_index, end_index)| CompletedDataSetInfo {
                                            slot: shred_slot,
                                            start_index,
                                            end_index,
                                        },
                                    ),
                                );
                                num_recovered_inserted += 1;
                            }
                        }
                    } else {
                        num_recovered_failed_sig += 1;
                    }
                }
            });
        }
        start.stop();
        let shred_recovery_elapsed = start.as_us();

        just_inserted_coding_shreds
            .into_iter()
            .for_each(|((_, _), shred)| {
                self.check_insert_coding_shred(
                    shred,
                    &mut index_working_set,
                    &mut write_batch,
                    &mut index_meta_time,
                );
                num_inserted += 1;
            });

        let mut start = Measure::start("Shred recovery");
        // Handle chaining for the members of the slot_meta_working_set that were inserted into,
        // drop the others
        handle_chaining(&self.db, &mut write_batch, &mut slot_meta_working_set)?;
        start.stop();
        let chaining_elapsed = start.as_us();

        let mut start = Measure::start("Commit Working Sets");
        let (should_signal, newly_completed_slots) = commit_slot_meta_working_set(
            &slot_meta_working_set,
            &self.completed_slots_senders,
            &mut write_batch,
        )?;

        for ((slot, set_index), erasure_meta) in erasure_metas {
            write_batch.put::<cf::ErasureMeta>((slot, set_index), &erasure_meta)?;
        }

        for (&slot, index_working_set_entry) in index_working_set.iter() {
            if index_working_set_entry.did_insert_occur {
                write_batch.put::<cf::Index>(slot, &index_working_set_entry.index)?;
            }
        }
        start.stop();
        let commit_working_sets_elapsed = start.as_us();

        let mut start = Measure::start("Write Batch");
        self.db.write(write_batch)?;
        start.stop();
        let write_batch_elapsed = start.as_us();

        send_signals(
            &self.new_shreds_signals,
            &self.completed_slots_senders,
            should_signal,
            newly_completed_slots,
        );

        total_start.stop();

        metrics.num_shreds += num_shreds;
        metrics.total_elapsed += total_start.as_us();
        metrics.insert_lock_elapsed += insert_lock_elapsed;
        metrics.insert_shreds_elapsed += insert_shreds_elapsed;
        metrics.shred_recovery_elapsed += shred_recovery_elapsed;
        metrics.chaining_elapsed += chaining_elapsed;
        metrics.commit_working_sets_elapsed += commit_working_sets_elapsed;
        metrics.write_batch_elapsed += write_batch_elapsed;
        metrics.num_inserted += num_inserted;
        metrics.num_recovered += num_recovered;
        metrics.num_recovered_inserted += num_recovered_inserted;
        metrics.num_recovered_failed_sig += num_recovered_failed_sig;
        metrics.num_recovered_failed_invalid = num_recovered_failed_invalid;
        metrics.num_recovered_exists = num_recovered_exists;
        metrics.index_meta_time += index_meta_time;

        Ok((newly_completed_data_sets, inserted_indices))
    }

    pub fn clear_unconfirmed_slot(&self, slot: Slot) {
        let _lock = self.insert_shreds_lock.lock().unwrap();
        if let Some(mut slot_meta) = self
            .meta(slot)
            .expect("Couldn't fetch from SlotMeta column family")
        {
            // Clear all slot related information
            self.run_purge(slot, slot, PurgeType::PrimaryIndex)
                .expect("Purge database operations failed");

            // Reinsert parts of `slot_meta` that are important to retain, like the `next_slots`
            // field.
            slot_meta.clear_unconfirmed_slot();
            self.meta_cf
                .put(slot, &slot_meta)
                .expect("Couldn't insert into SlotMeta column family");
        } else {
            error!(
                "clear_unconfirmed_slot() called on slot {} with no SlotMeta",
                slot
            );
        }
    }

    pub fn insert_shreds(
        &self,
        shreds: Vec<Shred>,
        leader_schedule: Option<&Arc<LeaderScheduleCache>>,
        is_trusted: bool,
    ) -> Result<(Vec<CompletedDataSetInfo>, Vec<usize>)> {
        self.insert_shreds_handle_duplicate(
            shreds,
            leader_schedule,
            is_trusted,
            &|_| {},
            &mut BlockstoreInsertionMetrics::default(),
        )
    }

    fn check_insert_coding_shred(
        &self,
        shred: Shred,
        index_working_set: &mut HashMap<u64, IndexMetaWorkingSetEntry>,
        write_batch: &mut WriteBatch,
        index_meta_time: &mut u64,
    ) -> bool {
        let slot = shred.slot();

        let index_meta_working_set_entry =
            get_index_meta_entry(&self.db, slot, index_working_set, index_meta_time);

        let index_meta = &mut index_meta_working_set_entry.index;
        // This gives the index of first coding shred in this FEC block
        // So, all coding shreds in a given FEC block will have the same set index
        self.insert_coding_shred(index_meta, &shred, write_batch)
            .map(|_| {
                index_meta_working_set_entry.did_insert_occur = true;
            })
            .is_ok()
    }

    fn erasure_mismatch(shred1: &Shred, shred2: &Shred) -> bool {
        shred1.coding_header.num_coding_shreds != shred2.coding_header.num_coding_shreds
            || shred1.coding_header.num_data_shreds != shred2.coding_header.num_data_shreds
    }

    fn check_cache_coding_shred<F>(
        &self,
        shred: Shred,
        erasure_metas: &mut HashMap<(u64, u64), ErasureMeta>,
        index_working_set: &mut HashMap<u64, IndexMetaWorkingSetEntry>,
        just_received_coding_shreds: &mut HashMap<(u64, u64), Shred>,
        index_meta_time: &mut u64,
        handle_duplicate: &F,
        is_trusted: bool,
    ) -> bool
    where
        F: Fn(Shred),
    {
        let slot = shred.slot();
        let shred_index = u64::from(shred.index());

        let index_meta_working_set_entry =
            get_index_meta_entry(&self.db, slot, index_working_set, index_meta_time);

        let index_meta = &mut index_meta_working_set_entry.index;

        // This gives the index of first coding shred in this FEC block
        // So, all coding shreds in a given FEC block will have the same set index

        if !is_trusted {
            if index_meta.coding().is_present(shred_index) {
                handle_duplicate(shred);
                return false;
            }

            if !Blockstore::should_insert_coding_shred(&shred, &self.last_root) {
                return false;
            }
        }

        let set_index = u64::from(shred.common_header.fec_set_index);
        let erasure_config = ErasureConfig::new(
            shred.coding_header.num_data_shreds as usize,
            shred.coding_header.num_coding_shreds as usize,
        );

        let erasure_meta = erasure_metas.entry((slot, set_index)).or_insert_with(|| {
            let first_coding_index =
                u64::from(shred.index()) - u64::from(shred.coding_header.position);
            self.erasure_meta_cf
                .get((slot, set_index))
                .expect("Expect database get to succeed")
                .unwrap_or_else(|| ErasureMeta::new(set_index, first_coding_index, &erasure_config))
        });

        if erasure_config != erasure_meta.config {
            let conflicting_shred = self.find_conflicting_coding_shred(
                &shred,
                slot,
                erasure_meta,
                just_received_coding_shreds,
            );
            if let Some(conflicting_shred) = conflicting_shred {
                if self
                    .store_duplicate_if_not_existing(slot, conflicting_shred, shred.payload.clone())
                    .is_err()
                {
                    warn!("bad duplicate store..");
                }
            } else {
                datapoint_info!("bad-conflict-shred", ("slot", slot, i64));
            }

            // ToDo: This is a potential slashing condition
            warn!("Received multiple erasure configs for the same erasure set!!!");
            warn!(
                "Slot: {}, shred index: {}, set_index: {}, is_duplicate: {}, stored config: {:#?}, new config: {:#?}",
                slot, shred.index(), set_index, self.has_duplicate_shreds_in_slot(slot), erasure_meta.config, erasure_config
            );

            return false;
        }

        // Should be safe to modify index_meta here. Two cases
        // 1) Recovery happens: Then all inserted erasure metas are removed
        // from just_received_coding_shreds, and nothing will be committed by
        // `check_insert_coding_shred`, so the coding index meta will not be
        // committed
        index_meta.coding_mut().set_present(shred_index, true);

        just_received_coding_shreds
            .entry((slot, shred_index))
            .or_insert_with(|| shred);

        true
    }

    fn find_conflicting_coding_shred(
        &self,
        shred: &Shred,
        slot: Slot,
        erasure_meta: &ErasureMeta,
        just_received_coding_shreds: &mut HashMap<(u64, u64), Shred>,
    ) -> Option<Vec<u8>> {
        // Search for the shred which set the initial erasure config, either inserted,
        // or in the current batch in just_received_coding_shreds.
        let coding_start = erasure_meta.first_coding_index;
        let coding_end = coding_start + erasure_meta.config.num_coding() as u64;
        let mut conflicting_shred = None;
        for coding_index in coding_start..coding_end {
            let maybe_shred = self.get_coding_shred(slot, coding_index);
            if let Ok(Some(shred_data)) = maybe_shred {
                let potential_shred = Shred::new_from_serialized_shred(shred_data).unwrap();
                if Self::erasure_mismatch(&potential_shred, &shred) {
                    conflicting_shred = Some(potential_shred.payload);
                }
                break;
            } else if let Some(potential_shred) =
                just_received_coding_shreds.get(&(slot, coding_index))
            {
                if Self::erasure_mismatch(&potential_shred, &shred) {
                    conflicting_shred = Some(potential_shred.payload.clone());
                }
                break;
            }
        }

        conflicting_shred
    }

    #[allow(clippy::too_many_arguments)]
    fn check_insert_data_shred<F>(
        &self,
        shred: Shred,
        erasure_metas: &mut HashMap<(u64, u64), ErasureMeta>,
        index_working_set: &mut HashMap<u64, IndexMetaWorkingSetEntry>,
        slot_meta_working_set: &mut HashMap<u64, SlotMetaWorkingSetEntry>,
        write_batch: &mut WriteBatch,
        just_inserted_data_shreds: &mut HashMap<(u64, u64), Shred>,
        index_meta_time: &mut u64,
        is_trusted: bool,
        handle_duplicate: &F,
        leader_schedule: Option<&Arc<LeaderScheduleCache>>,
        is_recovered: bool,
    ) -> std::result::Result<Vec<(u32, u32)>, InsertDataShredError>
    where
        F: Fn(Shred),
    {
        let slot = shred.slot();
        let shred_index = u64::from(shred.index());

        let index_meta_working_set_entry =
            get_index_meta_entry(&self.db, slot, index_working_set, index_meta_time);

        let index_meta = &mut index_meta_working_set_entry.index;
        let slot_meta_entry =
            get_slot_meta_entry(&self.db, slot_meta_working_set, slot, shred.parent());

        let slot_meta = &mut slot_meta_entry.new_slot_meta.borrow_mut();

        if !is_trusted {
            if Self::is_data_shred_present(&shred, slot_meta, &index_meta.data()) {
                handle_duplicate(shred);
                return Err(InsertDataShredError::Exists);
            } else if !self.should_insert_data_shred(
                &shred,
                slot_meta,
                just_inserted_data_shreds,
                &self.last_root,
                leader_schedule,
                is_recovered,
            ) {
                return Err(InsertDataShredError::InvalidShred);
            }
        }

        let set_index = u64::from(shred.common_header.fec_set_index);
        let newly_completed_data_sets =
            self.insert_data_shred(slot_meta, index_meta.data_mut(), &shred, write_batch)?;
        just_inserted_data_shreds.insert((slot, shred_index), shred);
        index_meta_working_set_entry.did_insert_occur = true;
        slot_meta_entry.did_insert_occur = true;
        if !erasure_metas.contains_key(&(slot, set_index)) {
            if let Some(meta) = self
                .erasure_meta_cf
                .get((slot, set_index))
                .expect("Expect database get to succeed")
            {
                erasure_metas.insert((slot, set_index), meta);
            }
        }
        Ok(newly_completed_data_sets)
    }

    fn should_insert_coding_shred(shred: &Shred, last_root: &RwLock<u64>) -> bool {
        let slot = shred.slot();
        let shred_index = shred.index();

        if shred.is_data() || shred_index < u32::from(shred.coding_header.position) {
            return false;
        }

        let set_index = shred.common_header.fec_set_index;

        !(shred.coding_header.num_coding_shreds == 0
            || shred.coding_header.position >= shred.coding_header.num_coding_shreds
            || std::u32::MAX - set_index < u32::from(shred.coding_header.num_coding_shreds) - 1
            || slot <= *last_root.read().unwrap()
            || shred.coding_header.num_coding_shreds as u32
                > (8 * crate::shred::MAX_DATA_SHREDS_PER_FEC_BLOCK))
    }

    fn insert_coding_shred(
        &self,
        index_meta: &mut Index,
        shred: &Shred,
        write_batch: &mut WriteBatch,
    ) -> Result<()> {
        let slot = shred.slot();
        let shred_index = u64::from(shred.index());

        // Assert guaranteed by integrity checks on the shred that happen before
        // `insert_coding_shred` is called
        assert!(shred.is_code() && shred_index >= u64::from(shred.coding_header.position));

        // Commit step: commit all changes to the mutable structures at once, or none at all.
        // We don't want only a subset of these changes going through.
        write_batch.put_bytes::<cf::ShredCode>((slot, shred_index), &shred.payload)?;
        index_meta.coding_mut().set_present(shred_index, true);

        Ok(())
    }

    fn is_data_shred_present(shred: &Shred, slot_meta: &SlotMeta, data_index: &ShredIndex) -> bool {
        let shred_index = u64::from(shred.index());
        // Check that the shred doesn't already exist in blockstore
        shred_index < slot_meta.consumed || data_index.is_present(shred_index)
    }

    fn get_data_shred_from_just_inserted_or_db<'a>(
        &'a self,
        just_inserted_data_shreds: &'a HashMap<(u64, u64), Shred>,
        slot: Slot,
        index: u64,
    ) -> Cow<'a, Vec<u8>> {
        if let Some(shred) = just_inserted_data_shreds.get(&(slot, index)) {
            Cow::Borrowed(&shred.payload)
        } else {
            // If it doesn't exist in the just inserted set, it must exist in
            // the backing store
            Cow::Owned(self.get_data_shred(slot, index).unwrap().unwrap())
        }
    }

    fn should_insert_data_shred(
        &self,
        shred: &Shred,
        slot_meta: &SlotMeta,
        just_inserted_data_shreds: &HashMap<(u64, u64), Shred>,
        last_root: &RwLock<u64>,
        leader_schedule: Option<&Arc<LeaderScheduleCache>>,
        is_recovered: bool,
    ) -> bool {
        let shred_index = u64::from(shred.index());
        let slot = shred.slot();
        let last_in_slot = if shred.last_in_slot() {
            debug!("got last in slot");
            true
        } else {
            false
        };

        // Check that we do not receive shred_index >= than the last_index
        // for the slot
        let last_index = slot_meta.last_index;
        if shred_index >= last_index {
            let leader_pubkey = leader_schedule
                .map(|leader_schedule| leader_schedule.slot_leader_at(slot, None))
                .unwrap_or(None);

            let ending_shred: Cow<Vec<u8>> = self.get_data_shred_from_just_inserted_or_db(
                just_inserted_data_shreds,
                slot,
                last_index,
            );

            if self
                .store_duplicate_if_not_existing(
                    slot,
                    ending_shred.into_owned(),
                    shred.payload.clone(),
                )
                .is_err()
            {
                warn!("store duplicate error");
            }

            datapoint_error!(
                    "blockstore_error",
                    (
                        "error",
                        format!(
                            "Leader {:?}, slot {}: received index {} >= slot.last_index {}, is_recovered: {}",
                            leader_pubkey, slot, shred_index, last_index, is_recovered
                        ),
                        String
                    )
                );
            return false;
        }
        // Check that we do not receive a shred with "last_index" true, but shred_index
        // less than our current received
        if last_in_slot && shred_index < slot_meta.received {
            let leader_pubkey = leader_schedule
                .map(|leader_schedule| leader_schedule.slot_leader_at(slot, None))
                .unwrap_or(None);

            let ending_shred: Cow<Vec<u8>> = self.get_data_shred_from_just_inserted_or_db(
                just_inserted_data_shreds,
                slot,
                slot_meta.received - 1,
            );

            if self
                .store_duplicate_if_not_existing(
                    slot,
                    ending_shred.into_owned(),
                    shred.payload.clone(),
                )
                .is_err()
            {
                warn!("store duplicate error");
            }

            datapoint_error!(
                    "blockstore_error",
                    (
                        "error",
                        format!(
                            "Leader {:?}, slot {}: received shred_index {} < slot.received {}, is_recovered: {}",
                            leader_pubkey, slot, shred_index, slot_meta.received, is_recovered
                        ),
                        String
                    )
                );
            return false;
        }

        let last_root = *last_root.read().unwrap();
        verify_shred_slots(slot, slot_meta.parent_slot, last_root)
    }

    fn insert_data_shred(
        &self,
        slot_meta: &mut SlotMeta,
        data_index: &mut ShredIndex,
        shred: &Shred,
        write_batch: &mut WriteBatch,
    ) -> Result<Vec<(u32, u32)>> {
        let slot = shred.slot();
        let index = u64::from(shred.index());

        let last_in_slot = if shred.last_in_slot() {
            debug!("got last in slot");
            true
        } else {
            false
        };

        let last_in_data = if shred.data_complete() {
            debug!("got last in data");
            true
        } else {
            false
        };

        // Parent for slot meta should have been set by this point
        assert!(!is_orphan(slot_meta));

        let new_consumed = if slot_meta.consumed == index {
            let mut current_index = index + 1;

            while data_index.is_present(current_index) {
                current_index += 1;
            }
            current_index
        } else {
            slot_meta.consumed
        };

        // Commit step: commit all changes to the mutable structures at once, or none at all.
        // We don't want only a subset of these changes going through.
        write_batch.put_bytes::<cf::ShredData>((slot, index), &shred.payload)?;
        data_index.set_present(index, true);
        let newly_completed_data_sets = update_slot_meta(
            last_in_slot,
            last_in_data,
            slot_meta,
            index as u32,
            new_consumed,
            shred.reference_tick(),
            &data_index,
        );
        if slot_meta.is_full() {
            datapoint_info!(
                "shred_insert_is_full",
                (
                    "total_time_ms",
                    solana_sdk::timing::timestamp() - slot_meta.first_shred_timestamp,
                    i64
                ),
                ("slot", slot_meta.slot, i64),
                ("last_index", slot_meta.last_index, i64),
            );
        }
        trace!("inserted shred into slot {:?} and index {:?}", slot, index);
        Ok(newly_completed_data_sets)
    }

    pub fn get_data_shred(&self, slot: Slot, index: u64) -> Result<Option<Vec<u8>>> {
        self.data_shred_cf.get_bytes((slot, index))
    }

    pub fn get_data_shreds_for_slot(
        &self,
        slot: Slot,
        start_index: u64,
    ) -> ShredResult<Vec<Shred>> {
        self.slot_data_iterator(slot, start_index)
            .expect("blockstore couldn't fetch iterator")
            .map(|data| Shred::new_from_serialized_shred(data.1.to_vec()))
            .collect()
    }

    pub fn get_data_shreds(
        &self,
        slot: Slot,
        from_index: u64,
        to_index: u64,
        buffer: &mut [u8],
    ) -> Result<(u64, usize)> {
        // lowest_cleanup_slot is the last slot that was not cleaned up by
        // LedgerCleanupService
        let lowest_cleanup_slot = self.lowest_cleanup_slot.read().unwrap();
        if *lowest_cleanup_slot > 0 && *lowest_cleanup_slot >= slot {
            return Err(BlockstoreError::SlotCleanedUp);
        }
        let meta_cf = self.db.column::<cf::SlotMeta>();
        let mut buffer_offset = 0;
        let mut last_index = 0;
        if let Some(meta) = meta_cf.get(slot)? {
            if !meta.is_full() {
                warn!("The slot is not yet full. Will not return any shreds");
                return Ok((last_index, buffer_offset));
            }
            let to_index = cmp::min(to_index, meta.consumed);
            for index in from_index..to_index {
                if let Some(shred_data) = self.get_data_shred(slot, index)? {
                    let shred_len = shred_data.len();
                    if buffer.len().saturating_sub(buffer_offset) >= shred_len {
                        buffer[buffer_offset..buffer_offset + shred_len]
                            .copy_from_slice(&shred_data[..shred_len]);
                        buffer_offset += shred_len;
                        last_index = index;
                        // All shreds are of the same length.
                        // Let's check if we have scope to accommodate another shred
                        // If not, let's break right away, as it'll save on 1 DB read
                        if buffer.len().saturating_sub(buffer_offset) < shred_len {
                            break;
                        }
                    } else {
                        break;
                    }
                }
            }
        }
        Ok((last_index, buffer_offset))
    }

    pub fn get_coding_shred(&self, slot: Slot, index: u64) -> Result<Option<Vec<u8>>> {
        self.code_shred_cf.get_bytes((slot, index))
    }

    pub fn get_coding_shreds_for_slot(
        &self,
        slot: Slot,
        start_index: u64,
    ) -> ShredResult<Vec<Shred>> {
        self.slot_coding_iterator(slot, start_index)
            .expect("blockstore couldn't fetch iterator")
            .map(|code| Shred::new_from_serialized_shred(code.1.to_vec()))
            .collect()
    }

    // Only used by tests
    #[allow(clippy::too_many_arguments)]
    pub fn write_entries(
        &self,
        start_slot: Slot,
        num_ticks_in_start_slot: u64,
        start_index: u32,
        ticks_per_slot: u64,
        parent: Option<u64>,
        is_full_slot: bool,
        keypair: &Arc<Keypair>,
        entries: Vec<Entry>,
        version: u16,
    ) -> Result<usize> {
        let mut parent_slot = parent.map_or(start_slot.saturating_sub(1), |v| v);
        let num_slots = (start_slot - parent_slot).max(1); // Note: slot 0 has parent slot 0
        assert!(num_ticks_in_start_slot < num_slots * ticks_per_slot);
        let mut remaining_ticks_in_slot = num_slots * ticks_per_slot - num_ticks_in_start_slot;

        let mut current_slot = start_slot;
        let mut shredder =
            Shredder::new(current_slot, parent_slot, 0.0, keypair.clone(), 0, version)
                .expect("Failed to create entry shredder");
        let mut all_shreds = vec![];
        let mut slot_entries = vec![];
        // Find all the entries for start_slot
        for entry in entries.into_iter() {
            if remaining_ticks_in_slot == 0 {
                current_slot += 1;
                parent_slot = current_slot - 1;
                remaining_ticks_in_slot = ticks_per_slot;
                let mut current_entries = vec![];
                std::mem::swap(&mut slot_entries, &mut current_entries);
                let start_index = {
                    if all_shreds.is_empty() {
                        start_index
                    } else {
                        0
                    }
                };
                let (mut data_shreds, mut coding_shreds, _) =
                    shredder.entries_to_shreds(&current_entries, true, start_index);
                all_shreds.append(&mut data_shreds);
                all_shreds.append(&mut coding_shreds);
                shredder = Shredder::new(
                    current_slot,
                    parent_slot,
                    0.0,
                    keypair.clone(),
                    (ticks_per_slot - remaining_ticks_in_slot) as u8,
                    version,
                )
                .expect("Failed to create entry shredder");
            }

            if entry.is_tick() {
                remaining_ticks_in_slot -= 1;
            }
            slot_entries.push(entry);
        }

        if !slot_entries.is_empty() {
            let (mut data_shreds, mut coding_shreds, _) =
                shredder.entries_to_shreds(&slot_entries, is_full_slot, 0);
            all_shreds.append(&mut data_shreds);
            all_shreds.append(&mut coding_shreds);
        }

        let num_shreds = all_shreds.len();
        self.insert_shreds(all_shreds, None, false)?;
        Ok(num_shreds)
    }

    pub fn get_index(&self, slot: Slot) -> Result<Option<Index>> {
        self.index_cf.get(slot)
    }

    /// Manually update the meta for a slot.
    /// Can interfere with automatic meta update and potentially break chaining.
    /// Dangerous. Use with care.
    pub fn put_meta_bytes(&self, slot: Slot, bytes: &[u8]) -> Result<()> {
        self.meta_cf.put_bytes(slot, bytes)
    }

    // Given a start and end entry index, find all the missing
    // indexes in the ledger in the range [start_index, end_index)
    // for the slot with the specified slot
    fn find_missing_indexes<C>(
        db_iterator: &mut DBRawIterator,
        slot: Slot,
        first_timestamp: u64,
        start_index: u64,
        end_index: u64,
        max_missing: usize,
    ) -> Vec<u64>
    where
        C: Column<Index = (u64, u64)>,
    {
        if start_index >= end_index || max_missing == 0 {
            return vec![];
        }

        let mut missing_indexes = vec![];
        let ticks_since_first_insert =
            DEFAULT_TICKS_PER_SECOND * (timestamp() - first_timestamp) / 1000;

        // Seek to the first shred with index >= start_index
        db_iterator.seek(&C::key((slot, start_index)));

        // The index of the first missing shred in the slot
        let mut prev_index = start_index;
        'outer: loop {
            if !db_iterator.valid() {
                for i in prev_index..end_index {
                    missing_indexes.push(i);
                    if missing_indexes.len() == max_missing {
                        break;
                    }
                }
                break;
            }
            let (current_slot, index) = C::index(&db_iterator.key().expect("Expect a valid key"));

            let current_index = {
                if current_slot > slot {
                    end_index
                } else {
                    index
                }
            };

            let upper_index = cmp::min(current_index, end_index);
            // the tick that will be used to figure out the timeout for this hole
            let reference_tick = u64::from(Shred::reference_tick_from_data(
                &db_iterator.value().expect("couldn't read value"),
            ));

            if ticks_since_first_insert < reference_tick + MAX_TURBINE_DELAY_IN_TICKS {
                // The higher index holes have not timed out yet
                break 'outer;
            }
            for i in prev_index..upper_index {
                missing_indexes.push(i);
                if missing_indexes.len() == max_missing {
                    break 'outer;
                }
            }

            if current_slot > slot {
                break;
            }

            if current_index >= end_index {
                break;
            }

            prev_index = current_index + 1;
            db_iterator.next();
        }

        missing_indexes
    }

    pub fn find_missing_data_indexes(
        &self,
        slot: Slot,
        first_timestamp: u64,
        start_index: u64,
        end_index: u64,
        max_missing: usize,
    ) -> Vec<u64> {
        if let Ok(mut db_iterator) = self
            .db
            .raw_iterator_cf(self.db.cf_handle::<cf::ShredData>())
        {
            Self::find_missing_indexes::<cf::ShredData>(
                &mut db_iterator,
                slot,
                first_timestamp,
                start_index,
                end_index,
                max_missing,
            )
        } else {
            vec![]
        }
    }

    pub fn get_block_time(&self, slot: Slot) -> Result<Option<UnixTimestamp>> {
        datapoint_info!(
            "blockstore-rpc-api",
            ("method", "get_block_time".to_string(), String)
        );
        let lowest_cleanup_slot = self.lowest_cleanup_slot.read().unwrap();
        // lowest_cleanup_slot is the last slot that was not cleaned up by
        // LedgerCleanupService
        if *lowest_cleanup_slot > 0 && *lowest_cleanup_slot >= slot {
            return Err(BlockstoreError::SlotCleanedUp);
        }
        self.blocktime_cf.get(slot)
    }

    pub fn cache_block_time(&self, slot: Slot, timestamp: UnixTimestamp) -> Result<()> {
        if !self.is_root(slot) {
            return Err(BlockstoreError::SlotNotRooted);
        }
        self.blocktime_cf.put(slot, &timestamp)
    }

    pub fn get_first_available_block(&self) -> Result<Slot> {
        let mut root_iterator = self.rooted_slot_iterator(self.lowest_slot())?;
        Ok(root_iterator.next().unwrap_or_default())
    }

<<<<<<< HEAD
    ///
    /// Return iterator over evm blocks.
    /// There can be more than one block with same block number and different slot numbers.
    ///
    pub fn evm_blocks_iterator(
        &self,
        block_num: evm::BlockNum,
    ) -> Result<impl Iterator<Item = ((evm::BlockNum, Option<Slot>), evm::BlockHeader)> + '_> {
        let blocks_headers = self.evm_blocks_cf.iter(IteratorMode::From(
            cf::EvmBlockHeader::as_index(block_num),
            IteratorDirection::Forward,
        ))?;
        Ok(blocks_headers.map(move |(block_num, block_header)| {
            (
                block_num,
                self.evm_blocks_cf
                    .deserialize_protobuf_or_bincode::<evm::BlockHeader>(&block_header)
                    .unwrap_or_else(|e| {
                        panic!(
                            "Could not deserialize BlockHeader for block_num {} slot {:?}: {:?}",
                            block_num.0, block_num.1, e
                        )
                    })
                    .try_into()
                    .expect("Convertation should always pass"),
            )
        }))
    }

    pub fn get_first_available_evm_block(&self) -> Result<evm::BlockNum> {
        Ok(self
            .evm_blocks_cf
            .iter(IteratorMode::Start)?
            .map(|((block, _slot), _)| block)
            .next()
            .unwrap_or(evm::BlockNum::MAX))
    }

    pub fn get_last_available_evm_block(&self) -> Result<Option<evm::BlockNum>> {
        Ok(self
            .evm_blocks_cf
            .iter(IteratorMode::End)?
            .map(|((block, _slot), _)| block)
            .next())
    }

    pub fn get_confirmed_block_hash(&self, slot: Slot) -> Result<String> {
        datapoint_info!(
            "blockstore-rpc-api",
            ("method", "get_confirmed_block_hash".to_string(), String)
        );
        let lowest_cleanup_slot = self.lowest_cleanup_slot.read().unwrap();
        // lowest_cleanup_slot is the last slot that was not cleaned up by
        // LedgerCleanupService
        if *lowest_cleanup_slot > 0 && *lowest_cleanup_slot >= slot {
            return Err(BlockstoreError::SlotCleanedUp);
        }
        if self.is_root(slot) {
            let slot_entries = self.get_slot_entries(slot, 0)?;
            if !slot_entries.is_empty() {
                let blockhash = get_last_hash(slot_entries.iter())
                    .unwrap_or_else(|| panic!("Rooted slot {:?} must have blockhash", slot));
                return Ok(blockhash.to_string());
            }
        }
        Err(BlockstoreError::SlotNotRooted)
    }

    pub fn get_confirmed_block(
=======
    pub fn get_rooted_block(
>>>>>>> 7e480df9
        &self,
        slot: Slot,
        require_previous_blockhash: bool,
    ) -> Result<ConfirmedBlock> {
        datapoint_info!(
            "blockstore-rpc-api",
            ("method", "get_rooted_block".to_string(), String)
        );
        let lowest_cleanup_slot = self.lowest_cleanup_slot.read().unwrap();
        // lowest_cleanup_slot is the last slot that was not cleaned up by
        // LedgerCleanupService
        if *lowest_cleanup_slot > 0 && *lowest_cleanup_slot >= slot {
            return Err(BlockstoreError::SlotCleanedUp);
        }
        if self.is_root(slot) {
            return self.get_complete_block(slot, require_previous_blockhash);
        }
        Err(BlockstoreError::SlotNotRooted)
    }

    pub fn get_complete_block(
        &self,
        slot: Slot,
        require_previous_blockhash: bool,
    ) -> Result<ConfirmedBlock> {
        let slot_meta_cf = self.db.column::<cf::SlotMeta>();
        let slot_meta = match slot_meta_cf.get(slot)? {
            Some(slot_meta) => slot_meta,
            None => {
                info!("SlotMeta not found for slot {}", slot);
                return Err(BlockstoreError::SlotUnavailable);
            }
        };
        if slot_meta.is_full() {
            let slot_entries = self.get_slot_entries(slot, 0)?;
            if !slot_entries.is_empty() {
                let slot_transaction_iterator = slot_entries
                    .iter()
                    .cloned()
                    .flat_map(|entry| entry.transactions)
                    .map(|transaction| {
                        if let Err(err) = transaction.sanitize() {
                            warn!(
                                "Blockstore::get_block sanitize failed: {:?}, \
                                slot: {:?}, \
                                {:?}",
                                err, slot, transaction,
                            );
                        }
                        transaction
                    });
                let parent_slot_entries = self
                    .get_slot_entries(slot_meta.parent_slot, 0)
                    .unwrap_or_default();
                if parent_slot_entries.is_empty() && require_previous_blockhash {
                    return Err(BlockstoreError::ParentEntriesUnavailable);
                }
                let previous_blockhash = if !parent_slot_entries.is_empty() {
                    get_last_hash(parent_slot_entries.iter()).unwrap()
                } else {
                    Hash::default()
                };

                let blockhash = get_last_hash(slot_entries.iter())
                    .unwrap_or_else(|| panic!("Rooted slot {:?} must have blockhash", slot));

                let rewards = self
                    .rewards_cf
                    .get_protobuf_or_bincode::<StoredExtendedRewards>(slot)?
                    .unwrap_or_default()
                    .into();
                let block_time = self.blocktime_cf.get(slot)?;

                let block = ConfirmedBlock {
                    previous_blockhash: previous_blockhash.to_string(),
                    blockhash: blockhash.to_string(),
                    parent_slot: slot_meta.parent_slot,
                    transactions: self
                        .map_transactions_to_statuses(slot, slot_transaction_iterator),
                    rewards,
                    block_time,
                };
                return Ok(block);
            }
        }
        Err(BlockstoreError::SlotUnavailable)
    }

    /// Returns block, and flag if that block was rooted (confirmed)
    pub fn get_evm_block(&self, block_number: evm::BlockNum) -> Result<(evm::Block, bool)> {
        datapoint_info!(
            "blockstore-rpc-api",
            ("method", "get_evm_block".to_string(), String)
        );
        // TODO: Integrate with cleanup service
        // let lowest_cleanup_slot = self.lowest_cleanup_slot.read().unwrap();
        // // lowest_cleanup_slot is the last slot that was not cleaned up by
        // // LedgerCleanupService
        // if *lowest_cleanup_slot > 0 && *lowest_cleanup_slot >= slot {
        //     return Err(BlockstoreError::SlotCleanedUp);
        // }

        let mut block_headers = self.read_evm_block_headers(block_number)?;

        if block_headers.is_empty() {
            return Err(BlockstoreError::SlotCleanedUp);
        };
        // we need to find one block from array:
        // If confirmed block is present, then return it.
        // Otherways return first block

        let confirmed_block = block_headers
            .iter()
            .enumerate()
            .find(|(_idx, b)| self.is_root(b.native_chain_slot))
            .map(|(idx, _b)| idx);

        let block_header = block_headers.remove(confirmed_block.unwrap_or_default());

        let mut txs = Vec::new();
        for hash in &block_header.transactions {
            let tx = self.read_evm_transaction((
                *hash,
                block_header.block_number,
                Some(block_header.native_chain_slot),
            ))?;
            if let Some(tx) = tx {
                txs.push((*hash, tx))
            } else {
                warn!(
                    "Evm transaction = {}, was cleanedup, while block still exist",
                    hash
                );
            };
        }

        let confirmed = self.is_root(block_header.native_chain_slot);
        Ok((
            evm::Block {
                header: block_header,
                transactions: txs,
            },
            confirmed,
        ))
    }

    fn map_transactions_to_statuses<'a>(
        &self,
        slot: Slot,
        iterator: impl Iterator<Item = Transaction> + 'a,
    ) -> Vec<TransactionWithStatusMeta> {
        iterator
            .map(|transaction| {
                let signature = transaction.signatures[0];
                TransactionWithStatusMeta {
                    transaction,
                    meta: self
                        .read_transaction_status((signature, slot))
                        .ok()
                        .flatten(),
                }
            })
            .collect()
    }

    /// Initializes the TransactionStatusIndex column family with two records, `0` and `1`,
    /// which are used as the primary index for entries in the TransactionStatus and
    /// AddressSignatures columns. At any given time, one primary index is active (ie. new records
    /// are stored under this index), the other is frozen.
    fn initialize_transaction_status_index(&self) -> Result<()> {
        self.transaction_status_index_cf
            .put(0, &TransactionStatusIndexMeta::default())?;
        self.transaction_status_index_cf
            .put(1, &TransactionStatusIndexMeta::default())?;
        // This dummy status improves compaction performance
        let default_status = TransactionStatusMeta::default().into();
        self.transaction_status_cf
            .put_protobuf(cf::TransactionStatus::as_index(2), &default_status)?;
        self.address_signatures_cf.put(
            cf::AddressSignatures::as_index(2),
            &AddressSignatureMeta::default(),
        )
    }

    /// Toggles the active primary index between `0` and `1`, and clears the stored max-slot of the
    /// frozen index in preparation for pruning.
    fn toggle_transaction_status_index(
        &self,
        batch: &mut WriteBatch,
        w_active_transaction_status_index: &mut u64,
        to_slot: Slot,
    ) -> Result<Option<u64>> {
        let index0 = self.transaction_status_index_cf.get(0)?;
        if index0.is_none() {
            return Ok(None);
        }
        let mut index0 = index0.unwrap();
        let mut index1 = self.transaction_status_index_cf.get(1)?.unwrap();

        if !index0.frozen && !index1.frozen {
            index0.frozen = true;
            *w_active_transaction_status_index = 1;
            batch.put::<cf::TransactionStatusIndex>(0, &index0)?;
            Ok(None)
        } else {
            let result = if index0.frozen && to_slot > index0.max_slot {
                debug!("Pruning transaction index 0 at slot {}", index0.max_slot);
                Some(0)
            } else if index1.frozen && to_slot > index1.max_slot {
                debug!("Pruning transaction index 1 at slot {}", index1.max_slot);
                Some(1)
            } else {
                None
            };

            if result.is_some() {
                *w_active_transaction_status_index = if index0.frozen { 0 } else { 1 };
                if index0.frozen {
                    index0.max_slot = 0
                };
                index0.frozen = !index0.frozen;
                batch.put::<cf::TransactionStatusIndex>(0, &index0)?;
                if index1.frozen {
                    index1.max_slot = 0
                };
                index1.frozen = !index1.frozen;
                batch.put::<cf::TransactionStatusIndex>(1, &index1)?;
            }

            Ok(result)
        }
    }

    fn get_primary_index(
        &self,
        slot: Slot,
        w_active_transaction_status_index: &mut u64,
    ) -> Result<u64> {
        let i = *w_active_transaction_status_index;
        let mut index_meta = self.transaction_status_index_cf.get(i)?.unwrap();
        if slot > index_meta.max_slot {
            assert!(!index_meta.frozen);
            index_meta.max_slot = slot;
            self.transaction_status_index_cf.put(i, &index_meta)?;
        }
        Ok(i)
    }

    pub fn read_transaction_status(
        &self,
        index: (Signature, Slot),
    ) -> Result<Option<TransactionStatusMeta>> {
        let (signature, slot) = index;
        let result = self
            .transaction_status_cf
            .get_protobuf_or_bincode::<StoredTransactionStatusMeta>((0, signature, slot))?;
        if result.is_none() {
            Ok(self
                .transaction_status_cf
                .get_protobuf_or_bincode::<StoredTransactionStatusMeta>((1, signature, slot))?
                .and_then(|meta| meta.try_into().ok()))
        } else {
            Ok(result.and_then(|meta| meta.try_into().ok()))
        }
    }

    pub fn write_transaction_status(
        &self,
        slot: Slot,
        signature: Signature,
        writable_keys: Vec<&Pubkey>,
        readonly_keys: Vec<&Pubkey>,
        status: TransactionStatusMeta,
    ) -> Result<()> {
        let status = status.into();
        // This write lock prevents interleaving issues with the transaction_status_index_cf by gating
        // writes to that column
        let mut w_active_transaction_status_index =
            self.active_transaction_status_index.write().unwrap();
        let primary_index = self.get_primary_index(slot, &mut w_active_transaction_status_index)?;
        self.transaction_status_cf
            .put_protobuf((primary_index, signature, slot), &status)?;
        for address in writable_keys {
            self.address_signatures_cf.put(
                (primary_index, *address, slot, signature),
                &AddressSignatureMeta { writeable: true },
            )?;
        }
        for address in readonly_keys {
            self.address_signatures_cf.put(
                (primary_index, *address, slot, signature),
                &AddressSignatureMeta { writeable: false },
            )?;
        }
        Ok(())
    }

    // Returns a transaction status, as well as a loop counter for unit testing
    fn get_transaction_status_with_counter(
        &self,
        signature: Signature,
        confirmed_unrooted_slots: &[Slot],
    ) -> Result<(Option<(Slot, TransactionStatusMeta)>, u64)> {
        let mut counter = 0;
        for transaction_status_cf_primary_index in 0..=1 {
            let index_iterator = self.transaction_status_cf.iter(IteratorMode::From(
                (transaction_status_cf_primary_index, signature, 0),
                IteratorDirection::Forward,
            ))?;
            for ((i, sig, slot), _data) in index_iterator {
                counter += 1;
                if i != transaction_status_cf_primary_index || sig != signature {
                    break;
                }
                if !self.is_root(slot) && !confirmed_unrooted_slots.contains(&slot) {
                    continue;
                }
                let status = self
                    .transaction_status_cf
                    .get_protobuf_or_bincode::<StoredTransactionStatusMeta>((i, sig, slot))?
                    .and_then(|status| status.try_into().ok())
                    .map(|status| (slot, status));
                return Ok((status, counter));
            }
        }
        Ok((None, counter))
    }

    /// Returns a transaction status
    pub fn get_rooted_transaction_status(
        &self,
        signature: Signature,
    ) -> Result<Option<(Slot, TransactionStatusMeta)>> {
        datapoint_info!(
            "blockstore-rpc-api",
            (
                "method",
                "get_rooted_transaction_status".to_string(),
                String
            )
        );
        self.get_transaction_status(signature, &[])
    }

    /// Returns a transaction status
    pub fn get_transaction_status(
        &self,
        signature: Signature,
        confirmed_unrooted_slots: &[Slot],
    ) -> Result<Option<(Slot, TransactionStatusMeta)>> {
        datapoint_info!(
            "blockstore-rpc-api",
            ("method", "get_transaction_status".to_string(), String)
        );
        self.get_transaction_status_with_counter(signature, confirmed_unrooted_slots)
            .map(|(status, _)| status)
    }

    /// Returns a complete transaction if it was processed in a root
    pub fn get_rooted_transaction(
        &self,
        signature: Signature,
    ) -> Result<Option<ConfirmedTransaction>> {
        datapoint_info!(
            "blockstore-rpc-api",
            ("method", "get_rooted_transaction".to_string(), String)
        );
        self.get_transaction_with_status(signature, &[])
    }

    /// Returns a complete transaction
    pub fn get_complete_transaction(
        &self,
        signature: Signature,
        highest_confirmed_slot: Slot,
    ) -> Result<Option<ConfirmedTransaction>> {
        datapoint_info!(
            "blockstore-rpc-api",
            ("method", "get_complete_transaction".to_string(), String)
        );
        let confirmed_unrooted_slots: Vec<_> =
            AncestorIterator::new_inclusive(highest_confirmed_slot, self)
                .filter(|&slot| slot > self.last_root())
                .collect();
        self.get_transaction_with_status(signature, &confirmed_unrooted_slots)
    }

    fn get_transaction_with_status(
        &self,
        signature: Signature,
        confirmed_unrooted_slots: &[Slot],
    ) -> Result<Option<ConfirmedTransaction>> {
        if let Some((slot, status)) =
            self.get_transaction_status(signature, confirmed_unrooted_slots)?
        {
            let transaction = self
                .find_transaction_in_slot(slot, signature)?
                .ok_or(BlockstoreError::TransactionStatusSlotMismatch)?; // Should not happen
            let block_time = self.get_block_time(slot)?;
            Ok(Some(ConfirmedTransaction {
                slot,
                transaction: TransactionWithStatusMeta {
                    transaction,
                    meta: Some(status),
                },
                block_time,
            }))
        } else {
            Ok(None)
        }
    }

    fn find_transaction_in_slot(
        &self,
        slot: Slot,
        signature: Signature,
    ) -> Result<Option<Transaction>> {
        let slot_entries = self.get_slot_entries(slot, 0)?;
        Ok(slot_entries
            .iter()
            .cloned()
            .flat_map(|entry| entry.transactions)
            .map(|transaction| {
                if let Err(err) = transaction.sanitize() {
                    warn!(
                        "Blockstore::find_transaction_in_slot sanitize failed: {:?}, \
                        slot: {:?}, \
                        {:?}",
                        err, slot, transaction,
                    );
                }
                transaction
            })
            .find(|transaction| transaction.signatures[0] == signature))
    }

    // Returns all rooted signatures for an address, ordered by slot that the transaction was
    // processed in. Within each slot the transactions will be ordered by signature, and NOT by
    // the order in which the transactions exist in the block
    //
    // DEPRECATED
    fn find_address_signatures(
        &self,
        pubkey: Pubkey,
        start_slot: Slot,
        end_slot: Slot,
    ) -> Result<Vec<(Slot, Signature)>> {
        let mut signatures: Vec<(Slot, Signature)> = vec![];
        for transaction_status_cf_primary_index in 0..=1 {
            let index_iterator = self.address_signatures_cf.iter(IteratorMode::From(
                (
                    transaction_status_cf_primary_index,
                    pubkey,
                    start_slot,
                    Signature::default(),
                ),
                IteratorDirection::Forward,
            ))?;
            for ((i, address, slot, signature), _) in index_iterator {
                if i != transaction_status_cf_primary_index || slot > end_slot || address != pubkey
                {
                    break;
                }
                if self.is_root(slot) {
                    signatures.push((slot, signature));
                }
            }
        }
        signatures.sort_by(|a, b| a.0.partial_cmp(&b.0).unwrap().then(a.1.cmp(&b.1)));
        Ok(signatures)
    }

    // Returns all signatures for an address in a particular slot, regardless of whether that slot
    // has been rooted. The transactions will be ordered by signature, and NOT by the order in
    // which the transactions exist in the block
    fn find_address_signatures_for_slot(
        &self,
        pubkey: Pubkey,
        slot: Slot,
    ) -> Result<Vec<(Slot, Signature)>> {
        let mut signatures: Vec<(Slot, Signature)> = vec![];
        for transaction_status_cf_primary_index in 0..=1 {
            let index_iterator = self.address_signatures_cf.iter(IteratorMode::From(
                (
                    transaction_status_cf_primary_index,
                    pubkey,
                    slot,
                    Signature::default(),
                ),
                IteratorDirection::Forward,
            ))?;
            for ((i, address, transaction_slot, signature), _) in index_iterator {
                if i != transaction_status_cf_primary_index
                    || transaction_slot > slot
                    || address != pubkey
                {
                    break;
                }
                signatures.push((slot, signature));
            }
        }
        signatures.sort_by(|a, b| a.0.partial_cmp(&b.0).unwrap().then(a.1.cmp(&b.1)));
        Ok(signatures)
    }

    // DEPRECATED
    pub fn get_confirmed_signatures_for_address(
        &self,
        pubkey: Pubkey,
        start_slot: Slot,
        end_slot: Slot,
    ) -> Result<Vec<Signature>> {
        datapoint_info!(
            "blockstore-rpc-api",
            (
                "method",
                "get_confirmed_signatures_for_address".to_string(),
                String
            )
        );
        self.find_address_signatures(pubkey, start_slot, end_slot)
            .map(|signatures| signatures.iter().map(|(_, signature)| *signature).collect())
    }

    pub fn get_confirmed_signatures_for_address2(
        &self,
        address: Pubkey,
        highest_slot: Slot, // highest_confirmed_root or highest_confirmed_slot
        before: Option<Signature>,
        until: Option<Signature>,
        limit: usize,
    ) -> Result<Vec<ConfirmedTransactionStatusWithSignature>> {
        datapoint_info!(
            "blockstore-rpc-api",
            (
                "method",
                "get_confirmed_signatures_for_address2".to_string(),
                String
            )
        );
        let confirmed_unrooted_slots: Vec<_> = AncestorIterator::new_inclusive(highest_slot, self)
            .filter(|&slot| slot > self.last_root())
            .collect();

        // Figure the `slot` to start listing signatures at, based on the ledger location of the
        // `before` signature if present.  Also generate a HashSet of signatures that should
        // be excluded from the results.
        let mut get_before_slot_timer = Measure::start("get_before_slot_timer");
        let (slot, mut before_excluded_signatures) = match before {
            None => (highest_slot, None),
            Some(before) => {
                let transaction_status =
                    self.get_transaction_status(before, &confirmed_unrooted_slots)?;
                match transaction_status {
                    None => return Ok(vec![]),
                    Some((slot, _)) => {
                        let block = self.get_complete_block(slot, false).map_err(|err| {
                            BlockstoreError::Io(IoError::new(
                                ErrorKind::Other,
                                format!("Unable to get block: {}", err),
                            ))
                        })?;

                        // Load all signatures for the block
                        let mut slot_signatures: Vec<_> = block
                            .transactions
                            .into_iter()
                            .filter_map(|transaction_with_meta| {
                                transaction_with_meta
                                    .transaction
                                    .signatures
                                    .into_iter()
                                    .next()
                            })
                            .collect();

                        // Sort signatures as a way to entire a stable ordering within a slot, as
                        // the AddressSignatures column is ordered by signatures within a slot,
                        // not by block ordering
                        slot_signatures.sort();
                        slot_signatures.reverse();

                        if let Some(pos) = slot_signatures.iter().position(|&x| x == before) {
                            slot_signatures.truncate(pos + 1);
                        }

                        (
                            slot,
                            Some(slot_signatures.into_iter().collect::<HashSet<_>>()),
                        )
                    }
                }
            }
        };
        get_before_slot_timer.stop();

        // Generate a HashSet of signatures that should be excluded from the results based on
        // `until` signature
        let mut get_until_slot_timer = Measure::start("get_until_slot_timer");
        let (lowest_slot, until_excluded_signatures) = match until {
            None => (0, HashSet::new()),
            Some(until) => {
                let transaction_status =
                    self.get_transaction_status(until, &confirmed_unrooted_slots)?;
                match transaction_status {
                    None => (0, HashSet::new()),
                    Some((slot, _)) => {
                        let block = self.get_complete_block(slot, false).map_err(|err| {
                            BlockstoreError::Io(IoError::new(
                                ErrorKind::Other,
                                format!("Unable to get block: {}", err),
                            ))
                        })?;

                        // Load all signatures for the block
                        let mut slot_signatures: Vec<_> = block
                            .transactions
                            .into_iter()
                            .filter_map(|transaction_with_meta| {
                                transaction_with_meta
                                    .transaction
                                    .signatures
                                    .into_iter()
                                    .next()
                            })
                            .collect();

                        // Sort signatures as a way to entire a stable ordering within a slot, as
                        // the AddressSignatures column is ordered by signatures within a slot,
                        // not by block ordering
                        slot_signatures.sort();
                        slot_signatures.reverse();

                        if let Some(pos) = slot_signatures.iter().position(|&x| x == until) {
                            slot_signatures = slot_signatures.split_off(pos);
                        }

                        (slot, slot_signatures.into_iter().collect::<HashSet<_>>())
                    }
                }
            }
        };
        get_until_slot_timer.stop();

        // Fetch the list of signatures that affect the given address
        let first_available_block = self.get_first_available_block()?;
        let mut address_signatures = vec![];

        // Get signatures in `slot`
        let mut get_initial_slot_timer = Measure::start("get_initial_slot_timer");
        let mut signatures = self.find_address_signatures_for_slot(address, slot)?;
        signatures.reverse();
        if let Some(excluded_signatures) = before_excluded_signatures.take() {
            address_signatures.extend(
                signatures
                    .into_iter()
                    .filter(|(_, signature)| !excluded_signatures.contains(&signature)),
            )
        } else {
            address_signatures.append(&mut signatures);
        }
        get_initial_slot_timer.stop();

        // Check the active_transaction_status_index to see if it contains slot. If so, start with
        // that index, as it will contain higher slots
        let starting_primary_index = *self.active_transaction_status_index.read().unwrap();
        let next_primary_index = if starting_primary_index == 0 { 1 } else { 0 };
        let next_max_slot = self
            .transaction_status_index_cf
            .get(next_primary_index)?
            .unwrap()
            .max_slot;

        let mut starting_primary_index_iter_timer = Measure::start("starting_primary_index_iter");
        if slot > next_max_slot {
            let mut starting_iterator = self.address_signatures_cf.iter(IteratorMode::From(
                (starting_primary_index, address, slot, Signature::default()),
                IteratorDirection::Reverse,
            ))?;

            // Iterate through starting_iterator until limit is reached
            while address_signatures.len() < limit {
                if let Some(((i, key_address, slot, signature), _)) = starting_iterator.next() {
                    if slot == next_max_slot || slot < lowest_slot {
                        break;
                    }
                    if i == starting_primary_index
                        && key_address == address
                        && slot >= first_available_block
                    {
                        if self.is_root(slot) || confirmed_unrooted_slots.contains(&slot) {
                            address_signatures.push((slot, signature));
                        }
                        continue;
                    }
                }
                break;
            }

            // Handle slots that cross primary indexes
            if next_max_slot >= lowest_slot {
                let mut signatures =
                    self.find_address_signatures_for_slot(address, next_max_slot)?;
                signatures.reverse();
                address_signatures.append(&mut signatures);
            }
        }
        starting_primary_index_iter_timer.stop();

        // Iterate through next_iterator until limit is reached
        let mut next_primary_index_iter_timer = Measure::start("next_primary_index_iter_timer");
        let mut next_iterator = self.address_signatures_cf.iter(IteratorMode::From(
            (next_primary_index, address, slot, Signature::default()),
            IteratorDirection::Reverse,
        ))?;
        while address_signatures.len() < limit {
            if let Some(((i, key_address, slot, signature), _)) = next_iterator.next() {
                // Skip next_max_slot, which is already included
                if slot == next_max_slot {
                    continue;
                }
                if slot < lowest_slot {
                    break;
                }
                if i == next_primary_index
                    && key_address == address
                    && slot >= first_available_block
                {
                    if self.is_root(slot) || confirmed_unrooted_slots.contains(&slot) {
                        address_signatures.push((slot, signature));
                    }
                    continue;
                }
            }
            break;
        }
        next_primary_index_iter_timer.stop();
        let mut address_signatures: Vec<(Slot, Signature)> = address_signatures
            .into_iter()
            .filter(|(_, signature)| !until_excluded_signatures.contains(&signature))
            .collect();
        address_signatures.truncate(limit);

        // Fill in the status information for each found transaction
        let mut get_status_info_timer = Measure::start("get_status_info_timer");
        let mut infos = vec![];
        for (slot, signature) in address_signatures.into_iter() {
            let transaction_status =
                self.get_transaction_status(signature, &confirmed_unrooted_slots)?;
            let err = match transaction_status {
                None => None,
                Some((_slot, status)) => status.status.err(),
            };
            let block_time = self.get_block_time(slot)?;
            infos.push(ConfirmedTransactionStatusWithSignature {
                signature,
                slot,
                err,
                memo: None,
                block_time,
            });
        }
        get_status_info_timer.stop();

        datapoint_info!(
            "blockstore-get-conf-sigs-for-addr-2",
            (
                "get_before_slot_us",
                get_before_slot_timer.as_us() as i64,
                i64
            ),
            (
                "get_initial_slot_us",
                get_initial_slot_timer.as_us() as i64,
                i64
            ),
            (
                "starting_primary_index_iter_us",
                starting_primary_index_iter_timer.as_us() as i64,
                i64
            ),
            (
                "next_primary_index_iter_us",
                next_primary_index_iter_timer.as_us() as i64,
                i64
            ),
            (
                "get_status_info_us",
                get_status_info_timer.as_us() as i64,
                i64
            ),
            (
                "get_until_slot_us",
                get_until_slot_timer.as_us() as i64,
                i64
            )
        );

        Ok(infos)
    }

    pub fn read_rewards(&self, index: Slot) -> Result<Option<Rewards>> {
        self.rewards_cf
            .get_protobuf_or_bincode::<Rewards>(index)
            .map(|result| result.map(|option| option.into()))
    }

    pub fn write_rewards(&self, index: Slot, rewards: Rewards) -> Result<()> {
        let rewards = rewards.into();
        self.rewards_cf.put_protobuf(index, &rewards)
    }

    pub fn get_recent_perf_samples(&self, num: usize) -> Result<Vec<(Slot, PerfSample)>> {
        Ok(self
            .db
            .iter::<cf::PerfSamples>(IteratorMode::End)?
            .take(num)
            .map(|(slot, data)| {
                let perf_sample = deserialize(&data).unwrap();
                (slot, perf_sample)
            })
            .collect())
    }

    pub fn write_perf_sample(&self, index: Slot, perf_sample: &PerfSample) -> Result<()> {
        self.perf_samples_cf.put(index, perf_sample)
    }

    // EVM scope

    pub fn write_evm_block_header(&self, block: &evm::BlockHeader) -> Result<()> {
        let proto_block = block.clone().into();
        self.evm_blocks_cf.put_protobuf(
            (block.block_number, Some(block.native_chain_slot)),
            &proto_block,
        )?;
        self.write_evm_block_id_by_hash(block.native_chain_slot, block.hash(), block.block_number)
    }

    ///
    /// Returns iterator over evm blocks.
    /// If more than one evm block have been found on same block_num, this function return multiple items.
    ///
    pub fn read_evm_block_headers(
        &self,
        block_index: evm::BlockNum,
    ) -> Result<Vec<evm::BlockHeader>> {
        Ok(self
            .evm_blocks_iterator(block_index)?
            .take_while(|((block_num, _slot), _block)| *block_num == block_index)
            .map(|((_block_num, _slot), block)| block)
            .collect())
    }

    pub fn write_evm_block_id_by_hash(
        &self,
        slot: Slot,
        hash: H256,
        id: evm_state::BlockNum,
    ) -> Result<()> {
        let mut w_active_transaction_status_index =
            self.active_transaction_status_index.write().unwrap();
        let primary_index = self.get_primary_index(slot, &mut w_active_transaction_status_index)?;
        self.evm_blocks_by_hash_cf
            .put_protobuf((primary_index, hash), &id)
    }
    pub fn read_evm_block_id_by_hash(&self, hash: H256) -> Result<Option<evm_state::BlockNum>> {
        let result = self
            .evm_blocks_by_hash_cf
            .get_protobuf_or_bincode::<evm_state::BlockNum>((0, hash))?;
        if result.is_none() {
            Ok(self
                .evm_blocks_by_hash_cf
                .get_protobuf_or_bincode::<evm_state::BlockNum>((1, hash))?)
        } else {
            Ok(result)
        }
    }

    /// Try to search for evm transaction in next indexes:
    /// 1. When primary index = 0 and slot is Some,
    /// 2. When primary index = 1 and slot is Some,
    /// 3. When primary index = 0 and slot is None,
    /// 4. When primary index = 1 and slot is None

    pub fn read_evm_transaction(
        &self,
        index: (H256, evm::BlockNum, Option<Slot>),
    ) -> Result<Option<evm::TransactionReceipt>> {
        let (hash, block_num, slot) = index;
        // search transaction in 0 | 1 primary indexes, with and without slot.
        for slot in slot.map(Some).into_iter().chain(Some(None)) {
            for primary_index in 0..=1 {
                if let Some(tx) = self
                    .evm_transactions_cf
                    .get_protobuf_or_bincode::<evm::TransactionReceipt>(
                        EvmTransactionReceiptsIndex {
                            index: primary_index,
                            hash,
                            block_num,
                            slot,
                        },
                    )?
                    .and_then(|meta| meta.try_into().ok())
                {
                    return Ok(Some(tx));
                }
            }
        }
        Ok(None)
    }

    pub fn filter_logs(&self, filter: evm::LogFilter) -> Result<Vec<evm::LogWithLocation>> {
        let mut logs = Vec::new();
        let masks = filter.bloom_possibilities();
        info!("Starting search for logs with filter = {:?}", filter);
        for ((block_num, slot), block) in self.evm_blocks_iterator(filter.from_block)? {
            trace!("Searching block = {}, slot({:?})", block_num, slot);
            if block_num > filter.to_block {
                break;
            }
            // First filterout all blocks that not contain ALL topic + addresses
            if !masks
                .iter()
                .any(|mask| block.logs_bloom.contains_bloom(mask))
            {
                trace!(
                    "Blocks not matching bloom filter blocks_bloom = {:?}, blooms={:?}",
                    block.logs_bloom,
                    masks
                );
                continue;
            }

            for (id, hash) in block.transactions.iter().enumerate() {
                let tx = self.read_evm_transaction((
                    *hash,
                    block.block_number,
                    Some(block.native_chain_slot),
                ))?;
                let tx = if let Some(tx) = tx {
                    tx
                } else {
                    warn!(
                        "Evm transaction = {}, was cleanedup, while block still exist",
                        hash
                    );
                    continue;
                };

                // Second filterout all transactions that not contain ALL topic + addresses
                if !masks.iter().any(|mask| tx.logs_bloom.contains_bloom(mask)) {
                    trace!(
                        "tx not matching bloom filter blocks_bloom = {:?}, blooms={:?}",
                        tx.logs_bloom,
                        masks
                    );
                    continue;
                }
                // Then match precisely
                tx.logs.into_iter().for_each(|log| {
                    if filter.is_log_match(&log) {
                        trace!("Adding transaction log to result = {:?}", log);
                        logs.push(evm::LogWithLocation {
                            transaction_hash: *hash,
                            transaction_id: id as u64,
                            block_num: block.block_number,
                            data: log.data,
                            topics: log.topics,
                            address: log.address,
                        })
                    }
                });
            }
        }
        Ok(logs)
    }

    pub fn find_evm_transaction(&self, hash: H256) -> Result<Option<evm::TransactionReceipt>> {
        // collect all transactions by hash, from both primary indexes (0 | 1), for any blocks.
        let mut transactions: Vec<_> = self
            .evm_transactions_cf
            .iter(IteratorMode::From(
                EvmTransactionReceiptsIndex {
                    index: 0,
                    hash,
                    block_num: 0,
                    slot: None,
                },
                IteratorDirection::Forward,
            ))?
            .take_while(
                |(
                    EvmTransactionReceiptsIndex {
                        hash: found_hash, ..
                    },
                    _data,
                )| *found_hash == hash,
            )
            .collect();
        transactions.extend(
            self.evm_transactions_cf
                .iter(IteratorMode::From(
                    EvmTransactionReceiptsIndex {
                        index: 1,
                        hash,
                        block_num: 0,
                        slot: None,
                    },
                    IteratorDirection::Forward,
                ))?
                .take_while(
                    |(
                        EvmTransactionReceiptsIndex {
                            hash: found_hash, ..
                        },
                        _data,
                    )| *found_hash == hash,
                ),
        );

        // find first transaction with confirmed slot
        let mut confirmed_transaction_data = transactions
            .iter()
            .find(|(EvmTransactionReceiptsIndex { slot, .. }, _)| {
                if let Some(slot) = slot {
                    if self.is_root(*slot) {
                        return true;
                    }
                }
                false
            })
            .map(|(_, data)| data);

        if confirmed_transaction_data.is_none() {
            // find transactions with confirmed blocks. (Old version of db where is no slot for transaction)
            // need to remove it later.
            for (
                EvmTransactionReceiptsIndex {
                    hash, block_num, ..
                },
                data,
            ) in &transactions
            {
                let blocks = if let Ok(b) = self.evm_blocks_iterator(*block_num) {
                    b
                } else {
                    continue;
                };
                let confirmed_block_found = blocks
                    .take_while(|((block_index, _slot), _block)| block_index == block_num)
                    .any(|(_, header)| {
                        self.is_root(header.native_chain_slot) && header.transactions.contains(hash)
                    });

                if confirmed_block_found {
                    confirmed_transaction_data = Some(data);
                    break;
                }
            }
        }

        // if no confirmed block found for transaction, return any tx.
        let transaction_data =
            confirmed_transaction_data.or_else(|| transactions.first().map(|(_, data)| data));

        Ok(if let Some(data) = transaction_data {
            Some(
                self.evm_transactions_cf
                    .deserialize_protobuf_or_bincode::<evm::TransactionReceipt>(&data)?
                    .try_into()
                    .map_err(|e| {
                        BlockstoreError::ProtobufDecodeError(prost::DecodeError::new(e))
                    })?,
            )
        } else {
            None
        })
    }

    pub fn write_evm_transaction(
        &self,
        block_num: evm_state::BlockNum,
        slot_index: Slot,
        hash: H256,
        status: evm::TransactionReceipt,
    ) -> Result<()> {
        // reuse mechanism of transaction_status_index_cf gating
        let mut w_active_transaction_status_index =
            self.active_transaction_status_index.write().unwrap();
        let index = self.get_primary_index(block_num, &mut w_active_transaction_status_index)?;
        let status = status.into();
        self.evm_transactions_cf.put_protobuf(
            EvmTransactionReceiptsIndex {
                index,
                hash,
                block_num,
                slot: Some(slot_index),
            },
            &status,
        )?;
        Ok(())
    }
    /// Returns the entry vector for the slot starting with `shred_start_index`
    pub fn get_slot_entries(&self, slot: Slot, shred_start_index: u64) -> Result<Vec<Entry>> {
        self.get_slot_entries_with_shred_info(slot, shred_start_index, false)
            .map(|x| x.0)
    }

    /// Returns the entry vector for the slot starting with `shred_start_index`, the number of
    /// shreds that comprise the entry vector, and whether the slot is full (consumed all shreds).
    pub fn get_slot_entries_with_shred_info(
        &self,
        slot: Slot,
        start_index: u64,
        allow_dead_slots: bool,
    ) -> Result<(Vec<Entry>, u64, bool)> {
        if self.is_dead(slot) && !allow_dead_slots {
            return Err(BlockstoreError::DeadSlot);
        }

        let (completed_ranges, slot_meta) = self.get_completed_ranges(slot, start_index)?;
        if completed_ranges.is_empty() {
            return Ok((vec![], 0, false));
        }
        let slot_meta = slot_meta.unwrap();
        let num_shreds = completed_ranges
            .last()
            .map(|(_, end_index)| u64::from(*end_index) - start_index + 1)
            .unwrap_or(0);

        let entries: Result<Vec<Vec<Entry>>> = PAR_THREAD_POOL.with(|thread_pool| {
            thread_pool.borrow().install(|| {
                completed_ranges
                    .par_iter()
                    .map(|(start_index, end_index)| {
                        self.get_entries_in_data_block(
                            slot,
                            *start_index,
                            *end_index,
                            Some(&slot_meta),
                        )
                    })
                    .collect()
            })
        });

        let entries: Vec<Entry> = entries?.into_iter().flatten().collect();
        Ok((entries, num_shreds, slot_meta.is_full()))
    }

    fn get_completed_ranges(
        &self,
        slot: Slot,
        start_index: u64,
    ) -> Result<(CompletedRanges, Option<SlotMeta>)> {
        // lowest_cleanup_slot is the last slot that was not cleaned up by
        // LedgerCleanupService
        let lowest_cleanup_slot = self.lowest_cleanup_slot.read().unwrap();
        if *lowest_cleanup_slot > slot {
            return Err(BlockstoreError::SlotCleanedUp);
        }

        let slot_meta_cf = self.db.column::<cf::SlotMeta>();
        let slot_meta = slot_meta_cf.get(slot)?;
        if slot_meta.is_none() {
            return Ok((vec![], slot_meta));
        }

        let slot_meta = slot_meta.unwrap();
        // Find all the ranges for the completed data blocks
        let completed_ranges = Self::get_completed_data_ranges(
            start_index as u32,
            &slot_meta.completed_data_indexes[..],
            slot_meta.consumed as u32,
        );

        Ok((completed_ranges, Some(slot_meta)))
    }

    // Get the range of indexes [start_index, end_index] of every completed data block
    fn get_completed_data_ranges(
        mut start_index: u32,
        completed_data_end_indexes: &[u32],
        consumed: u32,
    ) -> CompletedRanges {
        let mut completed_data_ranges = vec![];
        let floor = completed_data_end_indexes
            .iter()
            .position(|i| *i >= start_index)
            .unwrap_or_else(|| completed_data_end_indexes.len());

        for i in &completed_data_end_indexes[floor as usize..] {
            // `consumed` is the next missing shred index, but shred `i` existing in
            // completed_data_end_indexes implies it's not missing
            assert!(*i != consumed);

            if *i < consumed {
                completed_data_ranges.push((start_index, *i));
                start_index = *i + 1;
            }
        }

        completed_data_ranges
    }

    pub fn get_entries_in_data_block(
        &self,
        slot: Slot,
        start_index: u32,
        end_index: u32,
        slot_meta: Option<&SlotMeta>,
    ) -> Result<Vec<Entry>> {
        let data_shred_cf = self.db.column::<cf::ShredData>();

        // Short circuit on first error
        let data_shreds: Result<Vec<Shred>> = (start_index..=end_index)
            .map(|i| {
                data_shred_cf
                    .get_bytes((slot, u64::from(i)))
                    .and_then(|serialized_shred| {
                        if serialized_shred.is_none() {
                            if let Some(slot_meta) = slot_meta {
                                panic!(
                                    "Shred with
                                    slot: {},
                                    index: {},
                                    consumed: {},
                                    completed_indexes: {:?}
                                    must exist if shred index was included in a range: {} {}",
                                    slot,
                                    i,
                                    slot_meta.consumed,
                                    slot_meta.completed_data_indexes,
                                    start_index,
                                    end_index
                                );
                            } else {
                                return Err(BlockstoreError::InvalidShredData(Box::new(
                                    bincode::ErrorKind::Custom(format!(
                                        "Missing shred for slot {}, index {}",
                                        slot, i
                                    )),
                                )));
                            }
                        }

                        Shred::new_from_serialized_shred(serialized_shred.unwrap()).map_err(|err| {
                            BlockstoreError::InvalidShredData(Box::new(bincode::ErrorKind::Custom(
                                format!(
                                    "Could not reconstruct shred from shred payload: {:?}",
                                    err
                                ),
                            )))
                        })
                    })
            })
            .collect();

        let data_shreds = data_shreds?;
        let last_shred = data_shreds.last().unwrap();
        assert!(last_shred.data_complete() || last_shred.last_in_slot());

        let deshred_payload = Shredder::deshred(&data_shreds).map_err(|e| {
            BlockstoreError::InvalidShredData(Box::new(bincode::ErrorKind::Custom(format!(
                "Could not reconstruct data block from constituent shreds, error: {:?}",
                e
            ))))
        })?;

        debug!("{:?} shreds in last FEC set", data_shreds.len(),);
        bincode::deserialize::<Vec<Entry>>(&deshred_payload).map_err(|e| {
            BlockstoreError::InvalidShredData(Box::new(bincode::ErrorKind::Custom(format!(
                "could not reconstruct entries: {:?}",
                e
            ))))
        })
    }

    fn get_any_valid_slot_entries(&self, slot: Slot, start_index: u64) -> Vec<Entry> {
        let (completed_ranges, slot_meta) = self
            .get_completed_ranges(slot, start_index)
            .unwrap_or_default();
        if completed_ranges.is_empty() {
            return vec![];
        }
        let slot_meta = slot_meta.unwrap();

        let entries: Vec<Vec<Entry>> = PAR_THREAD_POOL_ALL_CPUS.with(|thread_pool| {
            thread_pool.borrow().install(|| {
                completed_ranges
                    .par_iter()
                    .map(|(start_index, end_index)| {
                        self.get_entries_in_data_block(
                            slot,
                            *start_index,
                            *end_index,
                            Some(&slot_meta),
                        )
                        .unwrap_or_default()
                    })
                    .collect()
            })
        });

        entries.into_iter().flatten().collect()
    }

    // Returns slots connecting to any element of the list `slots`.
    pub fn get_slots_since(&self, slots: &[u64]) -> Result<HashMap<u64, Vec<u64>>> {
        // Return error if there was a database error during lookup of any of the
        // slot indexes
        let slot_metas: Result<Vec<Option<SlotMeta>>> =
            slots.iter().map(|slot| self.meta(*slot)).collect();

        let slot_metas = slot_metas?;
        let result: HashMap<u64, Vec<u64>> = slots
            .iter()
            .zip(slot_metas)
            .filter_map(|(height, meta)| {
                meta.map(|meta| {
                    let valid_next_slots: Vec<u64> = meta
                        .next_slots
                        .iter()
                        .cloned()
                        .filter(|s| !self.is_dead(*s))
                        .collect();
                    (*height, valid_next_slots)
                })
            })
            .collect();

        Ok(result)
    }

    pub fn is_root(&self, slot: Slot) -> bool {
        matches!(self.db.get::<cf::Root>(slot), Ok(Some(true)))
    }

    /// Returns true if a slot is between the rooted slot bounds of the ledger, but has not itself
    /// been rooted. This is either because the slot was skipped, or due to a gap in ledger data,
    /// as when booting from a newer snapshot.
    pub fn is_skipped(&self, slot: Slot) -> bool {
        let lowest_root = self
            .rooted_slot_iterator(0)
            .ok()
            .and_then(|mut iter| iter.next())
            .unwrap_or_default();
        match self.db.get::<cf::Root>(slot).ok().flatten() {
            Some(_) => false,
            None => slot < self.max_root() && slot > lowest_root,
        }
    }

    pub fn set_roots(&self, rooted_slots: &[u64]) -> Result<()> {
        let mut write_batch = self.db.batch()?;
        for slot in rooted_slots {
            write_batch.put::<cf::Root>(*slot, &true)?;
        }

        self.db.write(write_batch)?;

        let mut last_root = self.last_root.write().unwrap();
        if *last_root == std::u64::MAX {
            *last_root = 0;
        }
        *last_root = cmp::max(*rooted_slots.iter().max().unwrap(), *last_root);
        Ok(())
    }

    pub fn is_dead(&self, slot: Slot) -> bool {
        matches!(
            self.db
                .get::<cf::DeadSlots>(slot)
                .expect("fetch from DeadSlots column family failed"),
            Some(true)
        )
    }

    pub fn set_dead_slot(&self, slot: Slot) -> Result<()> {
        self.dead_slots_cf.put(slot, &true)
    }

    pub fn store_duplicate_if_not_existing(
        &self,
        slot: Slot,
        shred1: Vec<u8>,
        shred2: Vec<u8>,
    ) -> Result<()> {
        if !self.has_duplicate_shreds_in_slot(slot) {
            self.store_duplicate_slot(slot, shred1, shred2)
        } else {
            Ok(())
        }
    }

    pub fn store_duplicate_slot(&self, slot: Slot, shred1: Vec<u8>, shred2: Vec<u8>) -> Result<()> {
        let duplicate_slot_proof = DuplicateSlotProof::new(shred1, shred2);
        self.duplicate_slots_cf.put(slot, &duplicate_slot_proof)
    }

    pub fn get_duplicate_slot(&self, slot: u64) -> Option<DuplicateSlotProof> {
        self.duplicate_slots_cf
            .get(slot)
            .expect("fetch from DuplicateSlots column family failed")
    }

    // `new_shred` is assumed to have slot and index equal to the given slot and index.
    // Returns the existing shred if `new_shred` is not equal to the existing shred at the
    // given slot and index as this implies the leader generated two different shreds with
    // the same slot and index
    pub fn is_shred_duplicate(
        &self,
        slot: u64,
        index: u32,
        new_shred: &[u8],
        is_data: bool,
    ) -> Option<Vec<u8>> {
        let res = if is_data {
            self.get_data_shred(slot, index as u64)
                .expect("fetch from DuplicateSlots column family failed")
        } else {
            self.get_coding_shred(slot, index as u64)
                .expect("fetch from DuplicateSlots column family failed")
        };

        res.map(|existing_shred| {
            if existing_shred != new_shred {
                Some(existing_shred)
            } else {
                None
            }
        })
        .unwrap_or(None)
    }

    pub fn has_duplicate_shreds_in_slot(&self, slot: Slot) -> bool {
        self.duplicate_slots_cf
            .get(slot)
            .expect("fetch from DuplicateSlots column family failed")
            .is_some()
    }

    pub fn orphans_iterator(&self, slot: Slot) -> Result<impl Iterator<Item = u64> + '_> {
        let orphans_iter = self
            .db
            .iter::<cf::Orphans>(IteratorMode::From(slot, IteratorDirection::Forward))?;
        Ok(orphans_iter.map(|(slot, _)| slot))
    }

    pub fn dead_slots_iterator(&self, slot: Slot) -> Result<impl Iterator<Item = Slot> + '_> {
        let dead_slots_iterator = self
            .db
            .iter::<cf::DeadSlots>(IteratorMode::From(slot, IteratorDirection::Forward))?;
        Ok(dead_slots_iterator.map(|(slot, _)| slot))
    }

    pub fn last_root(&self) -> Slot {
        *self.last_root.read().unwrap()
    }

    // find the first available slot in blockstore that has some data in it
    pub fn lowest_slot(&self) -> Slot {
        for (slot, meta) in self
            .slot_meta_iterator(0)
            .expect("unable to iterate over meta")
        {
            if slot > 0 && meta.received > 0 {
                return slot;
            }
        }
        // This means blockstore is empty, should never get here aside from right at boot.
        self.last_root()
    }

    pub fn storage_size(&self) -> Result<u64> {
        self.db.storage_size()
    }

    pub fn is_primary_access(&self) -> bool {
        self.db.is_primary_access()
    }
}

// Update the `completed_data_indexes` with a new shred `new_shred_index`. If a
// data set is complete, return the range of shred indexes [start_index, end_index]
// for that completed data set.
fn update_completed_data_indexes(
    is_last_in_data: bool,
    new_shred_index: u32,
    received_data_shreds: &ShredIndex,
    // Sorted array of shred indexes marked data complete
    completed_data_indexes: &mut Vec<u32>,
) -> Vec<(u32, u32)> {
    let mut first_greater_pos = None;
    let mut prev_completed_shred_index = None;
    // Find the first item in `completed_data_indexes > new_shred_index`
    for (i, completed_data_index) in completed_data_indexes.iter().enumerate() {
        // `completed_data_indexes` should be sorted from smallest to largest
        assert!(
            prev_completed_shred_index.is_none()
                || *completed_data_index > prev_completed_shred_index.unwrap()
        );
        if *completed_data_index > new_shred_index {
            first_greater_pos = Some(i);
            break;
        }
        prev_completed_shred_index = Some(*completed_data_index);
    }

    // Consecutive entries i, k, j in this vector represent potential ranges [i, k),
    // [k, j) that could be completed data ranges
    let mut check_ranges: Vec<u32> = vec![prev_completed_shred_index
        .map(|completed_data_shred_index| completed_data_shred_index + 1)
        .unwrap_or(0)];
    let mut first_greater_data_complete_index =
        first_greater_pos.map(|i| completed_data_indexes[i]);

    // `new_shred_index` is data complete, so need to insert here into the
    // `completed_data_indexes`
    if is_last_in_data {
        if first_greater_pos.is_some() {
            // If there exists a data complete shred greater than `new_shred_index`,
            // and the new shred is marked data complete, then the range
            // [new_shred_index + 1, completed_data_indexes[pos]] may be complete,
            // so add that range to check
            check_ranges.push(new_shred_index + 1);
        }
        completed_data_indexes.insert(
            first_greater_pos.unwrap_or_else(|| {
                // If `first_greater_pos` is none, then there was no greater
                // data complete index so mark this new shred's index as the latest data
                // complete index
                first_greater_data_complete_index = Some(new_shred_index);
                completed_data_indexes.len()
            }),
            new_shred_index,
        );
    }

    if first_greater_data_complete_index.is_none() {
        // That means new_shred_index > all known completed data indexes and
        // new shred not data complete, which means the data set of that new
        // shred is not data complete
        return vec![];
    }

    check_ranges.push(first_greater_data_complete_index.unwrap() + 1);
    let mut completed_data_ranges = vec![];
    for range in check_ranges.windows(2) {
        let mut is_complete = true;
        for shred_index in range[0]..range[1] {
            // If we're missing any shreds, the data set cannot be confirmed
            // to be completed, so check the next range
            if !received_data_shreds.is_present(shred_index as u64) {
                is_complete = false;
                break;
            }
        }
        if is_complete {
            completed_data_ranges.push((range[0], range[1] - 1));
        }
    }

    completed_data_ranges
}

fn update_slot_meta(
    is_last_in_slot: bool,
    is_last_in_data: bool,
    slot_meta: &mut SlotMeta,
    index: u32,
    new_consumed: u64,
    reference_tick: u8,
    received_data_shreds: &ShredIndex,
) -> Vec<(u32, u32)> {
    let maybe_first_insert = slot_meta.received == 0;
    // Index is zero-indexed, while the "received" height starts from 1,
    // so received = index + 1 for the same shred.
    slot_meta.received = cmp::max((u64::from(index) + 1) as u64, slot_meta.received);
    if maybe_first_insert && slot_meta.received > 0 {
        // predict the timestamp of what would have been the first shred in this slot
        let slot_time_elapsed = u64::from(reference_tick) * 1000 / DEFAULT_TICKS_PER_SECOND;
        slot_meta.first_shred_timestamp = timestamp() - slot_time_elapsed;
    }
    slot_meta.consumed = new_consumed;
    slot_meta.last_index = {
        // If the last index in the slot hasn't been set before, then
        // set it to this shred index
        if slot_meta.last_index == std::u64::MAX {
            if is_last_in_slot {
                u64::from(index)
            } else {
                std::u64::MAX
            }
        } else {
            slot_meta.last_index
        }
    };

    update_completed_data_indexes(
        is_last_in_slot || is_last_in_data,
        index,
        received_data_shreds,
        &mut slot_meta.completed_data_indexes,
    )
}

fn get_index_meta_entry<'a>(
    db: &Database,
    slot: Slot,
    index_working_set: &'a mut HashMap<u64, IndexMetaWorkingSetEntry>,
    index_meta_time: &mut u64,
) -> &'a mut IndexMetaWorkingSetEntry {
    let index_cf = db.column::<cf::Index>();
    let mut total_start = Measure::start("Total elapsed");
    let res = index_working_set.entry(slot).or_insert_with(|| {
        let newly_inserted_meta = index_cf
            .get(slot)
            .unwrap()
            .unwrap_or_else(|| Index::new(slot));
        IndexMetaWorkingSetEntry {
            index: newly_inserted_meta,
            did_insert_occur: false,
        }
    });
    total_start.stop();
    *index_meta_time += total_start.as_us();
    res
}

fn get_slot_meta_entry<'a>(
    db: &Database,
    slot_meta_working_set: &'a mut HashMap<u64, SlotMetaWorkingSetEntry>,
    slot: Slot,
    parent_slot: Slot,
) -> &'a mut SlotMetaWorkingSetEntry {
    let meta_cf = db.column::<cf::SlotMeta>();

    // Check if we've already inserted the slot metadata for this shred's slot
    slot_meta_working_set.entry(slot).or_insert_with(|| {
        // Store a 2-tuple of the metadata (working copy, backup copy)
        if let Some(mut meta) = meta_cf.get(slot).expect("Expect database get to succeed") {
            let backup = Some(meta.clone());
            // If parent_slot == std::u64::MAX, then this is one of the orphans inserted
            // during the chaining process, see the function find_slot_meta_in_cached_state()
            // for details. Slots that are orphans are missing a parent_slot, so we should
            // fill in the parent now that we know it.
            if is_orphan(&meta) {
                meta.parent_slot = parent_slot;
            }

            SlotMetaWorkingSetEntry::new(Rc::new(RefCell::new(meta)), backup)
        } else {
            SlotMetaWorkingSetEntry::new(
                Rc::new(RefCell::new(SlotMeta::new(slot, parent_slot))),
                None,
            )
        }
    })
}

fn get_last_hash<'a>(iterator: impl Iterator<Item = &'a Entry> + 'a) -> Option<Hash> {
    iterator.last().map(|entry| entry.hash)
}

fn is_valid_write_to_slot_0(slot_to_write: u64, parent_slot: Slot, last_root: u64) -> bool {
    slot_to_write == 0 && last_root == 0 && parent_slot == 0
}

fn send_signals(
    new_shreds_signals: &[SyncSender<bool>],
    completed_slots_senders: &[SyncSender<Vec<u64>>],
    should_signal: bool,
    newly_completed_slots: Vec<u64>,
) {
    if should_signal {
        for signal in new_shreds_signals {
            let _ = signal.try_send(true);
        }
    }

    if !completed_slots_senders.is_empty() && !newly_completed_slots.is_empty() {
        let mut slots: Vec<_> = (0..completed_slots_senders.len() - 1)
            .map(|_| newly_completed_slots.clone())
            .collect();

        slots.push(newly_completed_slots);

        for (signal, slots) in completed_slots_senders.iter().zip(slots.into_iter()) {
            let res = signal.try_send(slots);
            if let Err(TrySendError::Full(_)) = res {
                datapoint_error!(
                    "blockstore_error",
                    (
                        "error",
                        "Unable to send newly completed slot because channel is full".to_string(),
                        String
                    ),
                );
            }
        }
    }
}

fn commit_slot_meta_working_set(
    slot_meta_working_set: &HashMap<u64, SlotMetaWorkingSetEntry>,
    completed_slots_senders: &[SyncSender<Vec<u64>>],
    write_batch: &mut WriteBatch,
) -> Result<(bool, Vec<u64>)> {
    let mut should_signal = false;
    let mut newly_completed_slots = vec![];

    // Check if any metadata was changed, if so, insert the new version of the
    // metadata into the write batch
    for (slot, slot_meta_entry) in slot_meta_working_set.iter() {
        // Any slot that wasn't written to should have been filtered out by now.
        assert!(slot_meta_entry.did_insert_occur);
        let meta: &SlotMeta = &RefCell::borrow(&*slot_meta_entry.new_slot_meta);
        let meta_backup = &slot_meta_entry.old_slot_meta;
        if !completed_slots_senders.is_empty() && is_newly_completed_slot(meta, meta_backup) {
            newly_completed_slots.push(*slot);
        }
        // Check if the working copy of the metadata has changed
        if Some(meta) != meta_backup.as_ref() {
            should_signal = should_signal || slot_has_updates(meta, &meta_backup);
            write_batch.put::<cf::SlotMeta>(*slot, &meta)?;
        }
    }

    Ok((should_signal, newly_completed_slots))
}

// 1) Find the slot metadata in the cache of dirty slot metadata we've previously touched,
// else:
// 2) Search the database for that slot metadata. If still no luck, then:
// 3) Create a dummy orphan slot in the database
fn find_slot_meta_else_create<'a>(
    db: &Database,
    working_set: &'a HashMap<u64, SlotMetaWorkingSetEntry>,
    chained_slots: &'a mut HashMap<u64, Rc<RefCell<SlotMeta>>>,
    slot_index: u64,
) -> Result<Rc<RefCell<SlotMeta>>> {
    let result = find_slot_meta_in_cached_state(working_set, chained_slots, slot_index);
    if let Some(slot) = result {
        Ok(slot)
    } else {
        find_slot_meta_in_db_else_create(db, slot_index, chained_slots)
    }
}

// Search the database for that slot metadata. If still no luck, then
// create a dummy orphan slot in the database
fn find_slot_meta_in_db_else_create(
    db: &Database,
    slot: Slot,
    insert_map: &mut HashMap<u64, Rc<RefCell<SlotMeta>>>,
) -> Result<Rc<RefCell<SlotMeta>>> {
    if let Some(slot_meta) = db.column::<cf::SlotMeta>().get(slot)? {
        insert_map.insert(slot, Rc::new(RefCell::new(slot_meta)));
        Ok(insert_map.get(&slot).unwrap().clone())
    } else {
        // If this slot doesn't exist, make a orphan slot. This way we
        // remember which slots chained to this one when we eventually get a real shred
        // for this slot
        insert_map.insert(slot, Rc::new(RefCell::new(SlotMeta::new_orphan(slot))));
        Ok(insert_map.get(&slot).unwrap().clone())
    }
}

// Find the slot metadata in the cache of dirty slot metadata we've previously touched
fn find_slot_meta_in_cached_state<'a>(
    working_set: &'a HashMap<u64, SlotMetaWorkingSetEntry>,
    chained_slots: &'a HashMap<u64, Rc<RefCell<SlotMeta>>>,
    slot: Slot,
) -> Option<Rc<RefCell<SlotMeta>>> {
    working_set
        .get(&slot)
        .map(|entry| entry.new_slot_meta.clone())
        .or_else(|| chained_slots.get(&slot).cloned())
}

// Chaining based on latest discussion here: https://github.com/solana-labs/solana/pull/2253
fn handle_chaining(
    db: &Database,
    write_batch: &mut WriteBatch,
    working_set: &mut HashMap<u64, SlotMetaWorkingSetEntry>,
) -> Result<()> {
    // Handle chaining for all the SlotMetas that were inserted into
    working_set.retain(|_, entry| entry.did_insert_occur);
    let mut new_chained_slots = HashMap::new();
    let working_set_slots: Vec<_> = working_set.keys().collect();
    for slot in working_set_slots {
        handle_chaining_for_slot(db, write_batch, working_set, &mut new_chained_slots, *slot)?;
    }

    // Write all the newly changed slots in new_chained_slots to the write_batch
    for (slot, meta) in new_chained_slots.iter() {
        let meta: &SlotMeta = &RefCell::borrow(&*meta);
        write_batch.put::<cf::SlotMeta>(*slot, meta)?;
    }
    Ok(())
}

fn handle_chaining_for_slot(
    db: &Database,
    write_batch: &mut WriteBatch,
    working_set: &HashMap<u64, SlotMetaWorkingSetEntry>,
    new_chained_slots: &mut HashMap<u64, Rc<RefCell<SlotMeta>>>,
    slot: Slot,
) -> Result<()> {
    let slot_meta_entry = working_set
        .get(&slot)
        .expect("Slot must exist in the working_set hashmap");

    let meta = &slot_meta_entry.new_slot_meta;
    let meta_backup = &slot_meta_entry.old_slot_meta;

    {
        let mut meta_mut = meta.borrow_mut();
        let was_orphan_slot = meta_backup.is_some() && is_orphan(meta_backup.as_ref().unwrap());

        // If:
        // 1) This is a new slot
        // 2) slot != 0
        // then try to chain this slot to a previous slot
        if slot != 0 {
            let prev_slot = meta_mut.parent_slot;

            // Check if the slot represented by meta_mut is either a new slot or a orphan.
            // In both cases we need to run the chaining logic b/c the parent on the slot was
            // previously unknown.
            if meta_backup.is_none() || was_orphan_slot {
                let prev_slot_meta =
                    find_slot_meta_else_create(db, working_set, new_chained_slots, prev_slot)?;

                // This is a newly inserted slot/orphan so run the chaining logic to link it to a
                // newly discovered parent
                chain_new_slot_to_prev_slot(&mut prev_slot_meta.borrow_mut(), slot, &mut meta_mut);

                // If the parent of `slot` is a newly inserted orphan, insert it into the orphans
                // column family
                if is_orphan(&RefCell::borrow(&*prev_slot_meta)) {
                    write_batch.put::<cf::Orphans>(prev_slot, &true)?;
                }
            }
        }

        // At this point this slot has received a parent, so it's no longer an orphan
        if was_orphan_slot {
            write_batch.delete::<cf::Orphans>(slot)?;
        }
    }

    // If this is a newly inserted slot, then we know the children of this slot were not previously
    // connected to the trunk of the ledger. Thus if slot.is_connected is now true, we need to
    // update all child slots with `is_connected` = true because these children are also now newly
    // connected to trunk of the ledger
    let should_propagate_is_connected =
        is_newly_completed_slot(&RefCell::borrow(&*meta), meta_backup)
            && RefCell::borrow(&*meta).is_connected;

    if should_propagate_is_connected {
        // slot_function returns a boolean indicating whether to explore the children
        // of the input slot
        let slot_function = |slot: &mut SlotMeta| {
            slot.is_connected = true;

            // We don't want to set the is_connected flag on the children of non-full
            // slots
            slot.is_full()
        };

        traverse_children_mut(
            db,
            slot,
            &meta,
            working_set,
            new_chained_slots,
            slot_function,
        )?;
    }

    Ok(())
}

fn traverse_children_mut<F>(
    db: &Database,
    slot: Slot,
    slot_meta: &Rc<RefCell<SlotMeta>>,
    working_set: &HashMap<u64, SlotMetaWorkingSetEntry>,
    new_chained_slots: &mut HashMap<u64, Rc<RefCell<SlotMeta>>>,
    slot_function: F,
) -> Result<()>
where
    F: Fn(&mut SlotMeta) -> bool,
{
    let mut next_slots: Vec<(u64, Rc<RefCell<SlotMeta>>)> = vec![(slot, slot_meta.clone())];
    while !next_slots.is_empty() {
        let (_, current_slot) = next_slots.pop().unwrap();
        // Check whether we should explore the children of this slot
        if slot_function(&mut current_slot.borrow_mut()) {
            let current_slot = &RefCell::borrow(&*current_slot);
            for next_slot_index in current_slot.next_slots.iter() {
                let next_slot = find_slot_meta_else_create(
                    db,
                    working_set,
                    new_chained_slots,
                    *next_slot_index,
                )?;
                next_slots.push((*next_slot_index, next_slot));
            }
        }
    }

    Ok(())
}

fn is_orphan(meta: &SlotMeta) -> bool {
    // If we have no parent, then this is the head of a detached chain of
    // slots
    !meta.is_parent_set()
}

// 1) Chain current_slot to the previous slot defined by prev_slot_meta
// 2) Determine whether to set the is_connected flag
fn chain_new_slot_to_prev_slot(
    prev_slot_meta: &mut SlotMeta,
    current_slot: Slot,
    current_slot_meta: &mut SlotMeta,
) {
    prev_slot_meta.next_slots.push(current_slot);
    current_slot_meta.is_connected = prev_slot_meta.is_connected && prev_slot_meta.is_full();
}

fn is_newly_completed_slot(slot_meta: &SlotMeta, backup_slot_meta: &Option<SlotMeta>) -> bool {
    slot_meta.is_full()
        && (backup_slot_meta.is_none()
            || slot_meta.consumed != backup_slot_meta.as_ref().unwrap().consumed)
}

fn slot_has_updates(slot_meta: &SlotMeta, slot_meta_backup: &Option<SlotMeta>) -> bool {
    // We should signal that there are updates if we extended the chain of consecutive blocks starting
    // from block 0, which is true iff:
    // 1) The block with index prev_block_index is itself part of the trunk of consecutive blocks
    // starting from block 0,
    slot_meta.is_connected &&
        // AND either:
        // 1) The slot didn't exist in the database before, and now we have a consecutive
        // block for that slot
        ((slot_meta_backup.is_none() && slot_meta.consumed != 0) ||
        // OR
        // 2) The slot did exist, but now we have a new consecutive block for that slot
        (slot_meta_backup.is_some() && slot_meta_backup.as_ref().unwrap().consumed != slot_meta.consumed))
}

// Creates a new ledger with slot 0 full of ticks (and only ticks).
//
// Returns the blockhash that can be used to append entries with.
pub fn create_new_ledger(
    ledger_path: &Path,
    evm_state_json: Option<&Path>,
    genesis_config: &GenesisConfig,
    max_genesis_archive_unpacked_size: u64,
    access_type: AccessType,
) -> Result<Hash> {
    Blockstore::destroy(ledger_path)?;

    genesis_config.generate_evm_state(&ledger_path, evm_state_json)?;
    genesis_config.write(&ledger_path)?;

    // Fill slot 0 with ticks that link back to the genesis_config to bootstrap the ledger.
    let blockstore = Blockstore::open_with_access_type(ledger_path, access_type, None, false)?;
    let ticks_per_slot = genesis_config.ticks_per_slot;
    let hashes_per_tick = genesis_config.poh_config.hashes_per_tick.unwrap_or(0);
    let entries = create_ticks(ticks_per_slot, hashes_per_tick, genesis_config.hash());
    let last_hash = entries.last().unwrap().hash;
    let version = solana_sdk::shred_version::version_from_hash(&last_hash);

    let shredder = Shredder::new(0, 0, 0.0, Arc::new(Keypair::new()), 0, version)
        .expect("Failed to create entry shredder");
    let shreds = shredder.entries_to_shreds(&entries, true, 0).0;
    assert!(shreds.last().unwrap().last_in_slot());

    blockstore.insert_shreds(shreds, None, false)?;
    blockstore.set_roots(&[0])?;
    // Explicitly close the blockstore before we create the archived genesis file
    drop(blockstore);

    let archive_path = ledger_path.join("genesis.tar.bz2");
    let args = vec![
        "jcfhS",
        archive_path.to_str().unwrap(),
        "-C",
        ledger_path.to_str().unwrap(),
        "genesis.bin",
        "rocksdb",
        "evm-state-genesis",
    ];

    let output = std::process::Command::new("tar")
        .args(&args)
        .output()
        .unwrap();
    if !output.status.success() {
        use std::str::from_utf8;
        error!("tar stdout: {}", from_utf8(&output.stdout).unwrap_or("?"));
        error!("tar stderr: {}", from_utf8(&output.stderr).unwrap_or("?"));

        return Err(BlockstoreError::Io(IoError::new(
            ErrorKind::Other,
            format!(
                "Error trying to generate snapshot archive: {}",
                output.status
            ),
        )));
    }

    // ensure the genesis archive can be unpacked and it is under
    // max_genesis_archive_unpacked_size, immediately after creating it above.
    {
        let temp_dir = tempfile::tempdir_in(ledger_path).unwrap();
        // unpack into a temp dir, while completely discarding the unpacked files
        let unpack_check = unpack_genesis_archive(
            &archive_path,
            &temp_dir.into_path(),
            max_genesis_archive_unpacked_size,
        );
        if let Err(unpack_err) = unpack_check {
            // stash problematic original archived genesis related files to
            // examine them later and to prevent validator and ledger-tool from
            // naively consuming them
            let mut error_messages = String::new();

            fs::rename(
                &ledger_path.join("genesis.tar.bz2"),
                ledger_path.join("genesis.tar.bz2.failed"),
            )
            .unwrap_or_else(|e| {
                error_messages += &format!("/failed to stash problematic genesis.tar.bz2: {}", e)
            });
            fs::rename(
                &ledger_path.join("genesis.bin"),
                ledger_path.join("genesis.bin.failed"),
            )
            .unwrap_or_else(|e| {
                error_messages += &format!("/failed to stash problematic genesis.bin: {}", e)
            });
            fs::rename(
                &ledger_path.join("rocksdb"),
                ledger_path.join("rocksdb.failed"),
            )
            .unwrap_or_else(|e| {
                error_messages += &format!("/failed to stash problematic rocksdb: {}", e)
            });

            return Err(BlockstoreError::Io(IoError::new(
                ErrorKind::Other,
                format!(
                    "Error checking to unpack genesis archive: {}{}",
                    unpack_err, error_messages
                ),
            )));
        }
    }

    Ok(last_hash)
}

#[macro_export]
macro_rules! tmp_ledger_name {
    () => {
        &format!("{}-{}", file!(), line!())
    };
}

#[macro_export]
macro_rules! get_tmp_ledger_path {
    () => {
        $crate::blockstore::get_ledger_path_from_name($crate::tmp_ledger_name!())
    };
}

pub fn get_ledger_path_from_name(name: &str) -> PathBuf {
    use std::env;
    let out_dir = env::var("FARF_DIR").unwrap_or_else(|_| "farf".to_string());
    let keypair = Keypair::new();

    let path = [
        out_dir,
        "ledger".to_string(),
        format!("{}-{}", name, keypair.pubkey()),
    ]
    .iter()
    .collect();

    // whack any possible collision
    let _ignored = fs::remove_dir_all(&path);

    path
}

#[macro_export]
macro_rules! create_new_tmp_ledger {
    ($genesis_config:expr) => {
        $crate::blockstore::create_new_ledger_from_name(
            $crate::tmp_ledger_name!(),
            $genesis_config,
            $crate::blockstore_db::AccessType::PrimaryOnly,
        )
    };
}

pub fn verify_shred_slots(slot: Slot, parent_slot: Slot, last_root: Slot) -> bool {
    if !is_valid_write_to_slot_0(slot, parent_slot, last_root) {
        // Check that the parent_slot < slot
        if parent_slot >= slot {
            return false;
        }

        // Ignore shreds that chain to slots before the last root
        if parent_slot < last_root {
            return false;
        }

        // Above two checks guarantee that by this point, slot > last_root
    }

    true
}

// Same as `create_new_ledger()` but use a temporary ledger name based on the provided `name`
//
// Note: like `create_new_ledger` the returned ledger will have slot 0 full of ticks (and only
// ticks)
pub fn create_new_ledger_from_name(
    name: &str,
    genesis_config: &GenesisConfig,
    access_type: AccessType,
) -> (PathBuf, Hash) {
    let ledger_path = get_ledger_path_from_name(name);
    let temp_dir = TempDir::new().unwrap();
    let evm_state_json = temp_dir.path().join("evm-state.json");
    let _root_hash =
        solana_sdk::genesis_config::evm_genesis::generate_evm_state_json(&evm_state_json).unwrap();
    let blockhash = create_new_ledger(
        &ledger_path,
        Some(evm_state_json.as_ref()),
        genesis_config,
        MAX_GENESIS_ARCHIVE_UNPACKED_SIZE,
        access_type,
    )
    .unwrap();
    (ledger_path, blockhash)
}

pub fn entries_to_test_shreds(
    entries: Vec<Entry>,
    slot: Slot,
    parent_slot: Slot,
    is_full_slot: bool,
    version: u16,
) -> Vec<Shred> {
    let shredder = Shredder::new(slot, parent_slot, 0.0, Arc::new(Keypair::new()), 0, version)
        .expect("Failed to create entry shredder");

    shredder.entries_to_shreds(&entries, is_full_slot, 0).0
}

// used for tests only
pub fn make_slot_entries(
    slot: Slot,
    parent_slot: Slot,
    num_entries: u64,
) -> (Vec<Shred>, Vec<Entry>) {
    let entries = create_ticks(num_entries, 0, Hash::default());
    let shreds = entries_to_test_shreds(entries.clone(), slot, parent_slot, true, 0);
    (shreds, entries)
}

// used for tests only
pub fn make_many_slot_entries(
    start_slot: Slot,
    num_slots: u64,
    entries_per_slot: u64,
) -> (Vec<Shred>, Vec<Entry>) {
    let mut shreds = vec![];
    let mut entries = vec![];
    for slot in start_slot..start_slot + num_slots {
        let parent_slot = if slot == 0 { 0 } else { slot - 1 };

        let (slot_shreds, slot_entries) = make_slot_entries(slot, parent_slot, entries_per_slot);
        shreds.extend(slot_shreds);
        entries.extend(slot_entries);
    }

    (shreds, entries)
}

// Create shreds for slots that have a parent-child relationship defined by the input `chain`
// used for tests only
pub fn make_chaining_slot_entries(
    chain: &[u64],
    entries_per_slot: u64,
) -> Vec<(Vec<Shred>, Vec<Entry>)> {
    let mut slots_shreds_and_entries = vec![];
    for (i, slot) in chain.iter().enumerate() {
        let parent_slot = {
            if *slot == 0 || i == 0 {
                0
            } else {
                chain[i - 1]
            }
        };

        let result = make_slot_entries(*slot, parent_slot, entries_per_slot);
        slots_shreds_and_entries.push(result);
    }

    slots_shreds_and_entries
}

#[cfg(not(unix))]
fn adjust_ulimit_nofile(_enforce_ulimit_nofile: bool) -> Result<()> {
    Ok(())
}

#[cfg(unix)]
fn adjust_ulimit_nofile(enforce_ulimit_nofile: bool) -> Result<()> {
    // Rocks DB likes to have many open files.  The default open file descriptor limit is
    // usually not enough
    let desired_nofile = 500000;

    fn get_nofile() -> libc::rlimit {
        let mut nofile = libc::rlimit {
            rlim_cur: 0,
            rlim_max: 0,
        };
        if unsafe { libc::getrlimit(libc::RLIMIT_NOFILE, &mut nofile) } != 0 {
            warn!("getrlimit(RLIMIT_NOFILE) failed");
        }
        nofile
    }

    let mut nofile = get_nofile();
    if nofile.rlim_cur < desired_nofile {
        nofile.rlim_cur = desired_nofile;
        if unsafe { libc::setrlimit(libc::RLIMIT_NOFILE, &nofile) } != 0 {
            error!(
                "Unable to increase the maximum open file descriptor limit to {}",
                desired_nofile
            );

            if cfg!(target_os = "macos") {
                error!(
                    "On mac OS you may need to run |sudo launchctl limit maxfiles {} {}| first",
                    desired_nofile, desired_nofile,
                );
            }
            if enforce_ulimit_nofile {
                return Err(BlockstoreError::UnableToSetOpenFileDescriptorLimit);
            }
        }

        nofile = get_nofile();
    }
    info!("Maximum open file descriptors: {}", nofile.rlim_cur);
    Ok(())
}

#[cfg(test)]
pub mod tests {
    use super::*;
    use crate::{
        entry::{next_entry, next_entry_mut},
        genesis_utils::{create_genesis_config, GenesisConfigInfo},
        leader_schedule::{FixedSchedule, LeaderSchedule},
        shred::{max_ticks_per_n_shreds, DataShredHeader},
    };
    use assert_matches::assert_matches;
    use bincode::serialize;
    use itertools::Itertools;
    use rand::{seq::SliceRandom, thread_rng};
    use solana_account_decoder::parse_token::UiTokenAmount;
    use solana_runtime::bank::{Bank, RewardType};
    use solana_sdk::{
        hash::{self, hash, Hash},
        instruction::CompiledInstruction,
        packet::PACKET_DATA_SIZE,
        pubkey::Pubkey,
        signature::Signature,
        transaction::TransactionError,
    };
    use solana_storage_proto::convert::generated;
    use solana_transaction_status::{InnerInstructions, Reward, Rewards, TransactionTokenBalance};
    use std::time::Duration;

    // used for tests only
    pub(crate) fn make_slot_entries_with_transactions(num_entries: u64) -> Vec<Entry> {
        let mut entries: Vec<Entry> = Vec::new();
        for x in 0..num_entries {
            let transaction = Transaction::new_with_compiled_instructions(
                &[&Keypair::new()],
                &[solana_sdk::pubkey::new_rand()],
                Hash::default(),
                vec![solana_sdk::pubkey::new_rand()],
                vec![CompiledInstruction::new(1, &(), vec![0])],
            );
            entries.push(next_entry_mut(&mut Hash::default(), 0, vec![transaction]));
            let mut tick = create_ticks(1, 0, hash(&serialize(&x).unwrap()));
            entries.append(&mut tick);
        }
        entries
    }

    #[test]
    fn test_create_new_ledger() {
        let mint_total = 1_000_000_000_000;
        let GenesisConfigInfo { genesis_config, .. } = create_genesis_config(mint_total);
        let (ledger_path, _blockhash) = create_new_tmp_ledger!(&genesis_config);
        let ledger = Blockstore::open(&ledger_path).unwrap();

        let ticks = create_ticks(genesis_config.ticks_per_slot, 0, genesis_config.hash());
        let entries = ledger.get_slot_entries(0, 0).unwrap();

        assert_eq!(ticks, entries);

        // Destroying database without closing it first is undefined behavior
        drop(ledger);
        Blockstore::destroy(&ledger_path).expect("Expected successful database destruction");
    }

    #[test]
    fn test_insert_get_bytes() {
        // Create enough entries to ensure there are at least two shreds created
        let num_entries = max_ticks_per_n_shreds(1, None) + 1;
        assert!(num_entries > 1);

        let (mut shreds, _) = make_slot_entries(0, 0, num_entries);

        let ledger_path = get_tmp_ledger_path!();
        let ledger = Blockstore::open(&ledger_path).unwrap();

        // Insert last shred, test we can retrieve it
        let last_shred = shreds.pop().unwrap();
        assert!(last_shred.index() > 0);
        ledger
            .insert_shreds(vec![last_shred.clone()], None, false)
            .unwrap();

        let serialized_shred = ledger
            .data_shred_cf
            .get_bytes((0, last_shred.index() as u64))
            .unwrap()
            .unwrap();
        let deserialized_shred = Shred::new_from_serialized_shred(serialized_shred).unwrap();

        assert_eq!(last_shred, deserialized_shred);
        // Destroying database without closing it first is undefined behavior
        drop(ledger);
        Blockstore::destroy(&ledger_path).expect("Expected successful database destruction");
    }

    #[test]
    fn test_write_entries() {
        solana_logger::setup();
        let ledger_path = get_tmp_ledger_path!();
        {
            let ticks_per_slot = 10;
            let num_slots = 10;
            let ledger = Blockstore::open(&ledger_path).unwrap();
            let mut ticks = vec![];
            //let mut shreds_per_slot = 0 as u64;
            let mut shreds_per_slot = vec![];

            for i in 0..num_slots {
                let mut new_ticks = create_ticks(ticks_per_slot, 0, Hash::default());
                let num_shreds = ledger
                    .write_entries(
                        i,
                        0,
                        0,
                        ticks_per_slot,
                        Some(i.saturating_sub(1)),
                        true,
                        &Arc::new(Keypair::new()),
                        new_ticks.clone(),
                        0,
                    )
                    .unwrap() as u64;
                shreds_per_slot.push(num_shreds);
                ticks.append(&mut new_ticks);
            }

            for i in 0..num_slots {
                let meta = ledger.meta(i).unwrap().unwrap();
                let num_shreds = shreds_per_slot[i as usize];
                assert_eq!(meta.consumed, num_shreds);
                assert_eq!(meta.received, num_shreds);
                assert_eq!(meta.last_index, num_shreds - 1);
                if i == num_slots - 1 {
                    assert!(meta.next_slots.is_empty());
                } else {
                    assert_eq!(meta.next_slots, vec![i + 1]);
                }
                if i == 0 {
                    assert_eq!(meta.parent_slot, 0);
                } else {
                    assert_eq!(meta.parent_slot, i - 1);
                }

                assert_eq!(
                    &ticks[(i * ticks_per_slot) as usize..((i + 1) * ticks_per_slot) as usize],
                    &ledger.get_slot_entries(i, 0).unwrap()[..]
                );
            }

            /*
                        // Simulate writing to the end of a slot with existing ticks
                        ledger
                            .write_entries(
                                num_slots,
                                ticks_per_slot - 1,
                                ticks_per_slot - 2,
                                ticks_per_slot,
                                &ticks[0..2],
                            )
                            .unwrap();

                        let meta = ledger.meta(num_slots).unwrap().unwrap();
                        assert_eq!(meta.consumed, 0);
                        // received shred was ticks_per_slot - 2, so received should be ticks_per_slot - 2 + 1
                        assert_eq!(meta.received, ticks_per_slot - 1);
                        // last shred index ticks_per_slot - 2 because that's the shred that made tick_height == ticks_per_slot
                        // for the slot
                        assert_eq!(meta.last_index, ticks_per_slot - 2);
                        assert_eq!(meta.parent_slot, num_slots - 1);
                        assert_eq!(meta.next_slots, vec![num_slots + 1]);
                        assert_eq!(
                            &ticks[0..1],
                            &ledger
                                .get_slot_entries(num_slots, ticks_per_slot - 2)
                                .unwrap()[..]
                        );

                        // We wrote two entries, the second should spill into slot num_slots + 1
                        let meta = ledger.meta(num_slots + 1).unwrap().unwrap();
                        assert_eq!(meta.consumed, 1);
                        assert_eq!(meta.received, 1);
                        assert_eq!(meta.last_index, std::u64::MAX);
                        assert_eq!(meta.parent_slot, num_slots);
                        assert!(meta.next_slots.is_empty());

                        assert_eq!(
                            &ticks[1..2],
                            &ledger.get_slot_entries(num_slots + 1, 0).unwrap()[..]
                        );
            */
        }
        Blockstore::destroy(&ledger_path).expect("Expected successful database destruction");
    }

    #[test]
    fn test_put_get_simple() {
        let ledger_path = get_tmp_ledger_path!();
        let ledger = Blockstore::open(&ledger_path).unwrap();

        // Test meta column family
        let meta = SlotMeta::new(0, 1);
        ledger.meta_cf.put(0, &meta).unwrap();
        let result = ledger
            .meta_cf
            .get(0)
            .unwrap()
            .expect("Expected meta object to exist");

        assert_eq!(result, meta);

        // Test erasure column family
        let erasure = vec![1u8; 16];
        let erasure_key = (0, 0);
        ledger
            .code_shred_cf
            .put_bytes(erasure_key, &erasure)
            .unwrap();

        let result = ledger
            .code_shred_cf
            .get_bytes(erasure_key)
            .unwrap()
            .expect("Expected erasure object to exist");

        assert_eq!(result, erasure);

        // Test data column family
        let data = vec![2u8; 16];
        let data_key = (0, 0);
        ledger.data_shred_cf.put_bytes(data_key, &data).unwrap();

        let result = ledger
            .data_shred_cf
            .get_bytes(data_key)
            .unwrap()
            .expect("Expected data object to exist");

        assert_eq!(result, data);

        // Destroying database without closing it first is undefined behavior
        drop(ledger);
        Blockstore::destroy(&ledger_path).expect("Expected successful database destruction");
    }

    #[test]
    fn test_read_shred_bytes() {
        let slot = 0;
        let (shreds, _) = make_slot_entries(slot, 0, 100);
        let num_shreds = shreds.len() as u64;
        let shred_bufs: Vec<_> = shreds.iter().map(|shred| shred.payload.clone()).collect();

        let ledger_path = get_tmp_ledger_path!();
        let ledger = Blockstore::open(&ledger_path).unwrap();
        ledger.insert_shreds(shreds, None, false).unwrap();

        let mut buf = [0; 4096];
        let (_, bytes) = ledger.get_data_shreds(slot, 0, 1, &mut buf).unwrap();
        assert_eq!(buf[..bytes], shred_bufs[0][..bytes]);

        let (last_index, bytes2) = ledger.get_data_shreds(slot, 0, 2, &mut buf).unwrap();
        assert_eq!(last_index, 1);
        assert!(bytes2 > bytes);
        {
            let shred_data_1 = &buf[..bytes];
            assert_eq!(shred_data_1, &shred_bufs[0][..bytes]);

            let shred_data_2 = &buf[bytes..bytes2];
            assert_eq!(shred_data_2, &shred_bufs[1][..bytes2 - bytes]);
        }

        // buf size part-way into shred[1], should just return shred[0]
        let mut buf = vec![0; bytes + 1];
        let (last_index, bytes3) = ledger.get_data_shreds(slot, 0, 2, &mut buf).unwrap();
        assert_eq!(last_index, 0);
        assert_eq!(bytes3, bytes);

        let mut buf = vec![0; bytes2 - 1];
        let (last_index, bytes4) = ledger.get_data_shreds(slot, 0, 2, &mut buf).unwrap();
        assert_eq!(last_index, 0);
        assert_eq!(bytes4, bytes);

        let mut buf = vec![0; bytes * 2];
        let (last_index, bytes6) = ledger
            .get_data_shreds(slot, num_shreds - 1, num_shreds, &mut buf)
            .unwrap();
        assert_eq!(last_index, num_shreds - 1);

        {
            let shred_data = &buf[..bytes6];
            assert_eq!(shred_data, &shred_bufs[(num_shreds - 1) as usize][..bytes6]);
        }

        // Read out of range
        let (last_index, bytes6) = ledger
            .get_data_shreds(slot, num_shreds, num_shreds + 2, &mut buf)
            .unwrap();
        assert_eq!(last_index, 0);
        assert_eq!(bytes6, 0);

        // Destroying database without closing it first is undefined behavior
        drop(ledger);
        Blockstore::destroy(&ledger_path).expect("Expected successful database destruction");
    }

    #[test]
    fn test_shred_cleanup_check() {
        let slot = 1;
        let (shreds, _) = make_slot_entries(slot, 0, 100);

        let ledger_path = get_tmp_ledger_path!();
        let ledger = Blockstore::open(&ledger_path).unwrap();
        ledger.insert_shreds(shreds, None, false).unwrap();

        let mut buf = [0; 4096];
        assert!(ledger.get_data_shreds(slot, 0, 1, &mut buf).is_ok());

        let max_purge_slot = 1;
        ledger
            .run_purge(0, max_purge_slot, PurgeType::PrimaryIndex)
            .unwrap();
        *ledger.lowest_cleanup_slot.write().unwrap() = max_purge_slot;

        let mut buf = [0; 4096];
        assert!(ledger.get_data_shreds(slot, 0, 1, &mut buf).is_err());
    }

    #[test]
    fn test_insert_data_shreds_basic() {
        // Create enough entries to ensure there are at least two shreds created
        let num_entries = max_ticks_per_n_shreds(1, None) + 1;
        assert!(num_entries > 1);

        let (mut shreds, entries) = make_slot_entries(0, 0, num_entries);
        let num_shreds = shreds.len() as u64;

        let ledger_path = get_tmp_ledger_path!();
        let ledger = Blockstore::open(&ledger_path).unwrap();

        // Insert last shred, we're missing the other shreds, so no consecutive
        // shreds starting from slot 0, index 0 should exist.
        assert!(shreds.len() > 1);
        let last_shred = shreds.pop().unwrap();
        ledger.insert_shreds(vec![last_shred], None, false).unwrap();
        assert!(ledger.get_slot_entries(0, 0).unwrap().is_empty());

        let meta = ledger
            .meta(0)
            .unwrap()
            .expect("Expected new metadata object to be created");
        assert!(meta.consumed == 0 && meta.received == num_shreds);

        // Insert the other shreds, check for consecutive returned entries
        ledger.insert_shreds(shreds, None, false).unwrap();
        let result = ledger.get_slot_entries(0, 0).unwrap();

        assert_eq!(result, entries);

        let meta = ledger
            .meta(0)
            .unwrap()
            .expect("Expected new metadata object to exist");
        assert_eq!(meta.consumed, num_shreds);
        assert_eq!(meta.received, num_shreds);
        assert_eq!(meta.parent_slot, 0);
        assert_eq!(meta.last_index, num_shreds - 1);
        assert!(meta.next_slots.is_empty());
        assert!(meta.is_connected);

        // Destroying database without closing it first is undefined behavior
        drop(ledger);
        Blockstore::destroy(&ledger_path).expect("Expected successful database destruction");
    }

    #[test]
    fn test_insert_data_shreds_reverse() {
        let num_shreds = 10;
        let num_entries = max_ticks_per_n_shreds(num_shreds, None);
        let (mut shreds, entries) = make_slot_entries(0, 0, num_entries);
        let num_shreds = shreds.len() as u64;

        let ledger_path = get_tmp_ledger_path!();
        let ledger = Blockstore::open(&ledger_path).unwrap();

        // Insert shreds in reverse, check for consecutive returned shreds
        for i in (0..num_shreds).rev() {
            let shred = shreds.pop().unwrap();
            ledger.insert_shreds(vec![shred], None, false).unwrap();
            let result = ledger.get_slot_entries(0, 0).unwrap();

            let meta = ledger
                .meta(0)
                .unwrap()
                .expect("Expected metadata object to exist");
            assert_eq!(meta.last_index, num_shreds - 1);
            if i != 0 {
                assert_eq!(result.len(), 0);
                assert!(meta.consumed == 0 && meta.received == num_shreds as u64);
            } else {
                assert_eq!(meta.parent_slot, 0);
                assert_eq!(result, entries);
                assert!(meta.consumed == num_shreds as u64 && meta.received == num_shreds as u64);
            }
        }

        // Destroying database without closing it first is undefined behavior
        drop(ledger);
        Blockstore::destroy(&ledger_path).expect("Expected successful database destruction");
    }

    #[test]
    fn test_insert_slots() {
        test_insert_data_shreds_slots("test_insert_data_shreds_slots_single", false);
        test_insert_data_shreds_slots("test_insert_data_shreds_slots_bulk", true);
    }

    /*
        #[test]
        pub fn test_iteration_order() {
            let slot = 0;
            let blockstore_path = get_tmp_ledger_path!();
            {
                let blockstore = Blockstore::open(&blockstore_path).unwrap();

                // Write entries
                let num_entries = 8;
                let entries = make_tiny_test_entries(num_entries);
                let mut shreds = entries.to_single_entry_shreds();

                for (i, b) in shreds.iter_mut().enumerate() {
                    b.set_index(1 << (i * 8));
                    b.set_slot(0);
                }

                blockstore
                    .write_shreds(&shreds)
                    .expect("Expected successful write of shreds");

                let mut db_iterator = blockstore
                    .db
                    .cursor::<cf::Data>()
                    .expect("Expected to be able to open database iterator");

                db_iterator.seek((slot, 1));

                // Iterate through ledger
                for i in 0..num_entries {
                    assert!(db_iterator.valid());
                    let (_, current_index) = db_iterator.key().expect("Expected a valid key");
                    assert_eq!(current_index, (1 as u64) << (i * 8));
                    db_iterator.next();
                }
            }
            Blockstore::destroy(&blockstore_path).expect("Expected successful database destruction");
        }
    */

    #[test]
    pub fn test_get_slot_entries1() {
        let blockstore_path = get_tmp_ledger_path!();
        {
            let blockstore = Blockstore::open(&blockstore_path).unwrap();
            let entries = create_ticks(8, 0, Hash::default());
            let shreds = entries_to_test_shreds(entries[0..4].to_vec(), 1, 0, false, 0);
            blockstore
                .insert_shreds(shreds, None, false)
                .expect("Expected successful write of shreds");

            let mut shreds1 = entries_to_test_shreds(entries[4..].to_vec(), 1, 0, false, 0);
            for (i, b) in shreds1.iter_mut().enumerate() {
                b.set_index(8 + i as u32);
            }
            blockstore
                .insert_shreds(shreds1, None, false)
                .expect("Expected successful write of shreds");

            assert_eq!(
                blockstore.get_slot_entries(1, 0).unwrap()[2..4],
                entries[2..4],
            );
        }
        Blockstore::destroy(&blockstore_path).expect("Expected successful database destruction");
    }

    // This test seems to be unnecessary with introduction of data shreds. There are no
    // guarantees that a particular shred index contains a complete entry
    #[test]
    #[ignore]
    pub fn test_get_slot_entries2() {
        let blockstore_path = get_tmp_ledger_path!();
        {
            let blockstore = Blockstore::open(&blockstore_path).unwrap();

            // Write entries
            let num_slots = 5_u64;
            let mut index = 0;
            for slot in 0..num_slots {
                let entries = create_ticks(slot + 1, 0, Hash::default());
                let last_entry = entries.last().unwrap().clone();
                let mut shreds =
                    entries_to_test_shreds(entries, slot, slot.saturating_sub(1), false, 0);
                for b in shreds.iter_mut() {
                    b.set_index(index);
                    b.set_slot(slot as u64);
                    index += 1;
                }
                blockstore
                    .insert_shreds(shreds, None, false)
                    .expect("Expected successful write of shreds");
                assert_eq!(
                    blockstore
                        .get_slot_entries(slot, u64::from(index - 1))
                        .unwrap(),
                    vec![last_entry],
                );
            }
        }
        Blockstore::destroy(&blockstore_path).expect("Expected successful database destruction");
    }

    #[test]
    pub fn test_get_slot_entries3() {
        // Test inserting/fetching shreds which contain multiple entries per shred
        let blockstore_path = get_tmp_ledger_path!();
        {
            let blockstore = Blockstore::open(&blockstore_path).unwrap();
            let num_slots = 5_u64;
            let shreds_per_slot = 5_u64;
            let entry_serialized_size =
                bincode::serialized_size(&create_ticks(1, 0, Hash::default())).unwrap();
            let entries_per_slot =
                (shreds_per_slot * PACKET_DATA_SIZE as u64) / entry_serialized_size;

            // Write entries
            for slot in 0..num_slots {
                let entries = create_ticks(entries_per_slot, 0, Hash::default());
                let shreds =
                    entries_to_test_shreds(entries.clone(), slot, slot.saturating_sub(1), false, 0);
                assert!(shreds.len() as u64 >= shreds_per_slot);
                blockstore
                    .insert_shreds(shreds, None, false)
                    .expect("Expected successful write of shreds");
                assert_eq!(blockstore.get_slot_entries(slot, 0).unwrap(), entries);
            }
        }
        Blockstore::destroy(&blockstore_path).expect("Expected successful database destruction");
    }

    #[test]
    pub fn test_insert_data_shreds_consecutive() {
        let blockstore_path = get_tmp_ledger_path!();
        {
            let blockstore = Blockstore::open(&blockstore_path).unwrap();
            // Create enough entries to ensure there are at least two shreds created
            let min_entries = max_ticks_per_n_shreds(1, None) + 1;
            for i in 0..4 {
                let slot = i;
                let parent_slot = if i == 0 { 0 } else { i - 1 };
                // Write entries
                let num_entries = min_entries * (i + 1);
                let (shreds, original_entries) = make_slot_entries(slot, parent_slot, num_entries);

                let num_shreds = shreds.len() as u64;
                assert!(num_shreds > 1);
                let mut even_shreds = vec![];
                let mut odd_shreds = vec![];

                for (i, shred) in shreds.into_iter().enumerate() {
                    if i % 2 == 0 {
                        even_shreds.push(shred);
                    } else {
                        odd_shreds.push(shred);
                    }
                }

                blockstore.insert_shreds(odd_shreds, None, false).unwrap();

                assert_eq!(blockstore.get_slot_entries(slot, 0).unwrap(), vec![]);

                let meta = blockstore.meta(slot).unwrap().unwrap();
                if num_shreds % 2 == 0 {
                    assert_eq!(meta.received, num_shreds);
                } else {
                    trace!("got here");
                    assert_eq!(meta.received, num_shreds - 1);
                }
                assert_eq!(meta.consumed, 0);
                if num_shreds % 2 == 0 {
                    assert_eq!(meta.last_index, num_shreds - 1);
                } else {
                    assert_eq!(meta.last_index, std::u64::MAX);
                }

                blockstore.insert_shreds(even_shreds, None, false).unwrap();

                assert_eq!(
                    blockstore.get_slot_entries(slot, 0).unwrap(),
                    original_entries,
                );

                let meta = blockstore.meta(slot).unwrap().unwrap();
                assert_eq!(meta.received, num_shreds);
                assert_eq!(meta.consumed, num_shreds);
                assert_eq!(meta.parent_slot, parent_slot);
                assert_eq!(meta.last_index, num_shreds - 1);
            }
        }

        Blockstore::destroy(&blockstore_path).expect("Expected successful database destruction");
    }

    #[test]
    pub fn test_insert_data_shreds_duplicate() {
        // Create RocksDb ledger
        let blockstore_path = get_tmp_ledger_path!();
        {
            let blockstore = Blockstore::open(&blockstore_path).unwrap();

            // Make duplicate entries and shreds
            let num_unique_entries = 10;
            let (mut original_shreds, original_entries) =
                make_slot_entries(0, 0, num_unique_entries);

            // Discard first shred
            original_shreds.remove(0);

            blockstore
                .insert_shreds(original_shreds, None, false)
                .unwrap();

            assert_eq!(blockstore.get_slot_entries(0, 0).unwrap(), vec![]);

            let duplicate_shreds = entries_to_test_shreds(original_entries.clone(), 0, 0, true, 0);
            let num_shreds = duplicate_shreds.len() as u64;
            blockstore
                .insert_shreds(duplicate_shreds, None, false)
                .unwrap();

            assert_eq!(blockstore.get_slot_entries(0, 0).unwrap(), original_entries);

            let meta = blockstore.meta(0).unwrap().unwrap();
            assert_eq!(meta.consumed, num_shreds);
            assert_eq!(meta.received, num_shreds);
            assert_eq!(meta.parent_slot, 0);
            assert_eq!(meta.last_index, num_shreds - 1);
        }
        Blockstore::destroy(&blockstore_path).expect("Expected successful database destruction");
    }

    #[test]
    fn test_data_set_completed_on_insert() {
        let ledger_path = get_tmp_ledger_path!();
        let BlockstoreSignals { blockstore, .. } =
            Blockstore::open_with_signal(&ledger_path, None, true).unwrap();

        // Create enough entries to fill 2 shreds, only the later one is data complete
        let slot = 0;
        let num_entries = max_ticks_per_n_shreds(1, None) + 1;
        let entries = create_ticks(num_entries, slot, Hash::default());
        let shreds = entries_to_test_shreds(entries, slot, 0, true, 0);
        let num_shreds = shreds.len();
        assert!(num_shreds > 1);
        assert!(blockstore
            .insert_shreds(shreds[1..].to_vec(), None, false)
            .unwrap()
            .0
            .is_empty());
        assert_eq!(
            blockstore
                .insert_shreds(vec![shreds[0].clone()], None, false)
                .unwrap()
                .0,
            vec![CompletedDataSetInfo {
                slot,
                start_index: 0,
                end_index: num_shreds as u32 - 1
            }]
        );
        // Inserting shreds again doesn't trigger notification
        assert!(blockstore
            .insert_shreds(shreds, None, false)
            .unwrap()
            .0
            .is_empty());
    }

    #[test]
    pub fn test_new_shreds_signal() {
        // Initialize ledger
        let ledger_path = get_tmp_ledger_path!();
        let BlockstoreSignals {
            blockstore: ledger,
            ledger_signal_receiver: recvr,
            ..
        } = Blockstore::open_with_signal(&ledger_path, None, true).unwrap();
        let ledger = Arc::new(ledger);

        let entries_per_slot = 50;
        // Create entries for slot 0
        let (mut shreds, _) = make_slot_entries(0, 0, entries_per_slot);
        let shreds_per_slot = shreds.len() as u64;

        // Insert second shred, but we're missing the first shred, so no consecutive
        // shreds starting from slot 0, index 0 should exist.
        ledger
            .insert_shreds(vec![shreds.remove(1)], None, false)
            .unwrap();
        let timer = Duration::new(1, 0);
        assert!(recvr.recv_timeout(timer).is_err());
        // Insert first shred, now we've made a consecutive block
        ledger
            .insert_shreds(vec![shreds.remove(0)], None, false)
            .unwrap();
        // Wait to get notified of update, should only be one update
        assert!(recvr.recv_timeout(timer).is_ok());
        assert!(recvr.try_recv().is_err());
        // Insert the rest of the ticks
        ledger.insert_shreds(shreds, None, false).unwrap();
        // Wait to get notified of update, should only be one update
        assert!(recvr.recv_timeout(timer).is_ok());
        assert!(recvr.try_recv().is_err());

        // Create some other slots, and send batches of ticks for each slot such that each slot
        // is missing the tick at shred index == slot index - 1. Thus, no consecutive blocks
        // will be formed
        let num_slots = shreds_per_slot;
        let mut shreds = vec![];
        let mut missing_shreds = vec![];
        for slot in 1..num_slots + 1 {
            let (mut slot_shreds, _) = make_slot_entries(slot, slot - 1, entries_per_slot);
            let missing_shred = slot_shreds.remove(slot as usize - 1);
            shreds.extend(slot_shreds);
            missing_shreds.push(missing_shred);
        }

        // Should be no updates, since no new chains from block 0 were formed
        ledger.insert_shreds(shreds, None, false).unwrap();
        assert!(recvr.recv_timeout(timer).is_err());

        // Insert a shred for each slot that doesn't make a consecutive block, we
        // should get no updates
        let shreds: Vec<_> = (1..num_slots + 1)
            .flat_map(|slot| {
                let (mut shred, _) = make_slot_entries(slot, slot - 1, 1);
                shred[0].set_index(2 * num_slots as u32);
                shred
            })
            .collect();

        ledger.insert_shreds(shreds, None, false).unwrap();
        assert!(recvr.recv_timeout(timer).is_err());

        // For slots 1..num_slots/2, fill in the holes in one batch insertion,
        // so we should only get one signal
        let missing_shreds2 = missing_shreds
            .drain((num_slots / 2) as usize..)
            .collect_vec();
        ledger.insert_shreds(missing_shreds, None, false).unwrap();
        assert!(recvr.recv_timeout(timer).is_ok());
        assert!(recvr.try_recv().is_err());

        // Fill in the holes for each of the remaining slots, we should get a single update
        // for each
        ledger.insert_shreds(missing_shreds2, None, false).unwrap();

        // Destroying database without closing it first is undefined behavior
        drop(ledger);
        Blockstore::destroy(&ledger_path).expect("Expected successful database destruction");
    }

    #[test]
    pub fn test_completed_shreds_signal() {
        // Initialize ledger
        let ledger_path = get_tmp_ledger_path!();
        let BlockstoreSignals {
            blockstore: ledger,
            completed_slots_receivers: [recvr, _],
            ..
        } = Blockstore::open_with_signal(&ledger_path, None, true).unwrap();
        let ledger = Arc::new(ledger);

        let entries_per_slot = 10;

        // Create shreds for slot 0
        let (mut shreds, _) = make_slot_entries(0, 0, entries_per_slot);

        let shred0 = shreds.remove(0);
        // Insert all but the first shred in the slot, should not be considered complete
        ledger.insert_shreds(shreds, None, false).unwrap();
        assert!(recvr.try_recv().is_err());

        // Insert first shred, slot should now be considered complete
        ledger.insert_shreds(vec![shred0], None, false).unwrap();
        assert_eq!(recvr.try_recv().unwrap(), vec![0]);
    }

    #[test]
    pub fn test_completed_shreds_signal_orphans() {
        // Initialize ledger
        let ledger_path = get_tmp_ledger_path!();
        let BlockstoreSignals {
            blockstore: ledger,
            completed_slots_receivers: [recvr, _],
            ..
        } = Blockstore::open_with_signal(&ledger_path, None, true).unwrap();
        let ledger = Arc::new(ledger);

        let entries_per_slot = 10;
        let slots = vec![2, 5, 10];
        let mut all_shreds = make_chaining_slot_entries(&slots[..], entries_per_slot);

        // Get the shreds for slot 10, chaining to slot 5
        let (mut orphan_child, _) = all_shreds.remove(2);

        // Get the shreds for slot 5 chaining to slot 2
        let (mut orphan_shreds, _) = all_shreds.remove(1);

        // Insert all but the first shred in the slot, should not be considered complete
        let orphan_child0 = orphan_child.remove(0);
        ledger.insert_shreds(orphan_child, None, false).unwrap();
        assert!(recvr.try_recv().is_err());

        // Insert first shred, slot should now be considered complete
        ledger
            .insert_shreds(vec![orphan_child0], None, false)
            .unwrap();
        assert_eq!(recvr.try_recv().unwrap(), vec![slots[2]]);

        // Insert the shreds for the orphan_slot
        let orphan_shred0 = orphan_shreds.remove(0);
        ledger.insert_shreds(orphan_shreds, None, false).unwrap();
        assert!(recvr.try_recv().is_err());

        // Insert first shred, slot should now be considered complete
        ledger
            .insert_shreds(vec![orphan_shred0], None, false)
            .unwrap();
        assert_eq!(recvr.try_recv().unwrap(), vec![slots[1]]);
    }

    #[test]
    pub fn test_completed_shreds_signal_many() {
        // Initialize ledger
        let ledger_path = get_tmp_ledger_path!();
        let BlockstoreSignals {
            blockstore: ledger,
            completed_slots_receivers: [recvr, _],
            ..
        } = Blockstore::open_with_signal(&ledger_path, None, true).unwrap();
        let ledger = Arc::new(ledger);

        let entries_per_slot = 10;
        let mut slots = vec![2, 5, 10];
        let mut all_shreds = make_chaining_slot_entries(&slots[..], entries_per_slot);
        let disconnected_slot = 4;

        let (shreds0, _) = all_shreds.remove(0);
        let (shreds1, _) = all_shreds.remove(0);
        let (shreds2, _) = all_shreds.remove(0);
        let (shreds3, _) = make_slot_entries(disconnected_slot, 1, entries_per_slot);

        let mut all_shreds: Vec<_> = vec![shreds0, shreds1, shreds2, shreds3]
            .into_iter()
            .flatten()
            .collect();

        all_shreds.shuffle(&mut thread_rng());
        ledger.insert_shreds(all_shreds, None, false).unwrap();
        let mut result = recvr.try_recv().unwrap();
        result.sort_unstable();
        slots.push(disconnected_slot);
        slots.sort_unstable();
        assert_eq!(result, slots);
    }

    #[test]
    pub fn test_handle_chaining_basic() {
        let blockstore_path = get_tmp_ledger_path!();
        {
            let entries_per_slot = 5;
            let num_slots = 3;
            let blockstore = Blockstore::open(&blockstore_path).unwrap();

            // Construct the shreds
            let (mut shreds, _) = make_many_slot_entries(0, num_slots, entries_per_slot);
            let shreds_per_slot = shreds.len() / num_slots as usize;

            // 1) Write to the first slot
            let shreds1 = shreds
                .drain(shreds_per_slot..2 * shreds_per_slot)
                .collect_vec();
            blockstore.insert_shreds(shreds1, None, false).unwrap();
            let s1 = blockstore.meta(1).unwrap().unwrap();
            assert!(s1.next_slots.is_empty());
            // Slot 1 is not trunk because slot 0 hasn't been inserted yet
            assert!(!s1.is_connected);
            assert_eq!(s1.parent_slot, 0);
            assert_eq!(s1.last_index, shreds_per_slot as u64 - 1);

            // 2) Write to the second slot
            let shreds2 = shreds
                .drain(shreds_per_slot..2 * shreds_per_slot)
                .collect_vec();
            blockstore.insert_shreds(shreds2, None, false).unwrap();
            let s2 = blockstore.meta(2).unwrap().unwrap();
            assert!(s2.next_slots.is_empty());
            // Slot 2 is not trunk because slot 0 hasn't been inserted yet
            assert!(!s2.is_connected);
            assert_eq!(s2.parent_slot, 1);
            assert_eq!(s2.last_index, shreds_per_slot as u64 - 1);

            // Check the first slot again, it should chain to the second slot,
            // but still isn't part of the trunk
            let s1 = blockstore.meta(1).unwrap().unwrap();
            assert_eq!(s1.next_slots, vec![2]);
            assert!(!s1.is_connected);
            assert_eq!(s1.parent_slot, 0);
            assert_eq!(s1.last_index, shreds_per_slot as u64 - 1);

            // 3) Write to the zeroth slot, check that every slot
            // is now part of the trunk
            blockstore.insert_shreds(shreds, None, false).unwrap();
            for i in 0..3 {
                let s = blockstore.meta(i).unwrap().unwrap();
                // The last slot will not chain to any other slots
                if i != 2 {
                    assert_eq!(s.next_slots, vec![i + 1]);
                }
                if i == 0 {
                    assert_eq!(s.parent_slot, 0);
                } else {
                    assert_eq!(s.parent_slot, i - 1);
                }
                assert_eq!(s.last_index, shreds_per_slot as u64 - 1);
                assert!(s.is_connected);
            }
        }
        Blockstore::destroy(&blockstore_path).expect("Expected successful database destruction");
    }

    #[test]
    pub fn test_handle_chaining_missing_slots() {
        let blockstore_path = get_tmp_ledger_path!();
        {
            let blockstore = Blockstore::open(&blockstore_path).unwrap();
            let num_slots = 30;
            let entries_per_slot = 5;

            // Separate every other slot into two separate vectors
            let mut slots = vec![];
            let mut missing_slots = vec![];
            let mut shreds_per_slot = 2;
            for slot in 0..num_slots {
                let parent_slot = {
                    if slot == 0 {
                        0
                    } else {
                        slot - 1
                    }
                };
                let (slot_shreds, _) = make_slot_entries(slot, parent_slot, entries_per_slot);
                shreds_per_slot = slot_shreds.len();

                if slot % 2 == 1 {
                    slots.extend(slot_shreds);
                } else {
                    missing_slots.extend(slot_shreds);
                }
            }

            // Write the shreds for every other slot
            blockstore.insert_shreds(slots, None, false).unwrap();

            // Check metadata
            for i in 0..num_slots {
                // If "i" is the index of a slot we just inserted, then next_slots should be empty
                // for slot "i" because no slots chain to that slot, because slot i + 1 is missing.
                // However, if it's a slot we haven't inserted, aka one of the gaps, then one of the
                // slots we just inserted will chain to that gap, so next_slots for that orphan slot
                // won't be empty, but the parent slot is unknown so should equal std::u64::MAX.
                let s = blockstore.meta(i as u64).unwrap().unwrap();
                if i % 2 == 0 {
                    assert_eq!(s.next_slots, vec![i as u64 + 1]);
                    assert_eq!(s.parent_slot, std::u64::MAX);
                } else {
                    assert!(s.next_slots.is_empty());
                    assert_eq!(s.parent_slot, i - 1);
                }

                if i == 0 {
                    assert!(s.is_connected);
                } else {
                    assert!(!s.is_connected);
                }
            }

            // Write the shreds for the other half of the slots that we didn't insert earlier
            blockstore
                .insert_shreds(missing_slots, None, false)
                .unwrap();

            for i in 0..num_slots {
                // Check that all the slots chain correctly once the missing slots
                // have been filled
                let s = blockstore.meta(i as u64).unwrap().unwrap();
                if i != num_slots - 1 {
                    assert_eq!(s.next_slots, vec![i as u64 + 1]);
                } else {
                    assert!(s.next_slots.is_empty());
                }

                if i == 0 {
                    assert_eq!(s.parent_slot, 0);
                } else {
                    assert_eq!(s.parent_slot, i - 1);
                }
                assert_eq!(s.last_index, shreds_per_slot as u64 - 1);
                assert!(s.is_connected);
            }
        }

        Blockstore::destroy(&blockstore_path).expect("Expected successful database destruction");
    }

    #[test]
    #[allow(clippy::cognitive_complexity)]
    pub fn test_forward_chaining_is_connected() {
        let blockstore_path = get_tmp_ledger_path!();
        {
            let blockstore = Blockstore::open(&blockstore_path).unwrap();
            let num_slots = 15;
            // Create enough entries to ensure there are at least two shreds created
            let entries_per_slot = max_ticks_per_n_shreds(1, None) + 1;
            assert!(entries_per_slot > 1);

            let (mut shreds, _) = make_many_slot_entries(0, num_slots, entries_per_slot);
            let shreds_per_slot = shreds.len() / num_slots as usize;
            assert!(shreds_per_slot > 1);

            // Write the shreds such that every 3rd slot has a gap in the beginning
            let mut missing_shreds = vec![];
            for slot in 0..num_slots {
                let mut shreds_for_slot = shreds.drain(..shreds_per_slot).collect_vec();
                if slot % 3 == 0 {
                    let shred0 = shreds_for_slot.remove(0);
                    missing_shreds.push(shred0);
                    blockstore
                        .insert_shreds(shreds_for_slot, None, false)
                        .unwrap();
                } else {
                    blockstore
                        .insert_shreds(shreds_for_slot, None, false)
                        .unwrap();
                }
            }

            // Check metadata
            for i in 0..num_slots {
                let s = blockstore.meta(i as u64).unwrap().unwrap();
                // The last slot will not chain to any other slots
                if i as u64 != num_slots - 1 {
                    assert_eq!(s.next_slots, vec![i as u64 + 1]);
                } else {
                    assert!(s.next_slots.is_empty());
                }

                if i == 0 {
                    assert_eq!(s.parent_slot, 0);
                } else {
                    assert_eq!(s.parent_slot, i - 1);
                }

                assert_eq!(s.last_index, shreds_per_slot as u64 - 1);

                // Other than slot 0, no slots should be part of the trunk
                if i != 0 {
                    assert!(!s.is_connected);
                } else {
                    assert!(s.is_connected);
                }
            }

            // Iteratively finish every 3rd slot, and check that all slots up to and including
            // slot_index + 3 become part of the trunk
            for slot_index in 0..num_slots {
                if slot_index % 3 == 0 {
                    let shred = missing_shreds.remove(0);
                    blockstore.insert_shreds(vec![shred], None, false).unwrap();

                    for i in 0..num_slots {
                        let s = blockstore.meta(i as u64).unwrap().unwrap();
                        if i != num_slots - 1 {
                            assert_eq!(s.next_slots, vec![i as u64 + 1]);
                        } else {
                            assert!(s.next_slots.is_empty());
                        }
                        if i <= slot_index as u64 + 3 {
                            assert!(s.is_connected);
                        } else {
                            assert!(!s.is_connected);
                        }

                        if i == 0 {
                            assert_eq!(s.parent_slot, 0);
                        } else {
                            assert_eq!(s.parent_slot, i - 1);
                        }

                        assert_eq!(s.last_index, shreds_per_slot as u64 - 1);
                    }
                }
            }
        }
        Blockstore::destroy(&blockstore_path).expect("Expected successful database destruction");
    }
    /*
        #[test]
        pub fn test_chaining_tree() {
            let blockstore_path = get_tmp_ledger_path!();
            {
                let blockstore = Blockstore::open(&blockstore_path).unwrap();
                let num_tree_levels = 6;
                assert!(num_tree_levels > 1);
                let branching_factor: u64 = 4;
                // Number of slots that will be in the tree
                let num_slots = (branching_factor.pow(num_tree_levels) - 1) / (branching_factor - 1);
                let erasure_config = ErasureConfig::default();
                let entries_per_slot = erasure_config.num_data() as u64;
                assert!(entries_per_slot > 1);

                let (mut shreds, _) = make_many_slot_entries(0, num_slots, entries_per_slot);

                // Insert tree one slot at a time in a random order
                let mut slots: Vec<_> = (0..num_slots).collect();

                // Get shreds for the slot
                slots.shuffle(&mut thread_rng());
                for slot in slots {
                    // Get shreds for the slot "slot"
                    let slot_shreds = &mut shreds
                        [(slot * entries_per_slot) as usize..((slot + 1) * entries_per_slot) as usize];
                    for shred in slot_shreds.iter_mut() {
                        // Get the parent slot of the slot in the tree
                        let slot_parent = {
                            if slot == 0 {
                                0
                            } else {
                                (slot - 1) / branching_factor
                            }
                        };
                        shred.set_parent(slot_parent);
                    }

                    let shared_shreds: Vec<_> = slot_shreds
                        .iter()
                        .cloned()
                        .map(|shred| Arc::new(RwLock::new(shred)))
                        .collect();
                    let mut coding_generator = CodingGenerator::new_from_config(&erasure_config);
                    let coding_shreds = coding_generator.next(&shared_shreds);
                    assert_eq!(coding_shreds.len(), erasure_config.num_coding());

                    let mut rng = thread_rng();

                    // Randomly pick whether to insert erasure or coding shreds first
                    if rng.gen_bool(0.5) {
                        blockstore.write_shreds(slot_shreds).unwrap();
                        blockstore.put_shared_coding_shreds(&coding_shreds).unwrap();
                    } else {
                        blockstore.put_shared_coding_shreds(&coding_shreds).unwrap();
                        blockstore.write_shreds(slot_shreds).unwrap();
                    }
                }

                // Make sure everything chains correctly
                let last_level =
                    (branching_factor.pow(num_tree_levels - 1) - 1) / (branching_factor - 1);
                for slot in 0..num_slots {
                    let slot_meta = blockstore.meta(slot).unwrap().unwrap();
                    assert_eq!(slot_meta.consumed, entries_per_slot);
                    assert_eq!(slot_meta.received, entries_per_slot);
                    assert!(slot_meta.is_connected);
                    let slot_parent = {
                        if slot == 0 {
                            0
                        } else {
                            (slot - 1) / branching_factor
                        }
                    };
                    assert_eq!(slot_meta.parent_slot, slot_parent);

                    let expected_children: HashSet<_> = {
                        if slot >= last_level {
                            HashSet::new()
                        } else {
                            let first_child_slot = min(num_slots - 1, slot * branching_factor + 1);
                            let last_child_slot = min(num_slots - 1, (slot + 1) * branching_factor);
                            (first_child_slot..last_child_slot + 1).collect()
                        }
                    };

                    let result: HashSet<_> = slot_meta.next_slots.iter().cloned().collect();
                    if expected_children.len() != 0 {
                        assert_eq!(slot_meta.next_slots.len(), branching_factor as usize);
                    } else {
                        assert_eq!(slot_meta.next_slots.len(), 0);
                    }
                    assert_eq!(expected_children, result);
                }

                // No orphan slots should exist
                assert!(blockstore.orphans_cf.is_empty().unwrap())
            }

            Blockstore::destroy(&blockstore_path).expect("Expected successful database destruction");
        }
    */
    #[test]
    pub fn test_get_slots_since() {
        let blockstore_path = get_tmp_ledger_path!();

        {
            let blockstore = Blockstore::open(&blockstore_path).unwrap();

            // Slot doesn't exist
            assert!(blockstore.get_slots_since(&[0]).unwrap().is_empty());

            let mut meta0 = SlotMeta::new(0, 0);
            blockstore.meta_cf.put(0, &meta0).unwrap();

            // Slot exists, chains to nothing
            let expected: HashMap<u64, Vec<u64>> = vec![(0, vec![])].into_iter().collect();
            assert_eq!(blockstore.get_slots_since(&[0]).unwrap(), expected);
            meta0.next_slots = vec![1, 2];
            blockstore.meta_cf.put(0, &meta0).unwrap();

            // Slot exists, chains to some other slots
            let expected: HashMap<u64, Vec<u64>> = vec![(0, vec![1, 2])].into_iter().collect();
            assert_eq!(blockstore.get_slots_since(&[0]).unwrap(), expected);
            assert_eq!(blockstore.get_slots_since(&[0, 1]).unwrap(), expected);

            let mut meta3 = SlotMeta::new(3, 1);
            meta3.next_slots = vec![10, 5];
            blockstore.meta_cf.put(3, &meta3).unwrap();
            let expected: HashMap<u64, Vec<u64>> = vec![(0, vec![1, 2]), (3, vec![10, 5])]
                .into_iter()
                .collect();
            assert_eq!(blockstore.get_slots_since(&[0, 1, 3]).unwrap(), expected);
        }

        Blockstore::destroy(&blockstore_path).expect("Expected successful database destruction");
    }

    #[test]
    fn test_orphans() {
        let blockstore_path = get_tmp_ledger_path!();
        {
            let blockstore = Blockstore::open(&blockstore_path).unwrap();

            // Create shreds and entries
            let entries_per_slot = 1;
            let (mut shreds, _) = make_many_slot_entries(0, 3, entries_per_slot);
            let shreds_per_slot = shreds.len() / 3;

            // Write slot 2, which chains to slot 1. We're missing slot 0,
            // so slot 1 is the orphan
            let shreds_for_slot = shreds.drain((shreds_per_slot * 2)..).collect_vec();
            blockstore
                .insert_shreds(shreds_for_slot, None, false)
                .unwrap();
            let meta = blockstore
                .meta(1)
                .expect("Expect database get to succeed")
                .unwrap();
            assert!(is_orphan(&meta));
            assert_eq!(
                blockstore.orphans_iterator(0).unwrap().collect::<Vec<_>>(),
                vec![1]
            );

            // Write slot 1 which chains to slot 0, so now slot 0 is the
            // orphan, and slot 1 is no longer the orphan.
            let shreds_for_slot = shreds.drain(shreds_per_slot..).collect_vec();
            blockstore
                .insert_shreds(shreds_for_slot, None, false)
                .unwrap();
            let meta = blockstore
                .meta(1)
                .expect("Expect database get to succeed")
                .unwrap();
            assert!(!is_orphan(&meta));
            let meta = blockstore
                .meta(0)
                .expect("Expect database get to succeed")
                .unwrap();
            assert!(is_orphan(&meta));
            assert_eq!(
                blockstore.orphans_iterator(0).unwrap().collect::<Vec<_>>(),
                vec![0]
            );

            // Write some slot that also chains to existing slots and orphan,
            // nothing should change
            let (shred4, _) = make_slot_entries(4, 0, 1);
            let (shred5, _) = make_slot_entries(5, 1, 1);
            blockstore.insert_shreds(shred4, None, false).unwrap();
            blockstore.insert_shreds(shred5, None, false).unwrap();
            assert_eq!(
                blockstore.orphans_iterator(0).unwrap().collect::<Vec<_>>(),
                vec![0]
            );

            // Write zeroth slot, no more orphans
            blockstore.insert_shreds(shreds, None, false).unwrap();
            for i in 0..3 {
                let meta = blockstore
                    .meta(i)
                    .expect("Expect database get to succeed")
                    .unwrap();
                assert!(!is_orphan(&meta));
            }
            // Orphans cf is empty
            assert!(blockstore.orphans_cf.is_empty().unwrap())
        }
        Blockstore::destroy(&blockstore_path).expect("Expected successful database destruction");
    }

    fn test_insert_data_shreds_slots(name: &str, should_bulk_write: bool) {
        let blockstore_path = get_ledger_path_from_name(name);
        {
            let blockstore = Blockstore::open(&blockstore_path).unwrap();

            // Create shreds and entries
            let num_entries = 20_u64;
            let mut entries = vec![];
            let mut shreds = vec![];
            let mut num_shreds_per_slot = 0;
            for slot in 0..num_entries {
                let parent_slot = {
                    if slot == 0 {
                        0
                    } else {
                        slot - 1
                    }
                };

                let (mut shred, entry) = make_slot_entries(slot, parent_slot, 1);
                num_shreds_per_slot = shred.len() as u64;
                shred
                    .iter_mut()
                    .enumerate()
                    .for_each(|(_, shred)| shred.set_index(0));
                shreds.extend(shred);
                entries.extend(entry);
            }

            let num_shreds = shreds.len();
            // Write shreds to the database
            if should_bulk_write {
                blockstore.insert_shreds(shreds, None, false).unwrap();
            } else {
                for _ in 0..num_shreds {
                    let shred = shreds.remove(0);
                    blockstore.insert_shreds(vec![shred], None, false).unwrap();
                }
            }

            for i in 0..num_entries - 1 {
                assert_eq!(
                    blockstore.get_slot_entries(i, 0).unwrap()[0],
                    entries[i as usize]
                );

                let meta = blockstore.meta(i).unwrap().unwrap();
                assert_eq!(meta.received, 1);
                assert_eq!(meta.last_index, 0);
                if i != 0 {
                    assert_eq!(meta.parent_slot, i - 1);
                    assert_eq!(meta.consumed, 1);
                } else {
                    assert_eq!(meta.parent_slot, 0);
                    assert_eq!(meta.consumed, num_shreds_per_slot);
                }
            }
        }
        Blockstore::destroy(&blockstore_path).expect("Expected successful database destruction");
    }

    #[test]
    fn test_find_missing_data_indexes() {
        let slot = 0;
        let blockstore_path = get_tmp_ledger_path!();
        let blockstore = Blockstore::open(&blockstore_path).unwrap();

        // Write entries
        let gap: u64 = 10;
        assert!(gap > 3);
        // Create enough entries to ensure there are at least two shreds created
        let num_entries = max_ticks_per_n_shreds(1, None) + 1;
        let entries = create_ticks(num_entries, 0, Hash::default());
        let mut shreds = entries_to_test_shreds(entries, slot, 0, true, 0);
        let num_shreds = shreds.len();
        assert!(num_shreds > 1);
        for (i, s) in shreds.iter_mut().enumerate() {
            s.set_index(i as u32 * gap as u32);
            s.set_slot(slot);
        }
        blockstore.insert_shreds(shreds, None, false).unwrap();

        // Index of the first shred is 0
        // Index of the second shred is "gap"
        // Thus, the missing indexes should then be [1, gap - 1] for the input index
        // range of [0, gap)
        let expected: Vec<u64> = (1..gap).collect();
        assert_eq!(
            blockstore.find_missing_data_indexes(slot, 0, 0, gap, gap as usize),
            expected
        );
        assert_eq!(
            blockstore.find_missing_data_indexes(slot, 0, 1, gap, (gap - 1) as usize),
            expected,
        );
        assert_eq!(
            blockstore.find_missing_data_indexes(slot, 0, 0, gap - 1, (gap - 1) as usize),
            &expected[..expected.len() - 1],
        );
        assert_eq!(
            blockstore.find_missing_data_indexes(slot, 0, gap - 2, gap, gap as usize),
            vec![gap - 2, gap - 1],
        );
        assert_eq!(
            blockstore.find_missing_data_indexes(slot, 0, gap - 2, gap, 1),
            vec![gap - 2],
        );
        assert_eq!(
            blockstore.find_missing_data_indexes(slot, 0, 0, gap, 1),
            vec![1],
        );

        // Test with a range that encompasses a shred with index == gap which was
        // already inserted.
        let mut expected: Vec<u64> = (1..gap).collect();
        expected.push(gap + 1);
        assert_eq!(
            blockstore.find_missing_data_indexes(slot, 0, 0, gap + 2, (gap + 2) as usize),
            expected,
        );
        assert_eq!(
            blockstore.find_missing_data_indexes(slot, 0, 0, gap + 2, (gap - 1) as usize),
            &expected[..expected.len() - 1],
        );

        for i in 0..num_shreds as u64 {
            for j in 0..i {
                let expected: Vec<u64> = (j..i)
                    .flat_map(|k| {
                        let begin = k * gap + 1;
                        let end = (k + 1) * gap;
                        begin..end
                    })
                    .collect();
                assert_eq!(
                    blockstore.find_missing_data_indexes(
                        slot,
                        0,
                        j * gap,
                        i * gap,
                        ((i - j) * gap) as usize
                    ),
                    expected,
                );
            }
        }

        drop(blockstore);
        Blockstore::destroy(&blockstore_path).expect("Expected successful database destruction");
    }

    #[test]
    fn test_find_missing_data_indexes_timeout() {
        let slot = 0;
        let blockstore_path = get_tmp_ledger_path!();
        let blockstore = Blockstore::open(&blockstore_path).unwrap();

        // Write entries
        let gap: u64 = 10;
        let shreds: Vec<_> = (0..64)
            .map(|i| {
                Shred::new_from_data(
                    slot,
                    (i * gap) as u32,
                    0,
                    None,
                    false,
                    false,
                    i as u8,
                    0,
                    (i * gap) as u32,
                )
            })
            .collect();
        blockstore.insert_shreds(shreds, None, false).unwrap();

        let empty: Vec<u64> = vec![];
        assert_eq!(
            blockstore.find_missing_data_indexes(slot, timestamp(), 0, 50, 1),
            empty
        );
        let expected: Vec<_> = (1..=9).collect();
        assert_eq!(
            blockstore.find_missing_data_indexes(slot, timestamp() - 400, 0, 50, 9),
            expected
        );

        drop(blockstore);
        Blockstore::destroy(&blockstore_path).expect("Expected successful database destruction");
    }

    #[test]
    fn test_find_missing_data_indexes_sanity() {
        let slot = 0;

        let blockstore_path = get_tmp_ledger_path!();
        let blockstore = Blockstore::open(&blockstore_path).unwrap();

        // Early exit conditions
        let empty: Vec<u64> = vec![];
        assert_eq!(
            blockstore.find_missing_data_indexes(slot, 0, 0, 0, 1),
            empty
        );
        assert_eq!(
            blockstore.find_missing_data_indexes(slot, 0, 5, 5, 1),
            empty
        );
        assert_eq!(
            blockstore.find_missing_data_indexes(slot, 0, 4, 3, 1),
            empty
        );
        assert_eq!(
            blockstore.find_missing_data_indexes(slot, 0, 1, 2, 0),
            empty
        );

        let entries = create_ticks(100, 0, Hash::default());
        let mut shreds = entries_to_test_shreds(entries, slot, 0, true, 0);
        assert!(shreds.len() > 2);
        shreds.drain(2..);

        const ONE: u64 = 1;
        const OTHER: u64 = 4;

        shreds[0].set_index(ONE as u32);
        shreds[1].set_index(OTHER as u32);

        // Insert one shred at index = first_index
        blockstore.insert_shreds(shreds, None, false).unwrap();

        const STARTS: u64 = OTHER * 2;
        const END: u64 = OTHER * 3;
        const MAX: usize = 10;
        // The first shred has index = first_index. Thus, for i < first_index,
        // given the input range of [i, first_index], the missing indexes should be
        // [i, first_index - 1]
        for start in 0..STARTS {
            let result = blockstore.find_missing_data_indexes(
                slot, 0, start, // start
                END,   //end
                MAX,   //max
            );
            let expected: Vec<u64> = (start..END).filter(|i| *i != ONE && *i != OTHER).collect();
            assert_eq!(result, expected);
        }

        drop(blockstore);
        Blockstore::destroy(&blockstore_path).expect("Expected successful database destruction");
    }

    #[test]
    pub fn test_no_missing_shred_indexes() {
        let slot = 0;
        let blockstore_path = get_tmp_ledger_path!();
        let blockstore = Blockstore::open(&blockstore_path).unwrap();

        // Write entries
        let num_entries = 10;
        let entries = create_ticks(num_entries, 0, Hash::default());
        let shreds = entries_to_test_shreds(entries, slot, 0, true, 0);
        let num_shreds = shreds.len();

        blockstore.insert_shreds(shreds, None, false).unwrap();

        let empty: Vec<u64> = vec![];
        for i in 0..num_shreds as u64 {
            for j in 0..i {
                assert_eq!(
                    blockstore.find_missing_data_indexes(slot, 0, j, i, (i - j) as usize),
                    empty
                );
            }
        }

        drop(blockstore);
        Blockstore::destroy(&blockstore_path).expect("Expected successful database destruction");
    }

    #[test]
    pub fn test_should_insert_data_shred() {
        solana_logger::setup();
        let (mut shreds, _) = make_slot_entries(0, 0, 200);
        let blockstore_path = get_tmp_ledger_path!();
        {
            let blockstore = Blockstore::open(&blockstore_path).unwrap();
            let last_root = RwLock::new(0);

            // Insert the first 5 shreds, we don't have a "is_last" shred yet
            blockstore
                .insert_shreds(shreds[0..5].to_vec(), None, false)
                .unwrap();

            // Trying to insert another "is_last" shred with index < the received index should fail
            // skip over shred 7
            blockstore
                .insert_shreds(shreds[8..9].to_vec(), None, false)
                .unwrap();
            let slot_meta = blockstore.meta(0).unwrap().unwrap();
            assert_eq!(slot_meta.received, 9);
            let shred7 = {
                if shreds[7].is_data() {
                    shreds[7].set_last_in_slot();
                    shreds[7].clone()
                } else {
                    panic!("Shred in unexpected format")
                }
            };
            assert_eq!(
                blockstore.should_insert_data_shred(
                    &shred7,
                    &slot_meta,
                    &HashMap::new(),
                    &last_root,
                    None,
                    false
                ),
                false
            );
            assert!(blockstore.has_duplicate_shreds_in_slot(0));

            // Insert all pending shreds
            let mut shred8 = shreds[8].clone();
            blockstore.insert_shreds(shreds, None, false).unwrap();
            let slot_meta = blockstore.meta(0).unwrap().unwrap();

            // Trying to insert a shred with index > the "is_last" shred should fail
            if shred8.is_data() {
                shred8.set_slot(slot_meta.last_index + 1);
            } else {
                panic!("Shred in unexpected format")
            }
            assert_eq!(
                blockstore.should_insert_data_shred(
                    &shred7,
                    &slot_meta,
                    &HashMap::new(),
                    &last_root,
                    None,
                    false
                ),
                false
            );
        }
        Blockstore::destroy(&blockstore_path).expect("Expected successful database destruction");
    }

    #[test]
    pub fn test_is_data_shred_present() {
        let (shreds, _) = make_slot_entries(0, 0, 200);
        let blockstore_path = get_tmp_ledger_path!();
        {
            let blockstore = Blockstore::open(&blockstore_path).unwrap();
            let index_cf = blockstore.db.column::<cf::Index>();

            blockstore
                .insert_shreds(shreds[0..5].to_vec(), None, false)
                .unwrap();
            // Insert a shred less than `slot_meta.consumed`, check that
            // it already exists
            let slot_meta = blockstore.meta(0).unwrap().unwrap();
            let index = index_cf.get(0).unwrap().unwrap();
            assert_eq!(slot_meta.consumed, 5);
            assert!(Blockstore::is_data_shred_present(
                &shreds[1],
                &slot_meta,
                index.data(),
            ));

            // Insert a shred, check that it already exists
            blockstore
                .insert_shreds(shreds[6..7].to_vec(), None, false)
                .unwrap();
            let slot_meta = blockstore.meta(0).unwrap().unwrap();
            let index = index_cf.get(0).unwrap().unwrap();
            assert!(Blockstore::is_data_shred_present(
                &shreds[6],
                &slot_meta,
                index.data()
            ),);
        }
        Blockstore::destroy(&blockstore_path).expect("Expected successful database destruction");
    }

    #[test]
    pub fn test_check_cache_coding_shred() {
        let blockstore_path = get_tmp_ledger_path!();
        {
            let blockstore = Blockstore::open(&blockstore_path).unwrap();

            let slot = 1;
            let (shred, coding) = Shredder::new_coding_shred_header(slot, 11, 11, 11, 11, 10, 0);
            let coding_shred =
                Shred::new_empty_from_header(shred, DataShredHeader::default(), coding);

            let mut erasure_metas = HashMap::new();
            let mut index_working_set = HashMap::new();
            let mut just_received_coding_shreds = HashMap::new();
            let mut index_meta_time = 0;
            assert!(blockstore.check_cache_coding_shred(
                coding_shred.clone(),
                &mut erasure_metas,
                &mut index_working_set,
                &mut just_received_coding_shreds,
                &mut index_meta_time,
                &|_shred| {
                    panic!("no dupes");
                },
                false,
            ));

            // insert again fails on dupe
            use std::sync::atomic::{AtomicUsize, Ordering};
            let counter = AtomicUsize::new(0);
            assert!(!blockstore.check_cache_coding_shred(
                coding_shred,
                &mut erasure_metas,
                &mut index_working_set,
                &mut just_received_coding_shreds,
                &mut index_meta_time,
                &|_shred| {
                    counter.fetch_add(1, Ordering::Relaxed);
                },
                false,
            ));
            assert_eq!(counter.load(Ordering::Relaxed), 1);
        }
    }

    #[test]
    pub fn test_should_insert_coding_shred() {
        let blockstore_path = get_tmp_ledger_path!();
        {
            let blockstore = Blockstore::open(&blockstore_path).unwrap();
            let last_root = RwLock::new(0);

            let slot = 1;
            let (mut shred, coding) =
                Shredder::new_coding_shred_header(slot, 11, 11, 11, 11, 10, 0);
            let coding_shred = Shred::new_empty_from_header(
                shred.clone(),
                DataShredHeader::default(),
                coding.clone(),
            );

            // Insert a good coding shred
            assert!(Blockstore::should_insert_coding_shred(
                &coding_shred,
                &last_root
            ));

            // Insertion should succeed
            blockstore
                .insert_shreds(vec![coding_shred.clone()], None, false)
                .unwrap();

            // Trying to insert the same shred again should pass since this doesn't check for
            // duplicate index
            {
                assert!(Blockstore::should_insert_coding_shred(
                    &coding_shred,
                    &last_root
                ));
            }

            shred.index += 1;

            // Establish a baseline that works
            {
                let coding_shred = Shred::new_empty_from_header(
                    shred.clone(),
                    DataShredHeader::default(),
                    coding.clone(),
                );
                assert!(Blockstore::should_insert_coding_shred(
                    &coding_shred,
                    &last_root
                ));
            }

            // Trying to insert a shred with index < position should fail
            {
                let mut coding_shred = Shred::new_empty_from_header(
                    shred.clone(),
                    DataShredHeader::default(),
                    coding.clone(),
                );
                let index = coding_shred.coding_header.position - 1;
                coding_shred.set_index(index as u32);

                assert!(!Blockstore::should_insert_coding_shred(
                    &coding_shred,
                    &last_root
                ));
            }

            // Trying to insert shred with num_coding == 0 should fail
            {
                let mut coding_shred = Shred::new_empty_from_header(
                    shred.clone(),
                    DataShredHeader::default(),
                    coding.clone(),
                );
                coding_shred.coding_header.num_coding_shreds = 0;
                assert!(!Blockstore::should_insert_coding_shred(
                    &coding_shred,
                    &last_root
                ));
            }

            // Trying to insert shred with pos >= num_coding should fail
            {
                let mut coding_shred = Shred::new_empty_from_header(
                    shred.clone(),
                    DataShredHeader::default(),
                    coding.clone(),
                );
                coding_shred.coding_header.num_coding_shreds = coding_shred.coding_header.position;
                assert!(!Blockstore::should_insert_coding_shred(
                    &coding_shred,
                    &last_root
                ));
            }

            // Trying to insert with set_index with num_coding that would imply the last shred
            // has index > u32::MAX should fail
            {
                let mut coding_shred = Shred::new_empty_from_header(
                    shred.clone(),
                    DataShredHeader::default(),
                    coding.clone(),
                );
                coding_shred.common_header.fec_set_index = std::u32::MAX - 1;
                coding_shred.coding_header.num_coding_shreds = 3;
                coding_shred.common_header.index = std::u32::MAX - 1;
                coding_shred.coding_header.position = 0;
                assert!(!Blockstore::should_insert_coding_shred(
                    &coding_shred,
                    &last_root
                ));

                coding_shred.coding_header.num_coding_shreds = 2000;
                assert!(!Blockstore::should_insert_coding_shred(
                    &coding_shred,
                    &last_root
                ));

                // Decreasing the number of num_coding_shreds will put it within the allowed limit
                coding_shred.coding_header.num_coding_shreds = 2;
                assert!(Blockstore::should_insert_coding_shred(
                    &coding_shred,
                    &last_root
                ));

                // Insertion should succeed
                blockstore
                    .insert_shreds(vec![coding_shred], None, false)
                    .unwrap();
            }

            // Trying to insert value into slot <= than last root should fail
            {
                let mut coding_shred =
                    Shred::new_empty_from_header(shred, DataShredHeader::default(), coding);
                coding_shred.set_slot(*last_root.read().unwrap());
                assert!(!Blockstore::should_insert_coding_shred(
                    &coding_shred,
                    &last_root
                ));
            }
        }

        Blockstore::destroy(&blockstore_path).expect("Expected successful database destruction");
    }

    #[test]
    pub fn test_insert_multiple_is_last() {
        solana_logger::setup();
        let (shreds, _) = make_slot_entries(0, 0, 20);
        let num_shreds = shreds.len() as u64;
        let blockstore_path = get_tmp_ledger_path!();
        let blockstore = Blockstore::open(&blockstore_path).unwrap();

        blockstore.insert_shreds(shreds, None, false).unwrap();
        let slot_meta = blockstore.meta(0).unwrap().unwrap();

        assert_eq!(slot_meta.consumed, num_shreds);
        assert_eq!(slot_meta.received, num_shreds);
        assert_eq!(slot_meta.last_index, num_shreds - 1);
        assert!(slot_meta.is_full());

        let (shreds, _) = make_slot_entries(0, 0, 22);
        blockstore.insert_shreds(shreds, None, false).unwrap();
        let slot_meta = blockstore.meta(0).unwrap().unwrap();

        assert_eq!(slot_meta.consumed, num_shreds);
        assert_eq!(slot_meta.received, num_shreds);
        assert_eq!(slot_meta.last_index, num_shreds - 1);
        assert!(slot_meta.is_full());

        assert!(blockstore.has_duplicate_shreds_in_slot(0));

        drop(blockstore);
        Blockstore::destroy(&blockstore_path).expect("Expected successful database destruction");
    }

    #[test]
    fn test_slot_data_iterator() {
        // Construct the shreds
        let blockstore_path = get_tmp_ledger_path!();
        let blockstore = Blockstore::open(&blockstore_path).unwrap();
        let shreds_per_slot = 10;
        let slots = vec![2, 4, 8, 12];
        let all_shreds = make_chaining_slot_entries(&slots, shreds_per_slot);
        let slot_8_shreds = all_shreds[2].0.clone();
        for (slot_shreds, _) in all_shreds {
            blockstore.insert_shreds(slot_shreds, None, false).unwrap();
        }

        // Slot doesnt exist, iterator should be empty
        let shred_iter = blockstore.slot_data_iterator(5, 0).unwrap();
        let result: Vec<_> = shred_iter.collect();
        assert_eq!(result, vec![]);

        // Test that the iterator for slot 8 contains what was inserted earlier
        let shred_iter = blockstore.slot_data_iterator(8, 0).unwrap();
        let result: Vec<Shred> = shred_iter
            .filter_map(|(_, bytes)| Shred::new_from_serialized_shred(bytes.to_vec()).ok())
            .collect();
        assert_eq!(result.len(), slot_8_shreds.len());
        assert_eq!(result, slot_8_shreds);

        drop(blockstore);
        Blockstore::destroy(&blockstore_path).expect("Expected successful database destruction");
    }

    #[test]
    fn test_set_roots() {
        let blockstore_path = get_tmp_ledger_path!();
        let blockstore = Blockstore::open(&blockstore_path).unwrap();
        let chained_slots = vec![0, 2, 4, 7, 12, 15];
        assert_eq!(blockstore.last_root(), 0);

        blockstore.set_roots(&chained_slots).unwrap();

        assert_eq!(blockstore.last_root(), 15);

        for i in chained_slots {
            assert!(blockstore.is_root(i));
        }

        drop(blockstore);
        Blockstore::destroy(&blockstore_path).expect("Expected successful database destruction");
    }

    #[test]
    fn test_is_skipped() {
        let blockstore_path = get_tmp_ledger_path!();
        let blockstore = Blockstore::open(&blockstore_path).unwrap();
        let roots = vec![2, 4, 7, 12, 15];
        blockstore.set_roots(&roots).unwrap();

        for i in 0..20 {
            if i < 2 || roots.contains(&i) || i > 15 {
                assert!(!blockstore.is_skipped(i));
            } else {
                assert!(blockstore.is_skipped(i));
            }
        }

        drop(blockstore);
        Blockstore::destroy(&blockstore_path).expect("Expected successful database destruction");
    }

    #[test]
    fn test_iter_bounds() {
        let blockstore_path = get_tmp_ledger_path!();
        let blockstore = Blockstore::open(&blockstore_path).unwrap();

        // slot 5 does not exist, iter should be ok and should be a noop
        blockstore
            .slot_meta_iterator(5)
            .unwrap()
            .for_each(|_| panic!());

        drop(blockstore);
        Blockstore::destroy(&blockstore_path).expect("Expected successful database destruction");
    }

    #[test]
    fn test_get_completed_data_ranges() {
        let completed_data_end_indexes = vec![2, 4, 9, 11];

        // Consumed is 1, which means we're missing shred with index 1, should return empty
        let start_index = 0;
        let consumed = 1;
        assert_eq!(
            Blockstore::get_completed_data_ranges(
                start_index,
                &completed_data_end_indexes[..],
                consumed
            ),
            vec![]
        );

        let start_index = 0;
        let consumed = 3;
        assert_eq!(
            Blockstore::get_completed_data_ranges(
                start_index,
                &completed_data_end_indexes[..],
                consumed
            ),
            vec![(0, 2)]
        );

        // Test all possible ranges:
        //
        // `consumed == completed_data_end_indexes[j] + 1`, means we have all the shreds up to index
        // `completed_data_end_indexes[j] + 1`. Thus the completed data blocks is everything in the
        // range:
        // [start_index, completed_data_end_indexes[j]] ==
        // [completed_data_end_indexes[i], completed_data_end_indexes[j]],
        for i in 0..completed_data_end_indexes.len() {
            for j in i..completed_data_end_indexes.len() {
                let start_index = completed_data_end_indexes[i];
                let consumed = completed_data_end_indexes[j] + 1;
                // When start_index == completed_data_end_indexes[i], then that means
                // the shred with index == start_index is a single-shred data block,
                // so the start index is the end index for that data block.
                let mut expected = vec![(start_index, start_index)];
                expected.extend(
                    completed_data_end_indexes[i..=j]
                        .windows(2)
                        .map(|end_indexes| (end_indexes[0] + 1, end_indexes[1])),
                );

                assert_eq!(
                    Blockstore::get_completed_data_ranges(
                        start_index,
                        &completed_data_end_indexes[..],
                        consumed
                    ),
                    expected
                );
            }
        }
    }

    #[test]
    fn test_get_slot_entries_with_shred_count_corruption() {
        let blockstore_path = get_tmp_ledger_path!();
        {
            let blockstore = Blockstore::open(&blockstore_path).unwrap();
            let num_ticks = 8;
            let entries = create_ticks(num_ticks, 0, Hash::default());
            let slot = 1;
            let shreds = entries_to_test_shreds(entries, slot, 0, false, 0);
            let next_shred_index = shreds.len();
            blockstore
                .insert_shreds(shreds, None, false)
                .expect("Expected successful write of shreds");
            assert_eq!(
                blockstore.get_slot_entries(slot, 0).unwrap().len() as u64,
                num_ticks
            );

            // Insert an empty shred that won't deshred into entries
            let shreds = vec![Shred::new_from_data(
                slot,
                next_shred_index as u32,
                1,
                Some(&[1, 1, 1]),
                true,
                true,
                0,
                0,
                next_shred_index as u32,
            )];

            // With the corruption, nothing should be returned, even though an
            // earlier data block was valid
            blockstore
                .insert_shreds(shreds, None, false)
                .expect("Expected successful write of shreds");
            assert!(blockstore.get_slot_entries(slot, 0).is_err());
        }
        Blockstore::destroy(&blockstore_path).expect("Expected successful database destruction");
    }

    #[test]
    fn test_no_insert_but_modify_slot_meta() {
        // This tests correctness of the SlotMeta in various cases in which a shred
        // that gets filtered out by checks
        let (shreds0, _) = make_slot_entries(0, 0, 200);
        let blockstore_path = get_tmp_ledger_path!();
        {
            let blockstore = Blockstore::open(&blockstore_path).unwrap();

            // Insert the first 5 shreds, we don't have a "is_last" shred yet
            blockstore
                .insert_shreds(shreds0[0..5].to_vec(), None, false)
                .unwrap();

            // Insert a repetitive shred for slot 's', should get ignored, but also
            // insert shreds that chains to 's', should see the update in the SlotMeta
            // for 's'.
            let (mut shreds2, _) = make_slot_entries(2, 0, 200);
            let (mut shreds3, _) = make_slot_entries(3, 0, 200);
            shreds2.push(shreds0[1].clone());
            shreds3.insert(0, shreds0[1].clone());
            blockstore.insert_shreds(shreds2, None, false).unwrap();
            let slot_meta = blockstore.meta(0).unwrap().unwrap();
            assert_eq!(slot_meta.next_slots, vec![2]);
            blockstore.insert_shreds(shreds3, None, false).unwrap();
            let slot_meta = blockstore.meta(0).unwrap().unwrap();
            assert_eq!(slot_meta.next_slots, vec![2, 3]);
        }
        Blockstore::destroy(&blockstore_path).expect("Expected successful database destruction");
    }

    #[test]
    fn test_trusted_insert_shreds() {
        // Make shred for slot 1
        let (shreds1, _) = make_slot_entries(1, 0, 1);
        let blockstore_path = get_tmp_ledger_path!();
        let last_root = 100;
        {
            let blockstore = Blockstore::open(&blockstore_path).unwrap();
            blockstore.set_roots(&[last_root]).unwrap();

            // Insert will fail, slot < root
            blockstore
                .insert_shreds(shreds1[..].to_vec(), None, false)
                .unwrap();
            assert!(blockstore.get_data_shred(1, 0).unwrap().is_none());

            // Insert through trusted path will succeed
            blockstore
                .insert_shreds(shreds1[..].to_vec(), None, true)
                .unwrap();
            assert!(blockstore.get_data_shred(1, 0).unwrap().is_some());
        }
    }

    #[test]
    fn test_get_rooted_block() {
        let slot = 10;
        let entries = make_slot_entries_with_transactions(100);
        let blockhash = get_last_hash(entries.iter()).unwrap();
        let shreds = entries_to_test_shreds(entries.clone(), slot, slot - 1, true, 0);
        let more_shreds = entries_to_test_shreds(entries.clone(), slot + 1, slot, true, 0);
        let unrooted_shreds = entries_to_test_shreds(entries.clone(), slot + 2, slot + 1, true, 0);
        let ledger_path = get_tmp_ledger_path!();
        let ledger = Blockstore::open(&ledger_path).unwrap();
        ledger.insert_shreds(shreds, None, false).unwrap();
        ledger.insert_shreds(more_shreds, None, false).unwrap();
        ledger.insert_shreds(unrooted_shreds, None, false).unwrap();
        ledger.set_roots(&[slot - 1, slot, slot + 1]).unwrap();

        let parent_meta = SlotMeta {
            parent_slot: std::u64::MAX,
            ..SlotMeta::default()
        };
        ledger
            .put_meta_bytes(slot - 1, &serialize(&parent_meta).unwrap())
            .unwrap();

        let expected_transactions: Vec<TransactionWithStatusMeta> = entries
            .iter()
            .cloned()
            .filter(|entry| !entry.is_tick())
            .flat_map(|entry| entry.transactions)
            .map(|transaction| {
                let mut pre_balances: Vec<u64> = vec![];
                let mut post_balances: Vec<u64> = vec![];
                for (i, _account_key) in transaction.message.account_keys.iter().enumerate() {
                    pre_balances.push(i as u64 * 10);
                    post_balances.push(i as u64 * 11);
                }
                let signature = transaction.signatures[0];
                let status = TransactionStatusMeta {
                    status: Ok(()),
                    fee: 42,
                    pre_balances: pre_balances.clone(),
                    post_balances: post_balances.clone(),
                    inner_instructions: Some(vec![]),
                    log_messages: Some(vec![]),
                    pre_token_balances: Some(vec![]),
                    post_token_balances: Some(vec![]),
                }
                .into();
                ledger
                    .transaction_status_cf
                    .put_protobuf((0, signature, slot), &status)
                    .unwrap();
                let status = TransactionStatusMeta {
                    status: Ok(()),
                    fee: 42,
                    pre_balances: pre_balances.clone(),
                    post_balances: post_balances.clone(),
                    inner_instructions: Some(vec![]),
                    log_messages: Some(vec![]),
                    pre_token_balances: Some(vec![]),
                    post_token_balances: Some(vec![]),
                }
                .into();
                ledger
                    .transaction_status_cf
                    .put_protobuf((0, signature, slot + 1), &status)
                    .unwrap();
                let status = TransactionStatusMeta {
                    status: Ok(()),
                    fee: 42,
                    pre_balances: pre_balances.clone(),
                    post_balances: post_balances.clone(),
                    inner_instructions: Some(vec![]),
                    log_messages: Some(vec![]),
                    pre_token_balances: Some(vec![]),
                    post_token_balances: Some(vec![]),
                }
                .into();
                ledger
                    .transaction_status_cf
                    .put_protobuf((0, signature, slot + 2), &status)
                    .unwrap();
                TransactionWithStatusMeta {
                    transaction,
                    meta: Some(TransactionStatusMeta {
                        status: Ok(()),
                        fee: 42,
                        pre_balances,
                        post_balances,
                        inner_instructions: Some(vec![]),
                        log_messages: Some(vec![]),
                        pre_token_balances: Some(vec![]),
                        post_token_balances: Some(vec![]),
                    }),
                }
            })
            .collect();

        // Even if marked as root, a slot that is empty of entries should return an error
        let confirmed_block_err = ledger.get_rooted_block(slot - 1, true).unwrap_err();
        assert_matches!(confirmed_block_err, BlockstoreError::SlotUnavailable);

        // The previous_blockhash of `expected_block` is default because its parent slot is a root,
        // but empty of entries (eg. snapshot root slots). This now returns an error.
        let confirmed_block_err = ledger.get_rooted_block(slot, true).unwrap_err();
        assert_matches!(
            confirmed_block_err,
            BlockstoreError::ParentEntriesUnavailable
        );

        // Test if require_previous_blockhash is false
        let confirmed_block = ledger.get_rooted_block(slot, false).unwrap();
        assert_eq!(confirmed_block.transactions.len(), 100);
        let expected_block = ConfirmedBlock {
            transactions: expected_transactions.clone(),
            parent_slot: slot - 1,
            blockhash: blockhash.to_string(),
            previous_blockhash: Hash::default().to_string(),
            rewards: vec![],
            block_time: None,
        };
        assert_eq!(confirmed_block, expected_block);

        let confirmed_block = ledger.get_rooted_block(slot + 1, true).unwrap();
        assert_eq!(confirmed_block.transactions.len(), 100);

        let mut expected_block = ConfirmedBlock {
            transactions: expected_transactions.clone(),
            parent_slot: slot,
            blockhash: blockhash.to_string(),
            previous_blockhash: blockhash.to_string(),
            rewards: vec![],
            block_time: None,
        };
        assert_eq!(confirmed_block, expected_block);

        let not_root = ledger.get_rooted_block(slot + 2, true).unwrap_err();
        assert_matches!(not_root, BlockstoreError::SlotNotRooted);

        let complete_block = ledger.get_complete_block(slot + 2, true).unwrap();
        assert_eq!(complete_block.transactions.len(), 100);

        let mut expected_complete_block = ConfirmedBlock {
            transactions: expected_transactions,
            parent_slot: slot + 1,
            blockhash: blockhash.to_string(),
            previous_blockhash: blockhash.to_string(),
            rewards: vec![],
            block_time: None,
        };
        assert_eq!(complete_block, expected_complete_block);

        // Test block_time returns, if available
        let timestamp = 1_576_183_541;
        ledger.blocktime_cf.put(slot + 1, &timestamp).unwrap();
        expected_block.block_time = Some(timestamp);

        let confirmed_block = ledger.get_rooted_block(slot + 1, true).unwrap();
        assert_eq!(confirmed_block, expected_block);

        let timestamp = 1_576_183_542;
        ledger.blocktime_cf.put(slot + 2, &timestamp).unwrap();
        expected_complete_block.block_time = Some(timestamp);

        let complete_block = ledger.get_complete_block(slot + 2, true).unwrap();
        assert_eq!(complete_block, expected_complete_block);

        drop(ledger);
        Blockstore::destroy(&ledger_path).expect("Expected successful database destruction");
    }

    #[test]
    fn test_persist_transaction_status() {
        let blockstore_path = get_tmp_ledger_path!();
        {
            let blockstore = Blockstore::open(&blockstore_path).unwrap();
            let transaction_status_cf = blockstore.db.column::<cf::TransactionStatus>();

            let pre_balances_vec = vec![1, 2, 3];
            let post_balances_vec = vec![3, 2, 1];
            let inner_instructions_vec = vec![InnerInstructions {
                index: 0,
                instructions: vec![CompiledInstruction::new(1, &(), vec![0])],
            }];
            let log_messages_vec = vec![String::from("Test message\n")];
            let pre_token_balances_vec = vec![];
            let post_token_balances_vec = vec![];

            // result not found
            assert!(transaction_status_cf
                .get_protobuf_or_bincode::<StoredTransactionStatusMeta>((
                    0,
                    Signature::default(),
                    0
                ))
                .unwrap()
                .is_none());

            // insert value
            let status = TransactionStatusMeta {
                status: solana_sdk::transaction::Result::<()>::Err(
                    TransactionError::AccountNotFound,
                ),
                fee: 5u64,
                pre_balances: pre_balances_vec.clone(),
                post_balances: post_balances_vec.clone(),
                inner_instructions: Some(inner_instructions_vec.clone()),
                log_messages: Some(log_messages_vec.clone()),
                pre_token_balances: Some(pre_token_balances_vec.clone()),
                post_token_balances: Some(post_token_balances_vec.clone()),
            }
            .into();
            assert!(transaction_status_cf
                .put_protobuf((0, Signature::default(), 0), &status,)
                .is_ok());

            // result found
            let TransactionStatusMeta {
                status,
                fee,
                pre_balances,
                post_balances,
                inner_instructions,
                log_messages,
                pre_token_balances,
                post_token_balances,
            } = transaction_status_cf
                .get_protobuf_or_bincode::<StoredTransactionStatusMeta>((
                    0,
                    Signature::default(),
                    0,
                ))
                .unwrap()
                .unwrap()
                .try_into()
                .unwrap();
            assert_eq!(status, Err(TransactionError::AccountNotFound));
            assert_eq!(fee, 5u64);
            assert_eq!(pre_balances, pre_balances_vec);
            assert_eq!(post_balances, post_balances_vec);
            assert_eq!(inner_instructions.unwrap(), inner_instructions_vec);
            assert_eq!(log_messages.unwrap(), log_messages_vec);
            assert_eq!(pre_token_balances.unwrap(), pre_token_balances_vec);
            assert_eq!(post_token_balances.unwrap(), post_token_balances_vec);

            // insert value
            let status = TransactionStatusMeta {
                status: solana_sdk::transaction::Result::<()>::Ok(()),
                fee: 9u64,
                pre_balances: pre_balances_vec.clone(),
                post_balances: post_balances_vec.clone(),
                inner_instructions: Some(inner_instructions_vec.clone()),
                log_messages: Some(log_messages_vec.clone()),
                pre_token_balances: Some(pre_token_balances_vec.clone()),
                post_token_balances: Some(post_token_balances_vec.clone()),
            }
            .into();
            assert!(transaction_status_cf
                .put_protobuf((0, Signature::new(&[2u8; 64]), 9), &status,)
                .is_ok());

            // result found
            let TransactionStatusMeta {
                status,
                fee,
                pre_balances,
                post_balances,
                inner_instructions,
                log_messages,
                pre_token_balances,
                post_token_balances,
            } = transaction_status_cf
                .get_protobuf_or_bincode::<StoredTransactionStatusMeta>((
                    0,
                    Signature::new(&[2u8; 64]),
                    9,
                ))
                .unwrap()
                .unwrap()
                .try_into()
                .unwrap();

            // deserialize
            assert_eq!(status, Ok(()));
            assert_eq!(fee, 9u64);
            assert_eq!(pre_balances, pre_balances_vec);
            assert_eq!(post_balances, post_balances_vec);
            assert_eq!(inner_instructions.unwrap(), inner_instructions_vec);
            assert_eq!(log_messages.unwrap(), log_messages_vec);
            assert_eq!(pre_token_balances.unwrap(), pre_token_balances_vec);
            assert_eq!(post_token_balances.unwrap(), post_token_balances_vec);
        }
        Blockstore::destroy(&blockstore_path).expect("Expected successful database destruction");
    }

    #[test]
    #[allow(clippy::cognitive_complexity)]
    fn test_transaction_status_index() {
        let blockstore_path = get_tmp_ledger_path!();
        {
            let blockstore = Blockstore::open(&blockstore_path).unwrap();
            let transaction_status_index_cf = blockstore.db.column::<cf::TransactionStatusIndex>();
            let slot0 = 10;

            // Primary index column is initialized on Blockstore::open
            assert!(transaction_status_index_cf.get(0).unwrap().is_some());
            assert!(transaction_status_index_cf.get(1).unwrap().is_some());

            for _ in 0..5 {
                let random_bytes: Vec<u8> = (0..64).map(|_| rand::random::<u8>()).collect();
                blockstore
                    .write_transaction_status(
                        slot0,
                        Signature::new(&random_bytes),
                        vec![&Pubkey::new(&random_bytes[0..32])],
                        vec![&Pubkey::new(&random_bytes[32..])],
                        TransactionStatusMeta::default(),
                    )
                    .unwrap();
            }

            // New statuses bump index 0 max_slot
            assert_eq!(
                transaction_status_index_cf.get(0).unwrap().unwrap(),
                TransactionStatusIndexMeta {
                    max_slot: slot0,
                    frozen: false,
                }
            );
            assert_eq!(
                transaction_status_index_cf.get(1).unwrap().unwrap(),
                TransactionStatusIndexMeta::default()
            );

            let first_status_entry = blockstore
                .db
                .iter::<cf::TransactionStatus>(IteratorMode::From(
                    cf::TransactionStatus::as_index(0),
                    IteratorDirection::Forward,
                ))
                .unwrap()
                .next()
                .unwrap()
                .0;
            assert_eq!(first_status_entry.0, 0);
            assert_eq!(first_status_entry.2, slot0);
            let first_address_entry = blockstore
                .db
                .iter::<cf::AddressSignatures>(IteratorMode::From(
                    cf::AddressSignatures::as_index(0),
                    IteratorDirection::Forward,
                ))
                .unwrap()
                .next()
                .unwrap()
                .0;
            assert_eq!(first_address_entry.0, 0);
            assert_eq!(first_address_entry.2, slot0);

            blockstore.run_purge(0, 8, PurgeType::PrimaryIndex).unwrap();
            // First successful prune freezes index 0
            assert_eq!(
                transaction_status_index_cf.get(0).unwrap().unwrap(),
                TransactionStatusIndexMeta {
                    max_slot: slot0,
                    frozen: true,
                }
            );
            assert_eq!(
                transaction_status_index_cf.get(1).unwrap().unwrap(),
                TransactionStatusIndexMeta::default()
            );

            let slot1 = 20;
            for _ in 0..5 {
                let random_bytes: Vec<u8> = (0..64).map(|_| rand::random::<u8>()).collect();
                blockstore
                    .write_transaction_status(
                        slot1,
                        Signature::new(&random_bytes),
                        vec![&Pubkey::new(&random_bytes[0..32])],
                        vec![&Pubkey::new(&random_bytes[32..])],
                        TransactionStatusMeta::default(),
                    )
                    .unwrap();
            }

            assert_eq!(
                transaction_status_index_cf.get(0).unwrap().unwrap(),
                TransactionStatusIndexMeta {
                    max_slot: slot0,
                    frozen: true,
                }
            );
            // Index 0 is frozen, so new statuses bump index 1 max_slot
            assert_eq!(
                transaction_status_index_cf.get(1).unwrap().unwrap(),
                TransactionStatusIndexMeta {
                    max_slot: slot1,
                    frozen: false,
                }
            );

            // Index 0 statuses and address records still exist
            let first_status_entry = blockstore
                .db
                .iter::<cf::TransactionStatus>(IteratorMode::From(
                    cf::TransactionStatus::as_index(0),
                    IteratorDirection::Forward,
                ))
                .unwrap()
                .next()
                .unwrap()
                .0;
            assert_eq!(first_status_entry.0, 0);
            assert_eq!(first_status_entry.2, 10);
            let first_address_entry = blockstore
                .db
                .iter::<cf::AddressSignatures>(IteratorMode::From(
                    cf::AddressSignatures::as_index(0),
                    IteratorDirection::Forward,
                ))
                .unwrap()
                .next()
                .unwrap()
                .0;
            assert_eq!(first_address_entry.0, 0);
            assert_eq!(first_address_entry.2, slot0);
            // New statuses and address records are stored in index 1
            let index1_first_status_entry = blockstore
                .db
                .iter::<cf::TransactionStatus>(IteratorMode::From(
                    cf::TransactionStatus::as_index(1),
                    IteratorDirection::Forward,
                ))
                .unwrap()
                .next()
                .unwrap()
                .0;
            assert_eq!(index1_first_status_entry.0, 1);
            assert_eq!(index1_first_status_entry.2, slot1);
            let index1_first_address_entry = blockstore
                .db
                .iter::<cf::AddressSignatures>(IteratorMode::From(
                    cf::AddressSignatures::as_index(1),
                    IteratorDirection::Forward,
                ))
                .unwrap()
                .next()
                .unwrap()
                .0;
            assert_eq!(index1_first_address_entry.0, 1);
            assert_eq!(index1_first_address_entry.2, slot1);

            blockstore
                .run_purge(0, 18, PurgeType::PrimaryIndex)
                .unwrap();
            // Successful prune toggles TransactionStatusIndex
            assert_eq!(
                transaction_status_index_cf.get(0).unwrap().unwrap(),
                TransactionStatusIndexMeta {
                    max_slot: 0,
                    frozen: false,
                }
            );
            assert_eq!(
                transaction_status_index_cf.get(1).unwrap().unwrap(),
                TransactionStatusIndexMeta {
                    max_slot: slot1,
                    frozen: true,
                }
            );

            // Index 0 has been pruned, so first status and address entries are now index 1
            let first_status_entry = blockstore
                .db
                .iter::<cf::TransactionStatus>(IteratorMode::From(
                    cf::TransactionStatus::as_index(0),
                    IteratorDirection::Forward,
                ))
                .unwrap()
                .next()
                .unwrap()
                .0;
            assert_eq!(first_status_entry.0, 1);
            assert_eq!(first_status_entry.2, slot1);
            let first_address_entry = blockstore
                .db
                .iter::<cf::AddressSignatures>(IteratorMode::From(
                    cf::AddressSignatures::as_index(0),
                    IteratorDirection::Forward,
                ))
                .unwrap()
                .next()
                .unwrap()
                .0;
            assert_eq!(first_address_entry.0, 1);
            assert_eq!(first_address_entry.2, slot1);
        }
        Blockstore::destroy(&blockstore_path).expect("Expected successful database destruction");
    }

    #[test]
    fn test_get_transaction_status() {
        let blockstore_path = get_tmp_ledger_path!();
        {
            let blockstore = Blockstore::open(&blockstore_path).unwrap();
            // TransactionStatus column opens initialized with one entry at index 2
            let transaction_status_cf = blockstore.db.column::<cf::TransactionStatus>();

            let pre_balances_vec = vec![1, 2, 3];
            let post_balances_vec = vec![3, 2, 1];
            let status = TransactionStatusMeta {
                status: solana_sdk::transaction::Result::<()>::Ok(()),
                fee: 42u64,
                pre_balances: pre_balances_vec,
                post_balances: post_balances_vec,
                inner_instructions: Some(vec![]),
                log_messages: Some(vec![]),
                pre_token_balances: Some(vec![]),
                post_token_balances: Some(vec![]),
            }
            .into();

            let signature1 = Signature::new(&[1u8; 64]);
            let signature2 = Signature::new(&[2u8; 64]);
            let signature3 = Signature::new(&[3u8; 64]);
            let signature4 = Signature::new(&[4u8; 64]);
            let signature5 = Signature::new(&[5u8; 64]);
            let signature6 = Signature::new(&[6u8; 64]);
            let signature7 = Signature::new(&[7u8; 64]);

            // Insert slots with fork
            //   0 (root)
            //  / \
            // 1  |
            //    2 (root)
            //    |
            //    3
            let meta0 = SlotMeta::new(0, 0);
            blockstore.meta_cf.put(0, &meta0).unwrap();
            let meta1 = SlotMeta::new(1, 0);
            blockstore.meta_cf.put(1, &meta1).unwrap();
            let meta2 = SlotMeta::new(2, 0);
            blockstore.meta_cf.put(2, &meta2).unwrap();
            let meta3 = SlotMeta::new(3, 2);
            blockstore.meta_cf.put(3, &meta3).unwrap();

            blockstore.set_roots(&[0, 2]).unwrap();

            // Initialize index 0, including:
            //   signature2 in non-root and root,
            //   signature4 in non-root,
            //   signature5 in skipped slot and non-root,
            //   signature6 in skipped slot,
            transaction_status_cf
                .put_protobuf((0, signature2, 1), &status)
                .unwrap();

            transaction_status_cf
                .put_protobuf((0, signature2, 2), &status)
                .unwrap();

            transaction_status_cf
                .put_protobuf((0, signature4, 1), &status)
                .unwrap();

            transaction_status_cf
                .put_protobuf((0, signature5, 1), &status)
                .unwrap();

            transaction_status_cf
                .put_protobuf((0, signature5, 3), &status)
                .unwrap();

            transaction_status_cf
                .put_protobuf((0, signature6, 1), &status)
                .unwrap();

            // Initialize index 1, including:
            //   signature4 in root,
            //   signature6 in non-root,
            //   signature5 extra entries
            transaction_status_cf
                .put_protobuf((1, signature4, 2), &status)
                .unwrap();

            transaction_status_cf
                .put_protobuf((1, signature5, 4), &status)
                .unwrap();

            transaction_status_cf
                .put_protobuf((1, signature5, 5), &status)
                .unwrap();

            transaction_status_cf
                .put_protobuf((1, signature6, 3), &status)
                .unwrap();

            // Signature exists, root found in index 0
            if let (Some((slot, _status)), counter) = blockstore
                .get_transaction_status_with_counter(signature2, &[])
                .unwrap()
            {
                assert_eq!(slot, 2);
                assert_eq!(counter, 2);
            }

            // Signature exists, root found although not required
            if let (Some((slot, _status)), counter) = blockstore
                .get_transaction_status_with_counter(signature2, &[3])
                .unwrap()
            {
                assert_eq!(slot, 2);
                assert_eq!(counter, 2);
            }

            // Signature exists, root found in index 1
            if let (Some((slot, _status)), counter) = blockstore
                .get_transaction_status_with_counter(signature4, &[])
                .unwrap()
            {
                assert_eq!(slot, 2);
                assert_eq!(counter, 3);
            }

            // Signature exists, root found although not required, in index 1
            if let (Some((slot, _status)), counter) = blockstore
                .get_transaction_status_with_counter(signature4, &[3])
                .unwrap()
            {
                assert_eq!(slot, 2);
                assert_eq!(counter, 3);
            }

            // Signature exists, no root found
            let (status, counter) = blockstore
                .get_transaction_status_with_counter(signature5, &[])
                .unwrap();
            assert_eq!(status, None);
            assert_eq!(counter, 6);

            // Signature exists, root not required
            if let (Some((slot, _status)), counter) = blockstore
                .get_transaction_status_with_counter(signature5, &[3])
                .unwrap()
            {
                assert_eq!(slot, 3);
                assert_eq!(counter, 2);
            }

            // Signature does not exist, smaller than existing entries
            let (status, counter) = blockstore
                .get_transaction_status_with_counter(signature1, &[])
                .unwrap();
            assert_eq!(status, None);
            assert_eq!(counter, 2);

            let (status, counter) = blockstore
                .get_transaction_status_with_counter(signature1, &[3])
                .unwrap();
            assert_eq!(status, None);
            assert_eq!(counter, 2);

            // Signature does not exist, between existing entries
            let (status, counter) = blockstore
                .get_transaction_status_with_counter(signature3, &[])
                .unwrap();
            assert_eq!(status, None);
            assert_eq!(counter, 2);

            let (status, counter) = blockstore
                .get_transaction_status_with_counter(signature3, &[3])
                .unwrap();
            assert_eq!(status, None);
            assert_eq!(counter, 2);

            // Signature does not exist, larger than existing entries
            let (status, counter) = blockstore
                .get_transaction_status_with_counter(signature7, &[])
                .unwrap();
            assert_eq!(status, None);
            assert_eq!(counter, 2);

            let (status, counter) = blockstore
                .get_transaction_status_with_counter(signature7, &[3])
                .unwrap();
            assert_eq!(status, None);
            assert_eq!(counter, 2);
        }
        Blockstore::destroy(&blockstore_path).expect("Expected successful database destruction");
    }

    #[test]
    fn test_get_rooted_transaction() {
        let slot = 2;
        let entries = make_slot_entries_with_transactions(5);
        let shreds = entries_to_test_shreds(entries.clone(), slot, slot - 1, true, 0);
        let ledger_path = get_tmp_ledger_path!();
        let blockstore = Blockstore::open(&ledger_path).unwrap();
        blockstore.insert_shreds(shreds, None, false).unwrap();
        blockstore.set_roots(&[slot - 1, slot]).unwrap();

        let expected_transactions: Vec<TransactionWithStatusMeta> = entries
            .iter()
            .cloned()
            .filter(|entry| !entry.is_tick())
            .flat_map(|entry| entry.transactions)
            .map(|transaction| {
                let mut pre_balances: Vec<u64> = vec![];
                let mut post_balances: Vec<u64> = vec![];
                for (i, _account_key) in transaction.message.account_keys.iter().enumerate() {
                    pre_balances.push(i as u64 * 10);
                    post_balances.push(i as u64 * 11);
                }
                let inner_instructions = Some(vec![InnerInstructions {
                    index: 0,
                    instructions: vec![CompiledInstruction::new(1, &(), vec![0])],
                }]);
                let log_messages = Some(vec![String::from("Test message\n")]);
                let pre_token_balances = Some(vec![]);
                let post_token_balances = Some(vec![]);
                let signature = transaction.signatures[0];
                let status = TransactionStatusMeta {
                    status: Ok(()),
                    fee: 42,
                    pre_balances: pre_balances.clone(),
                    post_balances: post_balances.clone(),
                    inner_instructions: inner_instructions.clone(),
                    log_messages: log_messages.clone(),
                    pre_token_balances: pre_token_balances.clone(),
                    post_token_balances: post_token_balances.clone(),
                }
                .into();
                blockstore
                    .transaction_status_cf
                    .put_protobuf((0, signature, slot), &status)
                    .unwrap();
                TransactionWithStatusMeta {
                    transaction,
                    meta: Some(TransactionStatusMeta {
                        status: Ok(()),
                        fee: 42,
                        pre_balances,
                        post_balances,
                        inner_instructions,
                        log_messages,
                        pre_token_balances,
                        post_token_balances,
                    }),
                }
            })
            .collect();

        for transaction in expected_transactions.clone() {
            let signature = transaction.transaction.signatures[0];
            assert_eq!(
                blockstore.get_rooted_transaction(signature).unwrap(),
                Some(ConfirmedTransaction {
                    slot,
                    transaction: transaction.clone(),
                    block_time: None
                })
            );
            assert_eq!(
                blockstore
                    .get_complete_transaction(signature, slot + 1)
                    .unwrap(),
                Some(ConfirmedTransaction {
                    slot,
                    transaction,
                    block_time: None
                })
            );
        }

        blockstore.run_purge(0, 2, PurgeType::PrimaryIndex).unwrap();
        *blockstore.lowest_cleanup_slot.write().unwrap() = slot;
        for TransactionWithStatusMeta { transaction, .. } in expected_transactions {
            let signature = transaction.signatures[0];
            assert_eq!(blockstore.get_rooted_transaction(signature).unwrap(), None,);
            assert_eq!(
                blockstore
                    .get_complete_transaction(signature, slot + 1)
                    .unwrap(),
                None,
            );
        }
    }

    #[test]
    fn test_get_complete_transaction() {
        let slot = 2;
        let entries = make_slot_entries_with_transactions(5);
        let shreds = entries_to_test_shreds(entries.clone(), slot, slot - 1, true, 0);
        let ledger_path = get_tmp_ledger_path!();
        let blockstore = Blockstore::open(&ledger_path).unwrap();
        blockstore.insert_shreds(shreds, None, false).unwrap();

        let expected_transactions: Vec<TransactionWithStatusMeta> = entries
            .iter()
            .cloned()
            .filter(|entry| !entry.is_tick())
            .flat_map(|entry| entry.transactions)
            .map(|transaction| {
                let mut pre_balances: Vec<u64> = vec![];
                let mut post_balances: Vec<u64> = vec![];
                for (i, _account_key) in transaction.message.account_keys.iter().enumerate() {
                    pre_balances.push(i as u64 * 10);
                    post_balances.push(i as u64 * 11);
                }
                let inner_instructions = Some(vec![InnerInstructions {
                    index: 0,
                    instructions: vec![CompiledInstruction::new(1, &(), vec![0])],
                }]);
                let log_messages = Some(vec![String::from("Test message\n")]);
                let pre_token_balances = Some(vec![]);
                let post_token_balances = Some(vec![]);
                let signature = transaction.signatures[0];
                let status = TransactionStatusMeta {
                    status: Ok(()),
                    fee: 42,
                    pre_balances: pre_balances.clone(),
                    post_balances: post_balances.clone(),
                    inner_instructions: inner_instructions.clone(),
                    log_messages: log_messages.clone(),
                    pre_token_balances: pre_token_balances.clone(),
                    post_token_balances: post_token_balances.clone(),
                }
                .into();
                blockstore
                    .transaction_status_cf
                    .put_protobuf((0, signature, slot), &status)
                    .unwrap();
                TransactionWithStatusMeta {
                    transaction,
                    meta: Some(TransactionStatusMeta {
                        status: Ok(()),
                        fee: 42,
                        pre_balances,
                        post_balances,
                        inner_instructions,
                        log_messages,
                        pre_token_balances,
                        post_token_balances,
                    }),
                }
            })
            .collect();

        for transaction in expected_transactions.clone() {
            let signature = transaction.transaction.signatures[0];
            assert_eq!(
                blockstore
                    .get_complete_transaction(signature, slot)
                    .unwrap(),
                Some(ConfirmedTransaction {
                    slot,
                    transaction,
                    block_time: None
                })
            );
            assert_eq!(blockstore.get_rooted_transaction(signature).unwrap(), None);
        }

        blockstore.run_purge(0, 2, PurgeType::PrimaryIndex).unwrap();
        *blockstore.lowest_cleanup_slot.write().unwrap() = slot;
        for TransactionWithStatusMeta { transaction, .. } in expected_transactions {
            let signature = transaction.signatures[0];
            assert_eq!(
                blockstore
                    .get_complete_transaction(signature, slot)
                    .unwrap(),
                None,
            );
            assert_eq!(blockstore.get_rooted_transaction(signature).unwrap(), None,);
        }
    }

    #[test]
    fn test_empty_transaction_status() {
        let blockstore_path = get_tmp_ledger_path!();
        let blockstore = Blockstore::open(&blockstore_path).unwrap();
        blockstore.set_roots(&[0]).unwrap();
        assert_eq!(
            blockstore
                .get_rooted_transaction(Signature::default())
                .unwrap(),
            None
        );
    }

    #[test]
    fn test_get_confirmed_signatures_for_address() {
        let blockstore_path = get_tmp_ledger_path!();
        {
            let blockstore = Blockstore::open(&blockstore_path).unwrap();

            let address0 = solana_sdk::pubkey::new_rand();
            let address1 = solana_sdk::pubkey::new_rand();

            let slot0 = 10;
            for x in 1..5 {
                let signature = Signature::new(&[x; 64]);
                blockstore
                    .write_transaction_status(
                        slot0,
                        signature,
                        vec![&address0],
                        vec![&address1],
                        TransactionStatusMeta::default(),
                    )
                    .unwrap();
            }
            // Purge to freeze index 0
            blockstore.run_purge(0, 1, PurgeType::PrimaryIndex).unwrap();
            let slot1 = 20;
            for x in 5..9 {
                let signature = Signature::new(&[x; 64]);
                blockstore
                    .write_transaction_status(
                        slot1,
                        signature,
                        vec![&address0],
                        vec![&address1],
                        TransactionStatusMeta::default(),
                    )
                    .unwrap();
            }
            blockstore.set_roots(&[slot0, slot1]).unwrap();

            let all0 = blockstore
                .get_confirmed_signatures_for_address(address0, 0, 50)
                .unwrap();
            assert_eq!(all0.len(), 8);
            for x in 1..9 {
                let expected_signature = Signature::new(&[x; 64]);
                assert_eq!(all0[x as usize - 1], expected_signature);
            }
            assert_eq!(
                blockstore
                    .get_confirmed_signatures_for_address(address0, 20, 50)
                    .unwrap()
                    .len(),
                4
            );
            assert_eq!(
                blockstore
                    .get_confirmed_signatures_for_address(address0, 0, 10)
                    .unwrap()
                    .len(),
                4
            );
            assert!(blockstore
                .get_confirmed_signatures_for_address(address0, 1, 5)
                .unwrap()
                .is_empty());
            assert_eq!(
                blockstore
                    .get_confirmed_signatures_for_address(address0, 1, 15)
                    .unwrap()
                    .len(),
                4
            );

            let all1 = blockstore
                .get_confirmed_signatures_for_address(address1, 0, 50)
                .unwrap();
            assert_eq!(all1.len(), 8);
            for x in 1..9 {
                let expected_signature = Signature::new(&[x; 64]);
                assert_eq!(all1[x as usize - 1], expected_signature);
            }

            // Purge index 0
            blockstore
                .run_purge(0, 10, PurgeType::PrimaryIndex)
                .unwrap();
            assert_eq!(
                blockstore
                    .get_confirmed_signatures_for_address(address0, 0, 50)
                    .unwrap()
                    .len(),
                4
            );
            assert_eq!(
                blockstore
                    .get_confirmed_signatures_for_address(address0, 20, 50)
                    .unwrap()
                    .len(),
                4
            );
            assert!(blockstore
                .get_confirmed_signatures_for_address(address0, 0, 10)
                .unwrap()
                .is_empty());
            assert!(blockstore
                .get_confirmed_signatures_for_address(address0, 1, 5)
                .unwrap()
                .is_empty());
            assert_eq!(
                blockstore
                    .get_confirmed_signatures_for_address(address0, 1, 25)
                    .unwrap()
                    .len(),
                4
            );

            // Test sort, regardless of entry order or signature value
            for slot in (21..25).rev() {
                let random_bytes: Vec<u8> = (0..64).map(|_| rand::random::<u8>()).collect();
                let signature = Signature::new(&random_bytes);
                blockstore
                    .write_transaction_status(
                        slot,
                        signature,
                        vec![&address0],
                        vec![&address1],
                        TransactionStatusMeta::default(),
                    )
                    .unwrap();
            }
            blockstore.set_roots(&[21, 22, 23, 24]).unwrap();
            let mut past_slot = 0;
            for (slot, _) in blockstore.find_address_signatures(address0, 1, 25).unwrap() {
                assert!(slot >= past_slot);
                past_slot = slot;
            }
        }
        Blockstore::destroy(&blockstore_path).expect("Expected successful database destruction");
    }

    #[test]
    fn test_find_address_signatures_for_slot() {
        let blockstore_path = get_tmp_ledger_path!();
        {
            let blockstore = Blockstore::open(&blockstore_path).unwrap();

            let address0 = solana_sdk::pubkey::new_rand();
            let address1 = solana_sdk::pubkey::new_rand();

            let slot1 = 1;
            for x in 1..5 {
                let signature = Signature::new(&[x; 64]);
                blockstore
                    .write_transaction_status(
                        slot1,
                        signature,
                        vec![&address0],
                        vec![&address1],
                        TransactionStatusMeta::default(),
                    )
                    .unwrap();
            }
            let slot2 = 2;
            for x in 5..7 {
                let signature = Signature::new(&[x; 64]);
                blockstore
                    .write_transaction_status(
                        slot2,
                        signature,
                        vec![&address0],
                        vec![&address1],
                        TransactionStatusMeta::default(),
                    )
                    .unwrap();
            }
            // Purge to freeze index 0
            blockstore.run_purge(0, 1, PurgeType::PrimaryIndex).unwrap();
            for x in 7..9 {
                let signature = Signature::new(&[x; 64]);
                blockstore
                    .write_transaction_status(
                        slot2,
                        signature,
                        vec![&address0],
                        vec![&address1],
                        TransactionStatusMeta::default(),
                    )
                    .unwrap();
            }
            let slot3 = 3;
            for x in 9..13 {
                let signature = Signature::new(&[x; 64]);
                blockstore
                    .write_transaction_status(
                        slot3,
                        signature,
                        vec![&address0],
                        vec![&address1],
                        TransactionStatusMeta::default(),
                    )
                    .unwrap();
            }
            blockstore.set_roots(&[slot1]).unwrap();

            let slot1_signatures = blockstore
                .find_address_signatures_for_slot(address0, 1)
                .unwrap();
            for (i, (slot, signature)) in slot1_signatures.iter().enumerate() {
                assert_eq!(*slot, slot1);
                assert_eq!(*signature, Signature::new(&[i as u8 + 1; 64]));
            }

            let slot2_signatures = blockstore
                .find_address_signatures_for_slot(address0, 2)
                .unwrap();
            for (i, (slot, signature)) in slot2_signatures.iter().enumerate() {
                assert_eq!(*slot, slot2);
                assert_eq!(*signature, Signature::new(&[i as u8 + 5; 64]));
            }

            let slot3_signatures = blockstore
                .find_address_signatures_for_slot(address0, 3)
                .unwrap();
            for (i, (slot, signature)) in slot3_signatures.iter().enumerate() {
                assert_eq!(*slot, slot3);
                assert_eq!(*signature, Signature::new(&[i as u8 + 9; 64]));
            }
        }
    }

    #[test]
    fn test_get_confirmed_signatures_for_address2() {
        let blockstore_path = get_tmp_ledger_path!();
        {
            let blockstore = Blockstore::open(&blockstore_path).unwrap();

            fn make_slot_entries_with_transaction_addresses(addresses: &[Pubkey]) -> Vec<Entry> {
                let mut entries: Vec<Entry> = Vec::new();
                for address in addresses {
                    let transaction = Transaction::new_with_compiled_instructions(
                        &[&Keypair::new()],
                        &[*address],
                        Hash::default(),
                        vec![solana_sdk::pubkey::new_rand()],
                        vec![CompiledInstruction::new(1, &(), vec![0])],
                    );
                    entries.push(next_entry_mut(&mut Hash::default(), 0, vec![transaction]));
                    let mut tick = create_ticks(1, 0, hash(&serialize(address).unwrap()));
                    entries.append(&mut tick);
                }
                entries
            }

            let address0 = solana_sdk::pubkey::new_rand();
            let address1 = solana_sdk::pubkey::new_rand();

            for slot in 2..=8 {
                let entries = make_slot_entries_with_transaction_addresses(&[
                    address0, address1, address0, address1,
                ]);
                let shreds = entries_to_test_shreds(entries.clone(), slot, slot - 1, true, 0);
                blockstore.insert_shreds(shreds, None, false).unwrap();

                for (i, entry) in entries.iter().enumerate() {
                    if slot == 4 && i == 2 {
                        // Purge to freeze index 0 and write address-signatures in new primary index
                        blockstore.run_purge(0, 1, PurgeType::PrimaryIndex).unwrap();
                    }
                    for transaction in &entry.transactions {
                        assert_eq!(transaction.signatures.len(), 1);
                        blockstore
                            .write_transaction_status(
                                slot,
                                transaction.signatures[0],
                                transaction.message.account_keys.iter().collect(),
                                vec![],
                                TransactionStatusMeta::default(),
                            )
                            .unwrap();
                    }
                }
            }

            // Add 2 slots that both descend from slot 8
            for slot in 9..=10 {
                let entries = make_slot_entries_with_transaction_addresses(&[
                    address0, address1, address0, address1,
                ]);
                let shreds = entries_to_test_shreds(entries.clone(), slot, 8, true, 0);
                blockstore.insert_shreds(shreds, None, false).unwrap();

                for entry in entries.iter() {
                    for transaction in &entry.transactions {
                        assert_eq!(transaction.signatures.len(), 1);
                        blockstore
                            .write_transaction_status(
                                slot,
                                transaction.signatures[0],
                                transaction.message.account_keys.iter().collect(),
                                vec![],
                                TransactionStatusMeta::default(),
                            )
                            .unwrap();
                    }
                }
            }

            // Leave one slot unrooted to test only returns confirmed signatures
            blockstore.set_roots(&[1, 2, 4, 5, 6, 7, 8]).unwrap();
            let highest_confirmed_root = 8;

            // Fetch all rooted signatures for address 0 at once...
            let all0 = blockstore
                .get_confirmed_signatures_for_address2(
                    address0,
                    highest_confirmed_root,
                    None,
                    None,
                    usize::MAX,
                )
                .unwrap();
            assert_eq!(all0.len(), 12);

            // Fetch all rooted signatures for address 1 at once...
            let all1 = blockstore
                .get_confirmed_signatures_for_address2(
                    address1,
                    highest_confirmed_root,
                    None,
                    None,
                    usize::MAX,
                )
                .unwrap();
            assert_eq!(all1.len(), 12);

            // Fetch all signatures for address 0 individually
            for i in 0..all0.len() {
                let results = blockstore
                    .get_confirmed_signatures_for_address2(
                        address0,
                        highest_confirmed_root,
                        if i == 0 {
                            None
                        } else {
                            Some(all0[i - 1].signature)
                        },
                        None,
                        1,
                    )
                    .unwrap();
                assert_eq!(results.len(), 1);
                assert_eq!(results[0], all0[i], "Unexpected result for {}", i);
            }
            // Fetch all signatures for address 0 individually using `until`
            for i in 0..all0.len() {
                let results = blockstore
                    .get_confirmed_signatures_for_address2(
                        address0,
                        highest_confirmed_root,
                        if i == 0 {
                            None
                        } else {
                            Some(all0[i - 1].signature)
                        },
                        if i == all0.len() - 1 || i == all0.len() {
                            None
                        } else {
                            Some(all0[i + 1].signature)
                        },
                        10,
                    )
                    .unwrap();
                assert_eq!(results.len(), 1);
                assert_eq!(results[0], all0[i], "Unexpected result for {}", i);
            }

            assert!(blockstore
                .get_confirmed_signatures_for_address2(
                    address0,
                    highest_confirmed_root,
                    Some(all0[all0.len() - 1].signature),
                    None,
                    1,
                )
                .unwrap()
                .is_empty());

            assert!(blockstore
                .get_confirmed_signatures_for_address2(
                    address0,
                    highest_confirmed_root,
                    None,
                    Some(all0[0].signature),
                    2,
                )
                .unwrap()
                .is_empty());

            // Fetch all signatures for address 0, three at a time
            assert!(all0.len() % 3 == 0);
            for i in (0..all0.len()).step_by(3) {
                let results = blockstore
                    .get_confirmed_signatures_for_address2(
                        address0,
                        highest_confirmed_root,
                        if i == 0 {
                            None
                        } else {
                            Some(all0[i - 1].signature)
                        },
                        None,
                        3,
                    )
                    .unwrap();
                assert_eq!(results.len(), 3);
                assert_eq!(results[0], all0[i]);
                assert_eq!(results[1], all0[i + 1]);
                assert_eq!(results[2], all0[i + 2]);
            }

            // Ensure that the signatures within a slot are reverse ordered by signature
            // (current limitation of the .get_confirmed_signatures_for_address2())
            for i in (0..all1.len()).step_by(2) {
                let results = blockstore
                    .get_confirmed_signatures_for_address2(
                        address1,
                        highest_confirmed_root,
                        if i == 0 {
                            None
                        } else {
                            Some(all1[i - 1].signature)
                        },
                        None,
                        2,
                    )
                    .unwrap();
                assert_eq!(results.len(), 2);
                assert_eq!(results[0].slot, results[1].slot);
                assert!(results[0].signature >= results[1].signature);
                assert_eq!(results[0], all1[i]);
                assert_eq!(results[1], all1[i + 1]);
            }

            // A search for address 0 with `before` and/or `until` signatures from address1 should also work
            let results = blockstore
                .get_confirmed_signatures_for_address2(
                    address0,
                    highest_confirmed_root,
                    Some(all1[0].signature),
                    None,
                    usize::MAX,
                )
                .unwrap();
            // The exact number of results returned is variable, based on the sort order of the
            // random signatures that are generated
            assert!(!results.is_empty());

            let results2 = blockstore
                .get_confirmed_signatures_for_address2(
                    address0,
                    highest_confirmed_root,
                    Some(all1[0].signature),
                    Some(all1[4].signature),
                    usize::MAX,
                )
                .unwrap();
            assert!(results2.len() < results.len());

            // Duplicate all tests using confirmed signatures
            let highest_confirmed_slot = 10;

            // Fetch all signatures for address 0 at once...
            let all0 = blockstore
                .get_confirmed_signatures_for_address2(
                    address0,
                    highest_confirmed_slot,
                    None,
                    None,
                    usize::MAX,
                )
                .unwrap();
            assert_eq!(all0.len(), 14);

            // Fetch all signatures for address 1 at once...
            let all1 = blockstore
                .get_confirmed_signatures_for_address2(
                    address1,
                    highest_confirmed_slot,
                    None,
                    None,
                    usize::MAX,
                )
                .unwrap();
            assert_eq!(all1.len(), 14);

            // Fetch all signatures for address 0 individually
            for i in 0..all0.len() {
                let results = blockstore
                    .get_confirmed_signatures_for_address2(
                        address0,
                        highest_confirmed_slot,
                        if i == 0 {
                            None
                        } else {
                            Some(all0[i - 1].signature)
                        },
                        None,
                        1,
                    )
                    .unwrap();
                assert_eq!(results.len(), 1);
                assert_eq!(results[0], all0[i], "Unexpected result for {}", i);
            }
            // Fetch all signatures for address 0 individually using `until`
            for i in 0..all0.len() {
                let results = blockstore
                    .get_confirmed_signatures_for_address2(
                        address0,
                        highest_confirmed_slot,
                        if i == 0 {
                            None
                        } else {
                            Some(all0[i - 1].signature)
                        },
                        if i == all0.len() - 1 || i == all0.len() {
                            None
                        } else {
                            Some(all0[i + 1].signature)
                        },
                        10,
                    )
                    .unwrap();
                assert_eq!(results.len(), 1);
                assert_eq!(results[0], all0[i], "Unexpected result for {}", i);
            }

            assert!(blockstore
                .get_confirmed_signatures_for_address2(
                    address0,
                    highest_confirmed_slot,
                    Some(all0[all0.len() - 1].signature),
                    None,
                    1,
                )
                .unwrap()
                .is_empty());

            assert!(blockstore
                .get_confirmed_signatures_for_address2(
                    address0,
                    highest_confirmed_slot,
                    None,
                    Some(all0[0].signature),
                    2,
                )
                .unwrap()
                .is_empty());

            // Fetch all signatures for address 0, three at a time
            assert!(all0.len() % 3 == 2);
            for i in (0..all0.len()).step_by(3) {
                let results = blockstore
                    .get_confirmed_signatures_for_address2(
                        address0,
                        highest_confirmed_slot,
                        if i == 0 {
                            None
                        } else {
                            Some(all0[i - 1].signature)
                        },
                        None,
                        3,
                    )
                    .unwrap();
                if i < 12 {
                    assert_eq!(results.len(), 3);
                    assert_eq!(results[2], all0[i + 2]);
                } else {
                    assert_eq!(results.len(), 2);
                }
                assert_eq!(results[0], all0[i]);
                assert_eq!(results[1], all0[i + 1]);
            }

            // Ensure that the signatures within a slot are reverse ordered by signature
            // (current limitation of the .get_confirmed_signatures_for_address2())
            for i in (0..all1.len()).step_by(2) {
                let results = blockstore
                    .get_confirmed_signatures_for_address2(
                        address1,
                        highest_confirmed_slot,
                        if i == 0 {
                            None
                        } else {
                            Some(all1[i - 1].signature)
                        },
                        None,
                        2,
                    )
                    .unwrap();
                assert_eq!(results.len(), 2);
                assert_eq!(results[0].slot, results[1].slot);
                assert!(results[0].signature >= results[1].signature);
                assert_eq!(results[0], all1[i]);
                assert_eq!(results[1], all1[i + 1]);
            }

            // A search for address 0 with `before` and/or `until` signatures from address1 should also work
            let results = blockstore
                .get_confirmed_signatures_for_address2(
                    address0,
                    highest_confirmed_slot,
                    Some(all1[0].signature),
                    None,
                    usize::MAX,
                )
                .unwrap();
            // The exact number of results returned is variable, based on the sort order of the
            // random signatures that are generated
            assert!(!results.is_empty());

            let results2 = blockstore
                .get_confirmed_signatures_for_address2(
                    address0,
                    highest_confirmed_slot,
                    Some(all1[0].signature),
                    Some(all1[4].signature),
                    usize::MAX,
                )
                .unwrap();
            assert!(results2.len() < results.len());
        }
        Blockstore::destroy(&blockstore_path).expect("Expected successful database destruction");
    }

    #[test]
    #[allow(clippy::same_item_push)]
    fn test_get_last_hash() {
        let mut entries: Vec<Entry> = vec![];
        let empty_entries_iterator = entries.iter();
        assert!(get_last_hash(empty_entries_iterator).is_none());

        let mut prev_hash = hash::hash(&[42u8]);
        for _ in 0..10 {
            let entry = next_entry(&prev_hash, 1, vec![]);
            prev_hash = entry.hash;
            entries.push(entry);
        }
        let entries_iterator = entries.iter();
        assert_eq!(get_last_hash(entries_iterator).unwrap(), entries[9].hash);
    }

    #[test]
    fn test_map_transactions_to_statuses() {
        let blockstore_path = get_tmp_ledger_path!();
        {
            let blockstore = Blockstore::open(&blockstore_path).unwrap();
            let transaction_status_cf = blockstore.db.column::<cf::TransactionStatus>();

            let slot = 0;
            let mut transactions: Vec<Transaction> = vec![];
            for x in 0..4 {
                let transaction = Transaction::new_with_compiled_instructions(
                    &[&Keypair::new()],
                    &[solana_sdk::pubkey::new_rand()],
                    Hash::default(),
                    vec![solana_sdk::pubkey::new_rand()],
                    vec![CompiledInstruction::new(1, &(), vec![0])],
                );
                let status = TransactionStatusMeta {
                    status: solana_sdk::transaction::Result::<()>::Err(
                        TransactionError::AccountNotFound,
                    ),
                    fee: x,
                    pre_balances: vec![],
                    post_balances: vec![],
                    inner_instructions: Some(vec![]),
                    log_messages: Some(vec![]),
                    pre_token_balances: Some(vec![]),
                    post_token_balances: Some(vec![]),
                }
                .into();
                transaction_status_cf
                    .put_protobuf((0, transaction.signatures[0], slot), &status)
                    .unwrap();
                transactions.push(transaction);
            }
            // Push transaction that will not have matching status, as a test case
            transactions.push(Transaction::new_with_compiled_instructions(
                &[&Keypair::new()],
                &[solana_sdk::pubkey::new_rand()],
                Hash::default(),
                vec![solana_sdk::pubkey::new_rand()],
                vec![CompiledInstruction::new(1, &(), vec![0])],
            ));

            let map = blockstore.map_transactions_to_statuses(slot, transactions.into_iter());
            assert_eq!(map.len(), 5);
            for (x, m) in map.iter().take(4).enumerate() {
                assert_eq!(m.meta.as_ref().unwrap().fee, x as u64);
            }
            assert_eq!(map[4].meta, None);
        }
        Blockstore::destroy(&blockstore_path).expect("Expected successful database destruction");
    }

    #[test]
    fn test_write_get_perf_samples() {
        let blockstore_path = get_tmp_ledger_path!();
        {
            let blockstore = Blockstore::open(&blockstore_path).unwrap();
            let num_entries: usize = 10;
            let mut perf_samples: Vec<(Slot, PerfSample)> = vec![];
            for x in 1..num_entries + 1 {
                perf_samples.push((
                    x as u64 * 50,
                    PerfSample {
                        num_transactions: 1000 + x as u64,
                        num_slots: 50,
                        sample_period_secs: 20,
                    },
                ));
            }
            for (slot, sample) in perf_samples.iter() {
                blockstore.write_perf_sample(*slot, sample).unwrap();
            }
            for x in 0..num_entries {
                let mut expected_samples = perf_samples[num_entries - 1 - x..].to_vec();
                expected_samples.sort_by(|a, b| b.0.cmp(&a.0));
                assert_eq!(
                    blockstore.get_recent_perf_samples(x + 1).unwrap(),
                    expected_samples
                );
            }
        }
        Blockstore::destroy(&blockstore_path).expect("Expected successful database destruction");
    }

    #[test]
    fn test_lowest_slot() {
        let blockstore_path = get_tmp_ledger_path!();
        {
            let blockstore = Blockstore::open(&blockstore_path).unwrap();
            for i in 0..10 {
                let slot = i;
                let (shreds, _) = make_slot_entries(slot, 0, 1);
                blockstore.insert_shreds(shreds, None, false).unwrap();
            }
            assert_eq!(blockstore.lowest_slot(), 1);
            blockstore.run_purge(0, 5, PurgeType::PrimaryIndex).unwrap();
            assert_eq!(blockstore.lowest_slot(), 6);
        }
        Blockstore::destroy(&blockstore_path).expect("Expected successful database destruction");
    }

    #[test]
    fn test_recovery() {
        let slot = 1;
        let (data_shreds, coding_shreds, leader_schedule_cache) =
            setup_erasure_shreds(slot, 0, 100, 1.0);
        let blockstore_path = get_tmp_ledger_path!();
        {
            let blockstore = Blockstore::open(&blockstore_path).unwrap();
            blockstore
                .insert_shreds(coding_shreds, Some(&leader_schedule_cache), false)
                .unwrap();
            let shred_bufs: Vec<_> = data_shreds
                .iter()
                .map(|shred| shred.payload.clone())
                .collect();

            // Check all the data shreds were recovered
            for (s, buf) in data_shreds.iter().zip(shred_bufs) {
                assert_eq!(
                    blockstore
                        .get_data_shred(s.slot(), s.index() as u64)
                        .unwrap()
                        .unwrap(),
                    buf
                );
            }

            verify_index_integrity(&blockstore, slot);
        }
        Blockstore::destroy(&blockstore_path).expect("Expected successful database destruction");
    }

    #[test]
    fn test_index_integrity() {
        let slot = 1;
        let num_entries = 100;
        let (data_shreds, coding_shreds, leader_schedule_cache) =
            setup_erasure_shreds(slot, 0, num_entries, 1.0);
        assert!(data_shreds.len() > 3);
        assert!(coding_shreds.len() > 3);
        let blockstore_path = get_tmp_ledger_path!();
        {
            let blockstore = Blockstore::open(&blockstore_path).unwrap();
            // Test inserting all the shreds
            let all_shreds: Vec<_> = data_shreds
                .iter()
                .cloned()
                .chain(coding_shreds.iter().cloned())
                .collect();
            blockstore
                .insert_shreds(all_shreds, Some(&leader_schedule_cache), false)
                .unwrap();
            verify_index_integrity(&blockstore, slot);
            blockstore.purge_and_compact_slots(0, slot);

            // Test inserting just the codes, enough for recovery
            blockstore
                .insert_shreds(coding_shreds.clone(), Some(&leader_schedule_cache), false)
                .unwrap();
            verify_index_integrity(&blockstore, slot);
            blockstore.purge_and_compact_slots(0, slot);

            // Test inserting some codes, but not enough for recovery
            blockstore
                .insert_shreds(
                    coding_shreds[..coding_shreds.len() - 1].to_vec(),
                    Some(&leader_schedule_cache),
                    false,
                )
                .unwrap();
            verify_index_integrity(&blockstore, slot);
            blockstore.purge_and_compact_slots(0, slot);

            // Test inserting just the codes, and some data, enough for recovery
            let shreds: Vec<_> = data_shreds[..data_shreds.len() - 1]
                .iter()
                .cloned()
                .chain(coding_shreds[..coding_shreds.len() - 1].iter().cloned())
                .collect();
            blockstore
                .insert_shreds(shreds, Some(&leader_schedule_cache), false)
                .unwrap();
            verify_index_integrity(&blockstore, slot);
            blockstore.purge_and_compact_slots(0, slot);

            // Test inserting some codes, and some data, but enough for recovery
            let shreds: Vec<_> = data_shreds[..data_shreds.len() / 2 - 1]
                .iter()
                .cloned()
                .chain(coding_shreds[..coding_shreds.len() / 2 - 1].iter().cloned())
                .collect();
            blockstore
                .insert_shreds(shreds, Some(&leader_schedule_cache), false)
                .unwrap();
            verify_index_integrity(&blockstore, slot);
            blockstore.purge_and_compact_slots(0, slot);

            // Test inserting all shreds in 2 rounds, make sure nothing is lost
            let shreds1: Vec<_> = data_shreds[..data_shreds.len() / 2 - 1]
                .iter()
                .cloned()
                .chain(coding_shreds[..coding_shreds.len() / 2 - 1].iter().cloned())
                .collect();
            let shreds2: Vec<_> = data_shreds[data_shreds.len() / 2 - 1..]
                .iter()
                .cloned()
                .chain(coding_shreds[coding_shreds.len() / 2 - 1..].iter().cloned())
                .collect();
            blockstore
                .insert_shreds(shreds1, Some(&leader_schedule_cache), false)
                .unwrap();
            blockstore
                .insert_shreds(shreds2, Some(&leader_schedule_cache), false)
                .unwrap();
            verify_index_integrity(&blockstore, slot);
            blockstore.purge_and_compact_slots(0, slot);

            // Test not all, but enough data and coding shreds in 2 rounds to trigger recovery,
            // make sure nothing is lost
            let shreds1: Vec<_> = data_shreds[..data_shreds.len() / 2 - 1]
                .iter()
                .cloned()
                .chain(coding_shreds[..coding_shreds.len() / 2 - 1].iter().cloned())
                .collect();
            let shreds2: Vec<_> = data_shreds[data_shreds.len() / 2 - 1..data_shreds.len() / 2]
                .iter()
                .cloned()
                .chain(
                    coding_shreds[coding_shreds.len() / 2 - 1..coding_shreds.len() / 2]
                        .iter()
                        .cloned(),
                )
                .collect();
            blockstore
                .insert_shreds(shreds1, Some(&leader_schedule_cache), false)
                .unwrap();
            blockstore
                .insert_shreds(shreds2, Some(&leader_schedule_cache), false)
                .unwrap();
            verify_index_integrity(&blockstore, slot);
            blockstore.purge_and_compact_slots(0, slot);

            // Test insert shreds in 2 rounds, but not enough to trigger
            // recovery, make sure nothing is lost
            let shreds1: Vec<_> = data_shreds[..data_shreds.len() / 2 - 2]
                .iter()
                .cloned()
                .chain(coding_shreds[..coding_shreds.len() / 2 - 2].iter().cloned())
                .collect();
            let shreds2: Vec<_> = data_shreds[data_shreds.len() / 2 - 2..data_shreds.len() / 2 - 1]
                .iter()
                .cloned()
                .chain(
                    coding_shreds[coding_shreds.len() / 2 - 2..coding_shreds.len() / 2 - 1]
                        .iter()
                        .cloned(),
                )
                .collect();
            blockstore
                .insert_shreds(shreds1, Some(&leader_schedule_cache), false)
                .unwrap();
            blockstore
                .insert_shreds(shreds2, Some(&leader_schedule_cache), false)
                .unwrap();
            verify_index_integrity(&blockstore, slot);
            blockstore.purge_and_compact_slots(0, slot);
        }
        Blockstore::destroy(&blockstore_path).expect("Expected successful database destruction");
    }

    fn setup_erasure_shreds(
        slot: u64,
        parent_slot: u64,
        num_entries: u64,
        erasure_rate: f32,
    ) -> (Vec<Shred>, Vec<Shred>, Arc<LeaderScheduleCache>) {
        let entries = make_slot_entries_with_transactions(num_entries);
        let leader_keypair = Arc::new(Keypair::new());
        let shredder = Shredder::new(
            slot,
            parent_slot,
            erasure_rate,
            leader_keypair.clone(),
            0,
            0,
        )
        .expect("Failed in creating shredder");
        let (data_shreds, coding_shreds, _) = shredder.entries_to_shreds(&entries, true, 0);

        let genesis_config = create_genesis_config(2).genesis_config;
        let bank = Arc::new(Bank::new(&genesis_config));
        let mut leader_schedule_cache = LeaderScheduleCache::new_from_bank(&bank);
        let fixed_schedule = FixedSchedule {
            leader_schedule: Arc::new(LeaderSchedule::new_from_schedule(vec![
                leader_keypair.pubkey()
            ])),
            start_epoch: 0,
        };
        leader_schedule_cache.set_fixed_leader_schedule(Some(fixed_schedule));

        (data_shreds, coding_shreds, Arc::new(leader_schedule_cache))
    }

    fn verify_index_integrity(blockstore: &Blockstore, slot: u64) {
        let index = blockstore.get_index(slot).unwrap().unwrap();
        // Test the set of data shreds in the index and in the data column
        // family are the same
        let data_iter = blockstore.slot_data_iterator(slot, 0).unwrap();
        let mut num_data = 0;
        for ((slot, index), _) in data_iter {
            num_data += 1;
            assert!(blockstore.get_data_shred(slot, index).unwrap().is_some());
        }

        // Test the data index doesn't have anything extra
        let num_data_in_index = index.data().num_shreds();
        assert_eq!(num_data_in_index, num_data);

        // Test the set of coding shreds in the index and in the coding column
        // family are the same
        let coding_iter = blockstore.slot_coding_iterator(slot, 0).unwrap();
        let mut num_coding = 0;
        for ((slot, index), _) in coding_iter {
            num_coding += 1;
            assert!(blockstore.get_coding_shred(slot, index).unwrap().is_some());
        }

        // Test the data index doesn't have anything extra
        let num_coding_in_index = index.coding().num_shreds();
        assert_eq!(num_coding_in_index, num_coding);
    }

    #[test]
    fn test_duplicate_slot() {
        let slot = 0;
        let entries1 = make_slot_entries_with_transactions(1);
        let entries2 = make_slot_entries_with_transactions(1);
        let leader_keypair = Arc::new(Keypair::new());
        let shredder =
            Shredder::new(slot, 0, 1.0, leader_keypair, 0, 0).expect("Failed in creating shredder");
        let (shreds, _, _) = shredder.entries_to_shreds(&entries1, true, 0);
        let (duplicate_shreds, _, _) = shredder.entries_to_shreds(&entries2, true, 0);
        let shred = shreds[0].clone();
        let duplicate_shred = duplicate_shreds[0].clone();
        let non_duplicate_shred = shred.clone();

        let blockstore_path = get_tmp_ledger_path!();
        {
            let blockstore = Blockstore::open(&blockstore_path).unwrap();
            blockstore
                .insert_shreds(vec![shred.clone()], None, false)
                .unwrap();

            // No duplicate shreds exist yet
            assert!(!blockstore.has_duplicate_shreds_in_slot(slot));

            // Check if shreds are duplicated
            assert_eq!(
                blockstore.is_shred_duplicate(
                    slot,
                    0,
                    &duplicate_shred.payload,
                    duplicate_shred.is_data()
                ),
                Some(shred.payload.clone())
            );
            assert!(blockstore
                .is_shred_duplicate(
                    slot,
                    0,
                    &non_duplicate_shred.payload,
                    duplicate_shred.is_data()
                )
                .is_none());

            // Store a duplicate shred
            blockstore
                .store_duplicate_slot(slot, shred.payload.clone(), duplicate_shred.payload.clone())
                .unwrap();

            // Slot is now marked as duplicate
            assert!(blockstore.has_duplicate_shreds_in_slot(slot));

            // Check ability to fetch the duplicates
            let duplicate_proof = blockstore.get_duplicate_slot(slot).unwrap();
            assert_eq!(duplicate_proof.shred1, shred.payload);
            assert_eq!(duplicate_proof.shred2, duplicate_shred.payload);
        }

        Blockstore::destroy(&blockstore_path).expect("Expected successful database destruction");
    }

    #[test]
    fn test_clear_unconfirmed_slot() {
        let blockstore_path = get_tmp_ledger_path!();
        {
            let blockstore = Blockstore::open(&blockstore_path).unwrap();
            let unconfirmed_slot = 9;
            let unconfirmed_child_slot = 10;
            let slots = vec![2, unconfirmed_slot, unconfirmed_child_slot];

            // Insert into slot 9, mark it as dead
            let shreds: Vec<_> = make_chaining_slot_entries(&slots, 1)
                .into_iter()
                .flat_map(|x| x.0)
                .collect();
            blockstore.insert_shreds(shreds, None, false).unwrap();
            // Should only be one shred in slot 9
            assert!(blockstore
                .get_data_shred(unconfirmed_slot, 0)
                .unwrap()
                .is_some());
            assert!(blockstore
                .get_data_shred(unconfirmed_slot, 1)
                .unwrap()
                .is_none());
            blockstore.set_dead_slot(unconfirmed_slot).unwrap();

            // Purge the slot
            blockstore.clear_unconfirmed_slot(unconfirmed_slot);
            assert!(!blockstore.is_dead(unconfirmed_slot));
            assert_eq!(
                blockstore
                    .meta(unconfirmed_slot)
                    .unwrap()
                    .unwrap()
                    .next_slots,
                vec![unconfirmed_child_slot]
            );
            assert!(blockstore
                .get_data_shred(unconfirmed_slot, 0)
                .unwrap()
                .is_none());
        }
        Blockstore::destroy(&blockstore_path).expect("Expected successful database destruction");
    }

    #[test]
    fn test_update_completed_data_indexes() {
        let mut completed_data_indexes: Vec<u32> = vec![];
        let mut shred_index = ShredIndex::default();

        for i in 0..10 {
            shred_index.set_present(i as u64, true);
            assert_eq!(
                update_completed_data_indexes(true, i, &shred_index, &mut completed_data_indexes),
                vec![(i, i)]
            );
            assert_eq!(completed_data_indexes, (0..=i).collect::<Vec<u32>>());
        }
    }

    #[test]
    fn test_update_completed_data_indexes_out_of_order() {
        let mut completed_data_indexes = vec![];
        let mut shred_index = ShredIndex::default();

        shred_index.set_present(4, true);
        assert!(
            update_completed_data_indexes(false, 4, &shred_index, &mut completed_data_indexes)
                .is_empty()
        );
        assert!(completed_data_indexes.is_empty());

        shred_index.set_present(2, true);
        assert!(
            update_completed_data_indexes(false, 2, &shred_index, &mut completed_data_indexes)
                .is_empty()
        );
        assert!(completed_data_indexes.is_empty());

        shred_index.set_present(3, true);
        assert!(
            update_completed_data_indexes(true, 3, &shred_index, &mut completed_data_indexes)
                .is_empty()
        );
        assert_eq!(completed_data_indexes, vec![3]);

        // Inserting data complete shred 1 now confirms the range of shreds [2, 3]
        // is part of the same data set
        shred_index.set_present(1, true);
        assert_eq!(
            update_completed_data_indexes(true, 1, &shred_index, &mut completed_data_indexes),
            vec![(2, 3)]
        );
        assert_eq!(completed_data_indexes, vec![1, 3]);

        // Inserting data complete shred 0 now confirms the range of shreds [0]
        // is part of the same data set
        shred_index.set_present(0, true);
        assert_eq!(
            update_completed_data_indexes(true, 0, &shred_index, &mut completed_data_indexes),
            vec![(0, 0), (1, 1)]
        );
        assert_eq!(completed_data_indexes, vec![0, 1, 3]);
    }

    #[test]
    fn test_rewards_protobuf_backward_compatability() {
        let blockstore_path = get_tmp_ledger_path!();
        {
            let blockstore = Blockstore::open(&blockstore_path).unwrap();
            let rewards: Rewards = (0..100)
                .map(|i| Reward {
                    pubkey: solana_sdk::pubkey::new_rand().to_string(),
                    lamports: 42 + i,
                    post_balance: std::u64::MAX,
                    reward_type: Some(RewardType::Fee),
                })
                .collect();
            let protobuf_rewards: generated::Rewards = rewards.into();

            let deprecated_rewards: StoredExtendedRewards = protobuf_rewards.clone().into();
            for slot in 0..2 {
                let data = serialize(&deprecated_rewards).unwrap();
                blockstore.rewards_cf.put_bytes(slot, &data).unwrap();
            }
            for slot in 2..4 {
                blockstore
                    .rewards_cf
                    .put_protobuf(slot, &protobuf_rewards)
                    .unwrap();
            }
            for slot in 0..4 {
                assert_eq!(
                    blockstore
                        .rewards_cf
                        .get_protobuf_or_bincode::<StoredExtendedRewards>(slot)
                        .unwrap()
                        .unwrap(),
                    protobuf_rewards
                );
            }
        }
        Blockstore::destroy(&blockstore_path).expect("Expected successful database destruction");
    }

    #[test]
    fn test_transaction_status_protobuf_backward_compatability() {
        let blockstore_path = get_tmp_ledger_path!();
        {
            let blockstore = Blockstore::open(&blockstore_path).unwrap();
            let status = TransactionStatusMeta {
                status: Ok(()),
                fee: 42,
                pre_balances: vec![1, 2, 3],
                post_balances: vec![1, 2, 3],
                inner_instructions: Some(vec![]),
                log_messages: Some(vec![]),
                pre_token_balances: Some(vec![TransactionTokenBalance {
                    account_index: 0,
                    mint: Pubkey::new_unique().to_string(),
                    ui_token_amount: UiTokenAmount {
                        ui_amount: Some(1.1),
                        decimals: 1,
                        amount: "11".to_string(),
                        ui_amount_string: "1.1".to_string(),
                    },
                }]),
                post_token_balances: Some(vec![TransactionTokenBalance {
                    account_index: 0,
                    mint: Pubkey::new_unique().to_string(),
                    ui_token_amount: UiTokenAmount {
                        ui_amount: None,
                        decimals: 1,
                        amount: "11".to_string(),
                        ui_amount_string: "1.1".to_string(),
                    },
                }]),
            };
            let deprecated_status: StoredTransactionStatusMeta = status.clone().into();
            let protobuf_status: generated::TransactionStatusMeta = status.into();

            for slot in 0..2 {
                let data = serialize(&deprecated_status).unwrap();
                blockstore
                    .transaction_status_cf
                    .put_bytes((0, Signature::default(), slot), &data)
                    .unwrap();
            }
            for slot in 2..4 {
                blockstore
                    .transaction_status_cf
                    .put_protobuf((0, Signature::default(), slot), &protobuf_status)
                    .unwrap();
            }
            for slot in 0..4 {
                assert_eq!(
                    blockstore
                        .transaction_status_cf
                        .get_protobuf_or_bincode::<StoredTransactionStatusMeta>((
                            0,
                            Signature::default(),
                            slot
                        ))
                        .unwrap()
                        .unwrap(),
                    protobuf_status
                );
            }
        }
        Blockstore::destroy(&blockstore_path).expect("Expected successful database destruction");
    }

    #[test]
    fn test_remove_shred_data_complete_flag() {
        let (mut shreds, entries) = make_slot_entries(0, 0, 1);

        let ledger_path = get_tmp_ledger_path!();
        let ledger = Blockstore::open(&ledger_path).unwrap();

        // Remove the data complete flag from the last shred
        shreds[0].unset_data_complete();

        ledger.insert_shreds(shreds, None, false).unwrap();

        // Check that the `data_complete` flag was unset in the stored shred, but the
        // `last_in_slot` flag is set.
        let stored_shred = &ledger.get_data_shreds_for_slot(0, 0).unwrap()[0];
        assert!(!stored_shred.data_complete());
        assert!(stored_shred.last_in_slot());
        assert_eq!(entries, ledger.get_any_valid_slot_entries(0, 0));
    }

    fn make_large_tx_entry(num_txs: usize) -> Entry {
        let txs: Vec<_> = (0..num_txs)
            .into_iter()
            .map(|_| {
                let keypair0 = Keypair::new();
                let to = solana_sdk::pubkey::new_rand();
                solana_sdk::system_transaction::transfer(&keypair0, &to, 1, Hash::default())
            })
            .collect();

        Entry::new(&Hash::default(), 1, txs)
    }

    #[test]
    fn erasure_multiple_config() {
        solana_logger::setup();
        let slot = 1;
        let parent = 0;
        let num_txs = 20;
        let entry = make_large_tx_entry(num_txs);
        let shreds = entries_to_test_shreds(vec![entry], slot, parent, true, 0);
        assert!(shreds.len() > 1);

        let ledger_path = get_tmp_ledger_path!();
        let ledger = Blockstore::open(&ledger_path).unwrap();

        let coding1 = Shredder::generate_coding_shreds(slot, 0.5f32, &shreds, 0x42, usize::MAX);
        let coding2 = Shredder::generate_coding_shreds(slot, 1.0f32, &shreds, 0x42, usize::MAX);
        for shred in &shreds {
            info!("shred {:?}", shred);
        }
        for shred in &coding1 {
            info!("coding1 {:?}", shred);
        }
        for shred in &coding2 {
            info!("coding2 {:?}", shred);
        }
        ledger
            .insert_shreds(shreds[..shreds.len() - 2].to_vec(), None, false)
            .unwrap();
        ledger
            .insert_shreds(vec![coding1[0].clone(), coding2[1].clone()], None, false)
            .unwrap();
        assert!(ledger.has_duplicate_shreds_in_slot(slot));
    }

    #[test]
    fn test_large_num_coding() {
        solana_logger::setup();
        let slot = 1;
        let (_data_shreds, mut coding_shreds, leader_schedule_cache) =
            setup_erasure_shreds(slot, 0, 100, 1.0);
        let blockstore_path = get_tmp_ledger_path!();
        {
            let blockstore = Blockstore::open(&blockstore_path).unwrap();
            coding_shreds[1].coding_header.num_coding_shreds = u16::MAX;
            blockstore
                .insert_shreds(
                    vec![coding_shreds[1].clone()],
                    Some(&leader_schedule_cache),
                    false,
                )
                .unwrap();

            // Check no coding shreds are inserted
            let res = blockstore.get_coding_shreds_for_slot(slot, 0).unwrap();
            assert!(res.is_empty());
        }
        Blockstore::destroy(&blockstore_path).expect("Expected successful database destruction");
    }

    #[test]
    fn test_duplicate_last_index() {
        let num_shreds = 2;
        let num_entries = max_ticks_per_n_shreds(num_shreds, None);
        let slot = 1;
        let (mut shreds, _) = make_slot_entries(slot, 0, num_entries);

        // Mark both as last shred
        shreds[0].set_last_in_slot();
        shreds[1].set_last_in_slot();
        let blockstore_path = get_tmp_ledger_path!();
        {
            let blockstore = Blockstore::open(&blockstore_path).unwrap();
            blockstore.insert_shreds(shreds, None, false).unwrap();

            assert!(blockstore.get_duplicate_slot(slot).is_some());
        }
        Blockstore::destroy(&blockstore_path).expect("Expected successful database destruction");
    }
}<|MERGE_RESOLUTION|>--- conflicted
+++ resolved
@@ -1750,7 +1750,6 @@
         Ok(root_iterator.next().unwrap_or_default())
     }
 
-<<<<<<< HEAD
     ///
     /// Return iterator over evm blocks.
     /// There can be more than one block with same block number and different slot numbers.
@@ -1819,10 +1818,7 @@
         Err(BlockstoreError::SlotNotRooted)
     }
 
-    pub fn get_confirmed_block(
-=======
     pub fn get_rooted_block(
->>>>>>> 7e480df9
         &self,
         slot: Slot,
         require_previous_blockhash: bool,
