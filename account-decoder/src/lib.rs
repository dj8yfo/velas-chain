--- conflicted
+++ resolved
@@ -53,11 +53,7 @@
     Binary(String, UiAccountEncoding),
 }
 
-<<<<<<< HEAD
-#[derive(Serialize, Deserialize, Clone, Copy, Debug, PartialEq)]
-=======
 #[derive(Serialize, Deserialize, Clone, Copy, Debug, PartialEq, Eq, Hash)]
->>>>>>> 3ac7e043
 #[serde(rename_all = "camelCase")]
 pub enum UiAccountEncoding {
     Binary, // Legacy. Retained for RPC backwards compatibility
@@ -88,15 +84,6 @@
         data_slice_config: Option<UiDataSliceConfig>,
     ) -> Self {
         let data = match encoding {
-<<<<<<< HEAD
-            UiAccountEncoding::Binary => UiAccountData::LegacyBinary(
-                bs58::encode(slice_data(account.data(), data_slice_config)).into_string(),
-            ),
-            UiAccountEncoding::Base58 => UiAccountData::Binary(
-                bs58::encode(slice_data(account.data(), data_slice_config)).into_string(),
-                encoding,
-            ),
-=======
             UiAccountEncoding::Binary => {
                 let data = Self::encode_bs58(account, data_slice_config);
                 UiAccountData::LegacyBinary(data)
@@ -105,7 +92,6 @@
                 let data = Self::encode_bs58(account, data_slice_config);
                 UiAccountData::Binary(data, encoding)
             }
->>>>>>> 3ac7e043
             UiAccountEncoding::Base64 => UiAccountData::Binary(
                 base64::encode(slice_data(account.data(), data_slice_config)),
                 encoding,
