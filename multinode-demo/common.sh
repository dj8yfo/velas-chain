# |source| this file
#
# Common utilities shared by other scripts in this directory
#
# The following directive disable complaints about unused variables in this
# file:
# shellcheck disable=2034
#

# shellcheck source=net/common.sh
source "$(cd "$(dirname "${BASH_SOURCE[0]}")"/.. || exit 1; pwd)"/net/common.sh

prebuild=
if [[ $1 = "--prebuild" ]]; then
<<<<<<< HEAD
    prebuild=true
=======
  prebuild=true
>>>>>>> 7759210f
fi

if [[ $(uname) != Linux ]]; then
    # Protect against unsupported configurations to prevent non-obvious errors
    # later. Arguably these should be fatal errors but for now prefer tolerance.
    if [[ -n $SOLANA_CUDA ]]; then
        echo "Warning: CUDA is not supported on $(uname)"
        SOLANA_CUDA=
    fi
fi

if [[ -n $USE_INSTALL || ! -f "$SOLANA_ROOT"/Cargo.toml ]]; then
    velas_program() {
        declare program="$1"
        if [[ -z $program ]]; then
            printf "velas"
        else
            printf "velas-%s" "$program"
        fi
    }
else
<<<<<<< HEAD
    velas_program() {
        declare program="$1"
        declare crate="$program"
        if [[ -z $program ]]; then
            crate="cli"
            program="velas"
        else
            program="velas-$program"
        fi
        
        declare prefix=$2;
        if [ "$crate" = "cli" ]; then
            prefix="solana"
        fi
        
        if [[ -r "$SOLANA_ROOT/$crate"/Cargo.toml ]]; then
            if [[ "$prefix" == "" ]]; then
                maybe_package="--package velas-$crate"
            else
                maybe_package="--package $prefix-$crate"
            fi
        fi
        
        if [[ -n $NDEBUG ]]; then
            maybe_release=--release
        fi
        declare manifest_path="--manifest-path=$SOLANA_ROOT/$crate/Cargo.toml"
        printf "cargo $CARGO_TOOLCHAIN run $manifest_path $maybe_release $maybe_package --bin %s %s -- " "$program"
    }
    
=======
  solana_program() {
    declare program="$1"
    declare crate="$program"
    if [[ -z $program ]]; then
      crate="cli"
      program="solana"
    else
      program="solana-$program"
    fi

    if [[ -n $NDEBUG ]]; then
      maybe_release=--release
    fi

    # Prebuild binaries so that CI sanity check timeout doesn't include build time
    if [[ $prebuild ]]; then
      (
        set -x
        # shellcheck disable=SC2086 # Don't want to double quote
        cargo $CARGO_TOOLCHAIN build $maybe_release --bin $program
      )
    fi

    printf "cargo $CARGO_TOOLCHAIN run $maybe_release  --bin %s %s -- " "$program"
  }
>>>>>>> 7759210f
fi

velas_bench_tps=$(velas_program bench-tps)
velas_faucet=$(velas_program faucet solana)
velas_validator=$(velas_program validator)
velas_validator_cuda="$velas_validator --cuda"
velas_genesis=$(velas_program genesis solana)
velas_gossip=$(velas_program gossip)
velas_keygen=$(velas_program keygen)
velas_ledger_tool=$(velas_program ledger-tool)
velas_cli=$(velas_program)

export RUST_BACKTRACE=1

default_arg() {
    declare name=$1
    declare value=$2
    
    for arg in "${args[@]}"; do
        if [[ $arg = "$name" ]]; then
            return
        fi
    done
    
    if [[ -n $value ]]; then
        args+=("$name" "$value")
    else
        args+=("$name")
    fi
}

replace_arg() {
    declare name=$1
    declare value=$2
    
    default_arg "$name" "$value"
    
    declare index=0
    for arg in "${args[@]}"; do
        index=$((index + 1))
        if [[ $arg = "$name" ]]; then
            args[$index]="$value"
        fi
    done
}<|MERGE_RESOLUTION|>--- conflicted
+++ resolved
@@ -12,11 +12,7 @@
 
 prebuild=
 if [[ $1 = "--prebuild" ]]; then
-<<<<<<< HEAD
-    prebuild=true
-=======
   prebuild=true
->>>>>>> 7759210f
 fi
 
 if [[ $(uname) != Linux ]]; then
@@ -38,46 +34,14 @@
         fi
     }
 else
-<<<<<<< HEAD
-    velas_program() {
-        declare program="$1"
-        declare crate="$program"
-        if [[ -z $program ]]; then
-            crate="cli"
-            program="velas"
-        else
-            program="velas-$program"
-        fi
-        
-        declare prefix=$2;
-        if [ "$crate" = "cli" ]; then
-            prefix="solana"
-        fi
-        
-        if [[ -r "$SOLANA_ROOT/$crate"/Cargo.toml ]]; then
-            if [[ "$prefix" == "" ]]; then
-                maybe_package="--package velas-$crate"
-            else
-                maybe_package="--package $prefix-$crate"
-            fi
-        fi
-        
-        if [[ -n $NDEBUG ]]; then
-            maybe_release=--release
-        fi
-        declare manifest_path="--manifest-path=$SOLANA_ROOT/$crate/Cargo.toml"
-        printf "cargo $CARGO_TOOLCHAIN run $manifest_path $maybe_release $maybe_package --bin %s %s -- " "$program"
-    }
-    
-=======
-  solana_program() {
+  velas_program() {
     declare program="$1"
     declare crate="$program"
     if [[ -z $program ]]; then
       crate="cli"
-      program="solana"
+      program="velas"
     else
-      program="solana-$program"
+      program="velas-$program"
     fi
 
     if [[ -n $NDEBUG ]]; then
@@ -95,7 +59,6 @@
 
     printf "cargo $CARGO_TOOLCHAIN run $maybe_release  --bin %s %s -- " "$program"
   }
->>>>>>> 7759210f
 fi
 
 velas_bench_tps=$(velas_program bench-tps)
