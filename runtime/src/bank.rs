--- conflicted
+++ resolved
@@ -863,9 +863,9 @@
 
 impl Bank {
     pub fn new(genesis_config: &GenesisConfig) -> Self {
-<<<<<<< HEAD
         Self::new_with_paths(
             &genesis_config,
+            None,
             Vec::new(),
             &[],
             None,
@@ -883,6 +883,7 @@
     ) -> Self {
         Self::new_with_paths(
             &genesis_config,
+            None,
             Vec::new(),
             &[],
             None,
@@ -890,9 +891,6 @@
             account_indexes,
             accounts_db_caching_enabled,
         )
-=======
-        Self::new_with_paths(&genesis_config, None, Vec::new(), &[])
->>>>>>> 1b629c1a
     }
 
     pub fn new_with_paths(
@@ -911,19 +909,15 @@
         bank.transaction_debug_keys = debug_keys;
         bank.cluster_type = Some(genesis_config.cluster_type);
 
-<<<<<<< HEAD
         bank.rc.accounts = Arc::new(Accounts::new_with_config(
             paths,
             &genesis_config.cluster_type,
             account_indexes,
             accounts_db_caching_enabled,
         ));
-=======
-        bank.rc.accounts = Arc::new(Accounts::new(paths, &genesis_config.cluster_type));
         if let Some(evm_state_path) = evm_state_path {
             bank.evm_state = RwLock::new(evm_state::EvmState::new(evm_state_path).unwrap());
         }
->>>>>>> 1b629c1a
         bank.process_genesis_config(genesis_config);
         bank.finish_init(genesis_config, additional_builtins);
 
@@ -2036,15 +2030,11 @@
         // record and commit are finished, those transactions will be
         // committed before this write lock can be obtained here.
         let mut hash = self.hash.write().unwrap();
-<<<<<<< HEAD
-=======
 
         self.evm_state
             .write()
             .expect("evm state was poisoned")
             .freeze();
-
->>>>>>> 1b629c1a
         if *hash == Hash::default() {
             // finish up any deferred changes to account state
             self.collect_rent_eagerly();
@@ -2200,10 +2190,22 @@
             self.add_native_program(name, program_id, false);
         }
         // Add account for evm.
-        let account = native_loader::create_loadable_account("Evm Processor");
-        self.store_account(&solana_sdk::evm_loader::id(), &account);
-        let account = solana_evm_loader_program::create_state_account();
-        self.store_account(&solana_sdk::evm_state::id(), &account);
+        let evm_executor_account = native_loader::create_loadable_account("Evm Processor", 1);
+
+        let evm_state_account = solana_evm_loader_program::create_state_account();
+        if !self.simple_capitalization_enabled() {
+            self.store_account(&solana_sdk::evm_loader::id(), &evm_executor_account);
+            self.store_account(&solana_sdk::evm_state::id(), &evm_state_account);
+        } else {
+            self.store_account_and_update_capitalization(
+                &solana_sdk::evm_loader::id(),
+                &evm_executor_account,
+            );
+            self.store_account_and_update_capitalization(
+                &solana_sdk::evm_state::id(),
+                &evm_state_account,
+            );
+        }
     }
 
     // NOTE: must hold idempotent for the same set of arguments
@@ -2466,10 +2468,6 @@
 
         let txs = &[transaction];
         let batch = self.prepare_simulation_batch(txs);
-<<<<<<< HEAD
-=======
-        let log_collector = Rc::new(LogCollector::default());
->>>>>>> 1b629c1a
 
         let (
             _loaded_accounts,
@@ -2942,10 +2940,6 @@
         );
         load_time.stop();
 
-        let accounts_with_txs = loaded_accounts
-            .iter_mut()
-            .zip(OrderedIterator::new(txs, batch.iteration_order()));
-
         let mut execution_time = Measure::start("execution_time");
 
         let evm_state = self
@@ -2962,7 +2956,6 @@
         );
 
         let mut signature_count: u64 = 0;
-<<<<<<< HEAD
         let mut inner_instructions: Vec<Option<InnerInstructionsList>> =
             Vec::with_capacity(txs.len());
         let mut transaction_log_messages = Vec::with_capacity(txs.len());
@@ -2976,13 +2969,6 @@
             .map(|(accs, (_, tx))| match accs {
                 (Err(e), _nonce_rollback) => (Err(e.clone()), None),
                 (Ok((accounts, account_deps, loaders, _rents)), nonce_rollback) => {
-=======
-        let mut executed: Vec<TransactionProcessResult> = Vec::new();
-        for (accs, (_, tx)) in accounts_with_txs {
-            let res = match accs {
-                (Err(e), hash_age_kind) => (Err(e.clone()), hash_age_kind.clone()),
-                (Ok((accounts, loaders, _rents)), hash_age_kind) => {
->>>>>>> 1b629c1a
                     signature_count += u64::from(tx.message().header.num_required_signatures);
 
                     let executors = self.get_executors(&tx.message, &loaders);
@@ -3012,11 +2998,11 @@
                         &account_dep_refcells,
                         &self.rent_collector,
                         log_collector.clone(),
-<<<<<<< HEAD
                         executors.clone(),
                         instruction_recorders.as_deref(),
                         self.feature_set.clone(),
                         bpf_compute_budget,
+                        Some(&mut evm_executor),
                     );
 
                     if enable_log_recording {
@@ -3032,9 +3018,6 @@
                         &mut inner_instructions,
                         instruction_recorders,
                         &tx.message,
-=======
-                        Some(&mut evm_executor),
->>>>>>> 1b629c1a
                     );
 
                     Self::refcells_to_accounts(
@@ -3059,10 +3042,8 @@
                         };
                     (process_result, nonce_rollback)
                 }
-            };
-            executed.push(res);
-        }
-
+            })
+            .collect();
         execution_time.stop();
 
         debug!(
@@ -3866,8 +3847,6 @@
         } else {
             vec![]
         };
-<<<<<<< HEAD
-
         let (
             mut loaded_accounts,
             executed,
@@ -3876,16 +3855,13 @@
             _,
             tx_count,
             signature_count,
+            patch,
         ) = self.load_and_execute_transactions(
             batch,
             max_age,
             enable_cpi_recording,
             enable_log_recording,
         );
-=======
-        let (mut loaded_accounts, executed, _, tx_count, signature_count, patch) =
-            self.load_and_execute_transactions(batch, max_age, None);
->>>>>>> 1b629c1a
 
         let results = self.commit_transactions(
             batch.transactions(),
@@ -4336,7 +4312,6 @@
     }
 
     pub fn calculate_capitalization(&self) -> u64 {
-<<<<<<< HEAD
         self.rc
             .accounts
             .calculate_capitalization(&self.ancestors, self.simple_capitalization_enabled())
@@ -4354,25 +4329,6 @@
             );
             false
         }
-=======
-        self.get_program_accounts(None)
-            .into_iter()
-            .map(|(_pubkey, account)| {
-                let is_specially_retained = solana_sdk::native_loader::check_id(&account.owner)
-                    || solana_sdk::evm_loader::check_id(&account.owner)
-                    || solana_sdk::sysvar::check_id(&account.owner);
-
-                if is_specially_retained {
-                    // specially retained accounts are ensured to exist by
-                    // always having a balance of 1 lamports, which is
-                    // outside the capitalization calculation.
-                    account.lamports - 1
-                } else {
-                    account.lamports
-                }
-            })
-            .sum()
->>>>>>> 1b629c1a
     }
 
     /// Forcibly overwrites current capitalization by actually recalculating accounts' balances.
@@ -4865,8 +4821,8 @@
 
     fn adjust_capitalization_for_existing_specially_retained_accounts(&self) {
         use solana_sdk::{bpf_loader, bpf_loader_deprecated, secp256k1_program};
-        let mut existing_sysvar_account_count = 8;
-        let mut existing_native_program_account_count = 4;
+        let mut existing_sysvar_account_count = 9;
+        let mut existing_native_program_account_count = 5;
 
         if self.get_account(&sysvar::rewards::id()).is_some() {
             existing_sysvar_account_count += 1;
@@ -7828,7 +7784,13 @@
 
         let lock_result = bank.prepare_batch(&first_call, None);
         let results_alice = bank
-            .load_execute_and_commit_transactions(&lock_result, MAX_PROCESSING_AGE, false)
+            .load_execute_and_commit_transactions(
+                &lock_result,
+                MAX_PROCESSING_AGE,
+                false,
+                false,
+                false,
+            )
             .0
             .fee_collection_results;
         assert_eq!(results_alice[0], Ok(()));
@@ -10455,7 +10417,7 @@
         // No more slots should be shrunk
         assert_eq!(bank2.shrink_candidate_slots(), 0);
         // alive_counts represents the count of alive accounts in the three slots 0,1,2
-        assert_eq!(alive_counts, vec![9, 1, 7]);
+        assert_eq!(alive_counts, vec![11, 1, 7]);
     }
 
     #[test]
@@ -11373,7 +11335,7 @@
         assert_capitalization_diff_with_new_bank(
             &bank1,
             || Bank::new_from_parent(&bank1, &Pubkey::default(), bank1.first_slot_in_next_epoch()),
-            |old, new| assert_eq!(old + 12, new),
+            |old, new| assert_eq!(old + 14, new),
         );
     }
 
@@ -11420,9 +11382,11 @@
             ],
             feature_builtins: (vec![]),
         };
+        let evm_state_path = tempfile::TempDir::new().unwrap();
 
         let bank0 = Arc::new(Bank::new_with_paths(
             &genesis_config,
+            Some(evm_state_path.path()),
             Vec::new(),
             &[],
             None,
@@ -11447,7 +11411,7 @@
         assert_capitalization_diff_with_new_bank(
             &bank1,
             || Bank::new_from_parent(&bank1, &Pubkey::default(), bank1.first_slot_in_next_epoch()),
-            |old, new| assert_eq!(old + 16, new),
+            |old, new| assert_eq!(old + 18, new),
         );
     }
 
