--- conflicted
+++ resolved
@@ -16,21 +16,6 @@
         time::Instant,
     },
 };
-<<<<<<< HEAD
-use log::*;
-use solana_metrics::inc_new_counter_info;
-use solana_sdk::{clock::Slot, hash::Hash, timing};
-use std::{
-    collections::{hash_map::Entry, HashMap, HashSet},
-    ops::Index,
-    path::PathBuf,
-    sync::Arc,
-    time::Instant,
-};
-
-pub use crate::snapshot_utils::SnapshotVersion;
-=======
->>>>>>> 3ac7e043
 
 struct SetRootTimings {
     total_parent_banks: i64,
@@ -123,13 +108,10 @@
         maybe_bank
     }
 
-<<<<<<< HEAD
-=======
     pub fn bank_hash(&self, slot: Slot) -> Option<Hash> {
         self.get(slot).map(|bank| bank.hash())
     }
 
->>>>>>> 3ac7e043
     pub fn root_bank(&self) -> Arc<Bank> {
         self[self.root()].clone()
     }
