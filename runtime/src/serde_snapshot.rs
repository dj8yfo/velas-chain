use {
    crate::{
        accounts::Accounts,
        accounts_db::{AccountStorageEntry, AccountsDB, AppendVecId, BankHashInfo},
        accounts_index::{AccountIndex, Ancestors},
        append_vec::AppendVec,
        bank::{Bank, BankFieldsToDeserialize, BankRc, Builtins},
        blockhash_queue::BlockhashQueue,
        epoch_stakes::EpochStakes,
        message_processor::MessageProcessor,
        rent_collector::RentCollector,
        stakes::Stakes,
    },
    bincode,
    bincode::{config::Options, Error},
    fs_extra::dir::CopyOptions,
    log::{info, warn},
    rand::{thread_rng, Rng},
    serde::{de::DeserializeOwned, Deserialize, Serialize},
    solana_sdk::{
        clock::{Epoch, Slot, UnixTimestamp},
        epoch_schedule::EpochSchedule,
        fee_calculator::{FeeCalculator, FeeRateGovernor},
        genesis_config::ClusterType,
        genesis_config::GenesisConfig,
        hard_forks::HardForks,
        hash::Hash,
        inflation::Inflation,
        pubkey::Pubkey,
    },
    std::{
        collections::{HashMap, HashSet},
        io::{BufReader, BufWriter, Read, Write},
        path::{Path, PathBuf},
        result::Result,
        sync::{atomic::Ordering, Arc, RwLock},
        time::Instant,
    },
};

#[cfg(RUSTC_WITH_SPECIALIZATION)]
use solana_frozen_abi::abi_example::IgnoreAsHelper;

mod common;
mod future;
mod tests;
mod utils;

use future::Context as TypeContextFuture;
#[allow(unused_imports)]
use utils::{serialize_iter_as_map, serialize_iter_as_seq, serialize_iter_as_tuple};

// a number of test cases in accounts_db use this
#[cfg(test)]
pub(crate) use self::tests::reconstruct_accounts_db_via_serialization;

pub(crate) use crate::accounts_db::{SnapshotStorage, SnapshotStorages};

#[derive(Copy, Clone, Eq, PartialEq)]
pub(crate) enum SerdeStyle {
    NEWER,
}

const MAX_STREAM_SIZE: u64 = 32 * 1024 * 1024 * 1024;

#[derive(Clone, Debug, Default, Deserialize, Serialize, AbiExample)]
struct AccountsDbFields<T>(HashMap<Slot, Vec<T>>, u64, Slot, BankHashInfo);

trait TypeContext<'a> {
    type SerializableAccountStorageEntry: Serialize
        + DeserializeOwned
        + From<&'a AccountStorageEntry>
        + Into<AccountStorageEntry>;

    fn serialize_bank_and_storage<S: serde::ser::Serializer>(
        serializer: S,
        serializable_bank: &SerializableBankAndStorage<'a, Self>,
    ) -> std::result::Result<S::Ok, S::Error>
    where
        Self: std::marker::Sized;

    fn serialize_accounts_db_fields<S: serde::ser::Serializer>(
        serializer: S,
        serializable_db: &SerializableAccountsDB<'a, Self>,
    ) -> std::result::Result<S::Ok, S::Error>
    where
        Self: std::marker::Sized;

    fn deserialize_bank_fields<R>(
        stream: &mut BufReader<R>,
    ) -> Result<
        (
            BankFieldsToDeserialize,
            AccountsDbFields<Self::SerializableAccountStorageEntry>,
        ),
        Error,
    >
    where
        R: Read;

    fn deserialize_accounts_db_fields<R>(
        stream: &mut BufReader<R>,
    ) -> Result<AccountsDbFields<Self::SerializableAccountStorageEntry>, Error>
    where
        R: Read;
}

fn deserialize_from<R, T>(reader: R) -> bincode::Result<T>
where
    R: Read,
    T: DeserializeOwned,
{
    bincode::options()
        .with_limit(MAX_STREAM_SIZE)
        .with_fixint_encoding()
        .allow_trailing_bytes()
        .deserialize_from::<R, T>(reader)
}

#[allow(clippy::too_many_arguments)]
pub(crate) fn bank_from_stream<R, P>(
    serde_style: SerdeStyle,
    stream: &mut BufReader<R>,
    append_vecs_path: P,
    evm_state_path: &Path,
    account_paths: &[PathBuf],
    genesis_config: &GenesisConfig,
    frozen_account_pubkeys: &[Pubkey],
    debug_keys: Option<Arc<HashSet<Pubkey>>>,
    additional_builtins: Option<&Builtins>,
    account_indexes: HashSet<AccountIndex>,
    caching_enabled: bool,
) -> std::result::Result<Bank, Error>
where
    R: Read,
    P: AsRef<Path>,
{
    macro_rules! INTO {
        ($x:ident) => {{
            let (bank_fields, accounts_db_fields) = $x::deserialize_bank_fields(stream)?;

            let bank = reconstruct_bank_from_fields(
                bank_fields,
                accounts_db_fields,
                genesis_config,
                frozen_account_pubkeys,
                evm_state_path,
                account_paths,
                append_vecs_path,
                debug_keys,
                additional_builtins,
                account_indexes,
                caching_enabled,
            )?;
            Ok(bank)
        }};
    }
    match serde_style {
        SerdeStyle::NEWER => INTO!(TypeContextFuture),
    }
    .map_err(|err| {
        warn!("bankrc_from_stream error: {:?}", err);
        err
    })
}

pub(crate) fn bank_to_stream<W>(
    serde_style: SerdeStyle,
    stream: &mut BufWriter<W>,
    bank: &Bank,
    snapshot_storages: &[SnapshotStorage],
) -> Result<(), Error>
where
    W: Write,
{
    macro_rules! INTO {
        ($x:ident) => {
            bincode::serialize_into(
                stream,
                &SerializableBankAndStorage::<$x> {
                    bank,
                    snapshot_storages,
                    phantom: std::marker::PhantomData::default(),
                },
            )
        };
    }
    match serde_style {
        SerdeStyle::NEWER => INTO!(TypeContextFuture),
    }
    .map_err(|err| {
        warn!("bankrc_to_stream error: {:?}", err);
        err
    })
}

struct SerializableBankAndStorage<'a, C> {
    bank: &'a Bank,
    snapshot_storages: &'a [SnapshotStorage],
    phantom: std::marker::PhantomData<C>,
}

impl<'a, C: TypeContext<'a>> Serialize for SerializableBankAndStorage<'a, C> {
    fn serialize<S>(&self, serializer: S) -> std::result::Result<S::Ok, S::Error>
    where
        S: serde::ser::Serializer,
    {
        C::serialize_bank_and_storage(serializer, self)
    }
}

struct SerializableAccountsDB<'a, C> {
    accounts_db: &'a AccountsDB,
    slot: Slot,
    account_storage_entries: &'a [SnapshotStorage],
    phantom: std::marker::PhantomData<C>,
}

impl<'a, C: TypeContext<'a>> Serialize for SerializableAccountsDB<'a, C> {
    fn serialize<S>(&self, serializer: S) -> std::result::Result<S::Ok, S::Error>
    where
        S: serde::ser::Serializer,
    {
        C::serialize_accounts_db_fields(serializer, self)
    }
}

#[cfg(RUSTC_WITH_SPECIALIZATION)]
impl<'a, C> IgnoreAsHelper for SerializableAccountsDB<'a, C> {}

#[allow(clippy::too_many_arguments)]
fn reconstruct_bank_from_fields<E, P>(
    bank_fields: BankFieldsToDeserialize,
    accounts_db_fields: AccountsDbFields<E>,
    genesis_config: &GenesisConfig,
    frozen_account_pubkeys: &[Pubkey],
    evm_state_path: &Path,
    account_paths: &[PathBuf],
    append_vecs_path: P,
    debug_keys: Option<Arc<HashSet<Pubkey>>>,
    additional_builtins: Option<&Builtins>,
    account_indexes: HashSet<AccountIndex>,
    caching_enabled: bool,
) -> Result<Bank, Error>
where
    E: Into<AccountStorageEntry>,
    P: AsRef<Path>,
{
    let mut accounts_db = reconstruct_accountsdb_from_fields(
        accounts_db_fields,
        account_paths,
        append_vecs_path,
        &genesis_config.cluster_type,
        account_indexes,
        caching_enabled,
    )?;
    accounts_db.freeze_accounts(&bank_fields.ancestors, frozen_account_pubkeys);

    let bank_rc = BankRc::new(Accounts::new_empty(accounts_db), bank_fields.slot);
<<<<<<< HEAD
    let bank = Bank::new_from_fields(
        bank_rc,
        genesis_config,
        bank_fields,
        debug_keys,
        additional_builtins,
    );
=======
    let evm_state = evm_state::EvmState::load_from(evm_state_path, bank_fields.slot)
        .expect("Unable to open EVM state storage");
    let bank = Bank::new_from_fields(evm_state, bank_rc, genesis_config, bank_fields);
>>>>>>> 1b629c1a

    Ok(bank)
}

fn reconstruct_accountsdb_from_fields<E, P>(
    accounts_db_fields: AccountsDbFields<E>,
    account_paths: &[PathBuf],
    stream_append_vecs_path: P,
    cluster_type: &ClusterType,
    account_indexes: HashSet<AccountIndex>,
    caching_enabled: bool,
) -> Result<AccountsDB, Error>
where
    E: Into<AccountStorageEntry>,
    P: AsRef<Path>,
{
    let mut accounts_db = AccountsDB::new_with_config(
        account_paths.to_vec(),
        cluster_type,
        account_indexes,
        caching_enabled,
    );
    let AccountsDbFields(storage, version, slot, bank_hash_info) = accounts_db_fields;

    // convert to two level map of slot -> id -> account storage entry
    let storage = {
        let mut map = HashMap::new();
        for (slot, entries) in storage.into_iter() {
            let sub_map = map.entry(slot).or_insert_with(HashMap::new);
            for entry in entries.into_iter() {
                let entry: AccountStorageEntry = entry.into();
                entry.slot.store(slot, Ordering::Relaxed);
                sub_map.insert(entry.append_vec_id(), Arc::new(entry));
            }
        }
        map
    };

    // Ensure all account paths exist
    for path in &accounts_db.paths {
        std::fs::create_dir_all(path)
            .unwrap_or_else(|err| panic!("Failed to create directory {}: {}", path.display(), err));
    }

    let mut last_log_update = Instant::now();
    let mut remaining_slots_to_process = storage.len();

    // Remap the deserialized AppendVec paths to point to correct local paths
    let mut storage = storage
        .into_iter()
        .map(|(slot, mut slot_storage)| {
            let now = Instant::now();
            if now.duration_since(last_log_update).as_secs() >= 10 {
                info!("{} slots remaining...", remaining_slots_to_process);
                last_log_update = now;
            }
            remaining_slots_to_process -= 1;

            let mut new_slot_storage = HashMap::new();
            for (id, storage_entry) in slot_storage.drain() {
                let path_index = thread_rng().gen_range(0, accounts_db.paths.len());
                let local_dir = &accounts_db.paths[path_index];

                // Move the corresponding AppendVec from the snapshot into the directory pointed
                // at by `local_dir`
                let append_vec_relative_path =
                    AppendVec::new_relative_path(slot, storage_entry.append_vec_id());
                let append_vec_abs_path = stream_append_vecs_path
                    .as_ref()
                    .join(&append_vec_relative_path);
                let target = local_dir.join(append_vec_abs_path.file_name().unwrap());
                std::fs::rename(append_vec_abs_path.clone(), target).or_else(|_| {
                    let mut copy_options = CopyOptions::new();
                    copy_options.overwrite = true;
                    fs_extra::move_items(&vec![&append_vec_abs_path], &local_dir, &copy_options)
                        .map_err(|e| std::io::Error::new(std::io::ErrorKind::Other, e))
                        .and(Ok(()))
                })?;

                // Notify the AppendVec of the new file location
                let local_path = local_dir.join(append_vec_relative_path);
                let mut u_storage_entry = Arc::try_unwrap(storage_entry).unwrap();
                u_storage_entry.set_file(local_path)?;
                new_slot_storage.insert(id, Arc::new(u_storage_entry));
            }
            Ok((slot, new_slot_storage))
        })
        .collect::<Result<HashMap<Slot, _>, Error>>()?;

    // discard any slots with no storage entries
    // this can happen if a non-root slot was serialized
    // but non-root stores should not be included in the snapshot
    storage.retain(|_slot, stores| !stores.is_empty());

    accounts_db
        .bank_hashes
        .write()
        .unwrap()
        .insert(slot, bank_hash_info);

    // Process deserialized data, set necessary fields in self
    let max_id: usize = *storage
        .values()
        .flat_map(HashMap::keys)
        .max()
        .expect("At least one storage entry must exist from deserializing stream");

    {
        accounts_db.storage.0.extend(
            storage.into_iter().map(|(slot, slot_storage_entry)| {
                (slot, Arc::new(RwLock::new(slot_storage_entry)))
            }),
        );
    }

    if max_id > AppendVecId::MAX / 2 {
        panic!("Storage id {} larger than allowed max", max_id);
    }

    accounts_db.next_id.store(max_id + 1, Ordering::Relaxed);
    accounts_db
        .write_version
        .fetch_add(version, Ordering::Relaxed);
    accounts_db.generate_index();
    Ok(accounts_db)
}<|MERGE_RESOLUTION|>--- conflicted
+++ resolved
@@ -257,19 +257,16 @@
     accounts_db.freeze_accounts(&bank_fields.ancestors, frozen_account_pubkeys);
 
     let bank_rc = BankRc::new(Accounts::new_empty(accounts_db), bank_fields.slot);
-<<<<<<< HEAD
+    let evm_state = evm_state::EvmState::load_from(evm_state_path, bank_fields.slot)
+        .expect("Unable to open EVM state storage");
     let bank = Bank::new_from_fields(
+        evm_state,
         bank_rc,
         genesis_config,
         bank_fields,
         debug_keys,
         additional_builtins,
     );
-=======
-    let evm_state = evm_state::EvmState::load_from(evm_state_path, bank_fields.slot)
-        .expect("Unable to open EVM state storage");
-    let bank = Bank::new_from_fields(evm_state, bank_rc, genesis_config, bank_fields);
->>>>>>> 1b629c1a
 
     Ok(bank)
 }
