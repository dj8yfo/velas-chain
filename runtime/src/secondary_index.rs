<<<<<<< HEAD
use dashmap::{mapref::entry::Entry::Occupied, DashMap};
use solana_sdk::pubkey::Pubkey;
use std::{
    collections::HashSet,
    fmt::Debug,
    sync::{
        atomic::{AtomicU64, Ordering},
        RwLock,
=======
use {
    dashmap::{mapref::entry::Entry::Occupied, DashMap},
    solana_sdk::{pubkey::Pubkey, timing::AtomicInterval},
    std::{
        collections::HashSet,
        fmt::Debug,
        sync::{
            atomic::{AtomicU64, Ordering},
            RwLock,
        },
>>>>>>> 3ac7e043
    },
};

// The only cases where an inner key should map to a different outer key is
// if the key had different account data for the indexed key across different
// slots. As this is rare, it should be ok to use a Vec here over a HashSet, even
// though we are running some key existence checks.
pub type SecondaryReverseIndexEntry = RwLock<Vec<Pubkey>>;

pub trait SecondaryIndexEntry: Debug {
    fn insert_if_not_exists(&self, key: &Pubkey, inner_keys_count: &AtomicU64);
    // Removes a value from the set. Returns whether the value was present in the set.
    fn remove_inner_key(&self, key: &Pubkey) -> bool;
    fn is_empty(&self) -> bool;
    fn keys(&self) -> Vec<Pubkey>;
    fn len(&self) -> usize;
}

#[derive(Debug, Default)]
pub struct SecondaryIndexStats {
<<<<<<< HEAD
    last_report: AtomicU64,
=======
    last_report: AtomicInterval,
>>>>>>> 3ac7e043
    num_inner_keys: AtomicU64,
}

#[derive(Debug, Default)]
pub struct DashMapSecondaryIndexEntry {
    account_keys: DashMap<Pubkey, ()>,
}

impl SecondaryIndexEntry for DashMapSecondaryIndexEntry {
    fn insert_if_not_exists(&self, key: &Pubkey, inner_keys_count: &AtomicU64) {
        if self.account_keys.get(key).is_none() {
            self.account_keys.entry(*key).or_insert_with(|| {
                inner_keys_count.fetch_add(1, Ordering::Relaxed);
            });
        }
    }

    fn remove_inner_key(&self, key: &Pubkey) -> bool {
        self.account_keys.remove(key).is_some()
    }

    fn is_empty(&self) -> bool {
        self.account_keys.is_empty()
    }

    fn keys(&self) -> Vec<Pubkey> {
        self.account_keys
            .iter()
            .map(|entry_ref| *entry_ref.key())
            .collect()
    }

    fn len(&self) -> usize {
        self.account_keys.len()
    }
}

#[derive(Debug, Default)]
pub struct RwLockSecondaryIndexEntry {
    account_keys: RwLock<HashSet<Pubkey>>,
}

impl SecondaryIndexEntry for RwLockSecondaryIndexEntry {
    fn insert_if_not_exists(&self, key: &Pubkey, inner_keys_count: &AtomicU64) {
        let exists = self.account_keys.read().unwrap().contains(key);
        if !exists {
            let mut w_account_keys = self.account_keys.write().unwrap();
            w_account_keys.insert(*key);
            inner_keys_count.fetch_add(1, Ordering::Relaxed);
        };
    }

    fn remove_inner_key(&self, key: &Pubkey) -> bool {
        self.account_keys.write().unwrap().remove(key)
    }

    fn is_empty(&self) -> bool {
        self.account_keys.read().unwrap().is_empty()
    }

    fn keys(&self) -> Vec<Pubkey> {
        self.account_keys.read().unwrap().iter().cloned().collect()
    }

    fn len(&self) -> usize {
        self.account_keys.read().unwrap().len()
    }
}

#[derive(Debug, Default)]
pub struct SecondaryIndex<SecondaryIndexEntryType: SecondaryIndexEntry + Default + Sync + Send> {
    metrics_name: &'static str,
    // Map from index keys to index values
    pub index: DashMap<Pubkey, SecondaryIndexEntryType>,
    pub reverse_index: DashMap<Pubkey, SecondaryReverseIndexEntry>,
    stats: SecondaryIndexStats,
}

impl<SecondaryIndexEntryType: SecondaryIndexEntry + Default + Sync + Send>
    SecondaryIndex<SecondaryIndexEntryType>
{
    pub fn new(metrics_name: &'static str) -> Self {
        Self {
            metrics_name,
            ..Self::default()
        }
    }

    pub fn insert(&self, key: &Pubkey, inner_key: &Pubkey) {
        {
            let pubkeys_map = self.index.get(key).unwrap_or_else(|| {
                self.index
                    .entry(*key)
                    .or_insert(SecondaryIndexEntryType::default())
                    .downgrade()
            });

            pubkeys_map.insert_if_not_exists(inner_key, &self.stats.num_inner_keys);
        }

        let outer_keys = self.reverse_index.get(inner_key).unwrap_or_else(|| {
            self.reverse_index
                .entry(*inner_key)
                .or_insert(RwLock::new(Vec::with_capacity(1)))
                .downgrade()
        });

        let should_insert = !outer_keys.read().unwrap().contains(key);
        if should_insert {
            let mut w_outer_keys = outer_keys.write().unwrap();
            if !w_outer_keys.contains(key) {
                w_outer_keys.push(*key);
            }
        }

<<<<<<< HEAD
        let now = solana_sdk::timing::timestamp();
        let last = self.stats.last_report.load(Ordering::Relaxed);
        let should_report = now.saturating_sub(last) > 1000
            && self.stats.last_report.compare_exchange(
                last,
                now,
                Ordering::Relaxed,
                Ordering::Relaxed,
            ) == Ok(last);

        if should_report {
=======
        if self.stats.last_report.should_update(1000) {
>>>>>>> 3ac7e043
            datapoint_info!(
                self.metrics_name,
                ("num_secondary_keys", self.index.len() as i64, i64),
                (
                    "num_inner_keys",
                    self.stats.num_inner_keys.load(Ordering::Relaxed) as i64,
                    i64
                ),
                (
                    "num_reverse_index_keys",
                    self.reverse_index.len() as i64,
                    i64
                ),
            );
        }
    }

    // Only safe to call from `remove_by_inner_key()` due to asserts
    fn remove_index_entries(&self, outer_key: &Pubkey, removed_inner_key: &Pubkey) {
        let is_outer_key_empty = {
            let inner_key_map = self
                .index
                .get_mut(outer_key)
                .expect("If we're removing a key, then it must have an entry in the map");
            // If we deleted a pubkey from the reverse_index, then the corresponding entry
            // better exist in this index as well or the two indexes are out of sync!
            assert!(inner_key_map.value().remove_inner_key(removed_inner_key));
            inner_key_map.is_empty()
        };

        // Delete the `key` if the set of inner keys is empty
        if is_outer_key_empty {
            // Other threads may have interleaved writes to this `key`,
            // so double-check again for its emptiness
            if let Occupied(key_entry) = self.index.entry(*outer_key) {
                if key_entry.get().is_empty() {
                    key_entry.remove();
                }
            }
        }
    }

    pub fn remove_by_inner_key(&self, inner_key: &Pubkey) {
        // Save off which keys in `self.index` had slots removed so we can remove them
        // after we purge the reverse index
        let mut removed_outer_keys: HashSet<Pubkey> = HashSet::new();

        // Check if the entry for `inner_key` in the reverse index is empty
        // and can be removed
        if let Some((_, outer_keys_set)) = self.reverse_index.remove(inner_key) {
            for removed_outer_key in outer_keys_set.into_inner().unwrap().into_iter() {
                removed_outer_keys.insert(removed_outer_key);
            }
        }

        // Remove this value from those keys
        for outer_key in &removed_outer_keys {
            self.remove_index_entries(outer_key, inner_key);
        }

        // Safe to `fetch_sub()` here because a dead key cannot be removed more than once,
        // and the `num_inner_keys` must have been incremented by exactly removed_outer_keys.len()
        // in previous unique insertions of `inner_key` into `self.index` for each key
        // in `removed_outer_keys`
        self.stats
            .num_inner_keys
            .fetch_sub(removed_outer_keys.len() as u64, Ordering::Relaxed);
    }

    pub fn get(&self, key: &Pubkey) -> Vec<Pubkey> {
        if let Some(inner_keys_map) = self.index.get(key) {
            inner_keys_map.keys()
        } else {
            vec![]
        }
    }
}<|MERGE_RESOLUTION|>--- conflicted
+++ resolved
@@ -1,13 +1,3 @@
-<<<<<<< HEAD
-use dashmap::{mapref::entry::Entry::Occupied, DashMap};
-use solana_sdk::pubkey::Pubkey;
-use std::{
-    collections::HashSet,
-    fmt::Debug,
-    sync::{
-        atomic::{AtomicU64, Ordering},
-        RwLock,
-=======
 use {
     dashmap::{mapref::entry::Entry::Occupied, DashMap},
     solana_sdk::{pubkey::Pubkey, timing::AtomicInterval},
@@ -18,7 +8,6 @@
             atomic::{AtomicU64, Ordering},
             RwLock,
         },
->>>>>>> 3ac7e043
     },
 };
 
@@ -39,11 +28,7 @@
 
 #[derive(Debug, Default)]
 pub struct SecondaryIndexStats {
-<<<<<<< HEAD
-    last_report: AtomicU64,
-=======
     last_report: AtomicInterval,
->>>>>>> 3ac7e043
     num_inner_keys: AtomicU64,
 }
 
@@ -159,21 +144,7 @@
             }
         }
 
-<<<<<<< HEAD
-        let now = solana_sdk::timing::timestamp();
-        let last = self.stats.last_report.load(Ordering::Relaxed);
-        let should_report = now.saturating_sub(last) > 1000
-            && self.stats.last_report.compare_exchange(
-                last,
-                now,
-                Ordering::Relaxed,
-                Ordering::Relaxed,
-            ) == Ok(last);
-
-        if should_report {
-=======
         if self.stats.last_report.should_update(1000) {
->>>>>>> 3ac7e043
             datapoint_info!(
                 self.metrics_name,
                 ("num_secondary_keys", self.index.len() as i64, i64),
