--- conflicted
+++ resolved
@@ -26,11 +26,7 @@
     pub fn new(stakes: &Stakes, leader_schedule_epoch: Epoch) -> Self {
         let epoch_vote_accounts = stakes.vote_accounts();
         let (total_stake, node_id_to_vote_accounts, epoch_authorized_voters) =
-<<<<<<< HEAD
-            Self::parse_epoch_vote_accounts(epoch_vote_accounts, leader_schedule_epoch);
-=======
             Self::parse_epoch_vote_accounts(epoch_vote_accounts.as_ref(), leader_schedule_epoch);
->>>>>>> 3ac7e043
         Self {
             stakes: Arc::new(stakes.clone()),
             total_stake,
