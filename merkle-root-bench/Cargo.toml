[package]
authors = ["Solana Maintainers <maintainers@solana.foundation>"]
edition = "2021"
name = "solana-merkle-root-bench"
version = "1.9.29"
repository = "https://github.com/solana-labs/solana"
license = "Apache-2.0"
homepage = "https://solana.com/"
publish = false

[dependencies]
log = "0.4.14"
<<<<<<< HEAD
solana-logger = { path = "../logger", version = "=1.9.13" }
solana-runtime = { path = "../runtime", version = "=1.9.13" }
solana-measure = { path = "../measure", version = "=1.9.13" }
solana-sdk = { path = "../sdk", version = "=1.9.13" }
solana-version = { path = "../version", version = "=0.6.0" }
=======
solana-logger = { path = "../logger", version = "=1.9.29" }
solana-runtime = { path = "../runtime", version = "=1.9.29" }
solana-measure = { path = "../measure", version = "=1.9.29" }
solana-sdk = { path = "../sdk", version = "=1.9.29" }
solana-version = { path = "../version", version = "=1.9.29" }
>>>>>>> 0c54340a
clap = "2.33.1"

[package.metadata.docs.rs]
targets = ["x86_64-unknown-linux-gnu"]<|MERGE_RESOLUTION|>--- conflicted
+++ resolved
@@ -10,19 +10,11 @@
 
 [dependencies]
 log = "0.4.14"
-<<<<<<< HEAD
-solana-logger = { path = "../logger", version = "=1.9.13" }
-solana-runtime = { path = "../runtime", version = "=1.9.13" }
-solana-measure = { path = "../measure", version = "=1.9.13" }
-solana-sdk = { path = "../sdk", version = "=1.9.13" }
-solana-version = { path = "../version", version = "=0.6.0" }
-=======
 solana-logger = { path = "../logger", version = "=1.9.29" }
 solana-runtime = { path = "../runtime", version = "=1.9.29" }
 solana-measure = { path = "../measure", version = "=1.9.29" }
 solana-sdk = { path = "../sdk", version = "=1.9.29" }
-solana-version = { path = "../version", version = "=1.9.29" }
->>>>>>> 0c54340a
+solana-version = { path = "../version", version = "=0.6.0" }
 clap = "2.33.1"
 
 [package.metadata.docs.rs]
