--- conflicted
+++ resolved
@@ -1,10 +1,6 @@
 [package]
 name = "solana-banks-interface"
-<<<<<<< HEAD
-version = "1.5.19"
-=======
 version = "1.6.14"
->>>>>>> 7759210f
 description = "Solana banks RPC interface"
 authors = ["Solana Maintainers <maintainers@solana.foundation>"]
 repository = "https://github.com/solana-labs/solana"
@@ -15,21 +11,12 @@
 
 [dependencies]
 mio = "0.7.6"
-<<<<<<< HEAD
-serde = { version = "1.0.118", features = ["derive"] }
-solana-sdk = { path = "../sdk", version = "=1.5.19" }
-tarpc = { version = "0.23.0", features = ["full"] }
-
-[dev-dependencies]
-tokio = { version = "0.3.5", features = ["full"] }
-=======
 serde = { version = "1.0.122", features = ["derive"] }
 solana-sdk = { path = "../sdk", version = "=1.6.14" }
 tarpc = { version = "0.24.1", features = ["full"] }
 
 [dev-dependencies]
 tokio = { version = "1", features = ["full"] }
->>>>>>> 7759210f
 
 [lib]
 crate-type = ["lib"]
