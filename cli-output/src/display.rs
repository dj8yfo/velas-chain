--- conflicted
+++ resolved
@@ -5,18 +5,10 @@
     indicatif::{ProgressBar, ProgressStyle},
     solana_sdk::{
         clock::UnixTimestamp, hash::Hash, message::Message, native_token::lamports_to_sol,
-<<<<<<< HEAD
-        program_utils::limited_deserialize, pubkey::Pubkey, transaction::Transaction,
-    },
-    solana_transaction_status::UiTransactionStatusMeta,
-    spl_memo::id as spl_memo_id,
-    spl_memo::v1::id as spl_memo_v1_id,
-=======
         program_utils::limited_deserialize, pubkey::Pubkey, stake, transaction::Transaction,
     },
     solana_transaction_status::UiTransactionStatusMeta,
     spl_memo::{id as spl_memo_id, v1::id as spl_memo_v1_id},
->>>>>>> 3ac7e043
     std::{collections::HashMap, fmt, io},
 };
 
@@ -147,11 +139,7 @@
         } else {
             "-"
         },
-<<<<<<< HEAD
-        if message.is_writable(index, /*demote_sysvar_write_locks=*/ true) {
-=======
         if message.is_writable(index) {
->>>>>>> 3ac7e043
             "w" // comment for consistent rust fmt (no joking; lol)
         } else {
             "-"
@@ -212,11 +200,7 @@
     }
     let mut fee_payer_index = None;
     for (account_index, account) in message.account_keys.iter().enumerate() {
-<<<<<<< HEAD
-        if fee_payer_index.is_none() && message.is_non_loader_key(account, account_index) {
-=======
         if fee_payer_index.is_none() && message.is_non_loader_key(account_index) {
->>>>>>> 3ac7e043
             fee_payer_index = Some(account_index)
         }
         writeln!(
@@ -353,11 +337,7 @@
                     let sign = if reward.lamports < 0 { "-" } else { "" };
                     writeln!(
                         w,
-<<<<<<< HEAD
-                        "{}  {:<44}  {:^15}  {:<15}  {}",
-=======
                         "{}  {:<44}  {:^15}  {}◎{:<14.9}  ◎{:<18.9}",
->>>>>>> 3ac7e043
                         prefix,
                         reward.pubkey,
                         if let Some(reward_type) = reward.reward_type {
@@ -365,18 +345,9 @@
                         } else {
                             "-".to_string()
                         },
-<<<<<<< HEAD
-                        format!(
-                            "{}◎{:<14.9}",
-                            sign,
-                            lamports_to_sol(reward.lamports.abs() as u64)
-                        ),
-                        format!("◎{:<18.9}", lamports_to_sol(reward.post_balance),)
-=======
                         sign,
                         lamports_to_sol(reward.lamports.abs() as u64),
                         lamports_to_sol(reward.post_balance)
->>>>>>> 3ac7e043
                     )?;
                 }
             }
