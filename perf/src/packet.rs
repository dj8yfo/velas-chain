//! The `packet` module defines data structures and methods to pull data from the network.
pub use solana_sdk::packet::{Meta, Packet, PacketFlags, PACKET_DATA_SIZE};
use {
    crate::{cuda_runtime::PinnedVec, recycler::Recycler},
    bincode::config::Options,
    serde::Serialize,
    std::net::SocketAddr,
};

pub const NUM_PACKETS: usize = 1024 * 8;

pub const PACKETS_PER_BATCH: usize = 128;
pub const NUM_RCVMMSGS: usize = 128;

#[derive(Debug, Default, Clone)]
pub struct PacketBatch {
    pub packets: PinnedVec<Packet>,
}

pub type PacketBatchRecycler = Recycler<PinnedVec<Packet>>;

impl PacketBatch {
    pub fn new(packets: Vec<Packet>) -> Self {
        let packets = PinnedVec::from_vec(packets);
        Self { packets }
    }

    pub fn with_capacity(capacity: usize) -> Self {
        let packets = PinnedVec::with_capacity(capacity);
        PacketBatch { packets }
    }

    pub fn new_unpinned_with_recycler(
        recycler: PacketBatchRecycler,
        size: usize,
        name: &'static str,
    ) -> Self {
        let mut packets = recycler.allocate(name);
        packets.reserve(size);
        PacketBatch { packets }
    }

    pub fn new_with_recycler(
        recycler: PacketBatchRecycler,
        size: usize,
        name: &'static str,
    ) -> Self {
        let mut packets = recycler.allocate(name);
        packets.reserve_and_pin(size);
        PacketBatch { packets }
    }

    pub fn new_with_recycler_data(
        recycler: &PacketBatchRecycler,
        name: &'static str,
        mut packets: Vec<Packet>,
    ) -> Self {
        let mut batch = Self::new_with_recycler(recycler.clone(), packets.len(), name);
        batch.packets.append(&mut packets);
        batch
    }

    pub fn new_unpinned_with_recycler_data(
        recycler: &PacketBatchRecycler,
        name: &'static str,
        mut packets: Vec<Packet>,
    ) -> Self {
        let mut batch = Self::new_unpinned_with_recycler(recycler.clone(), packets.len(), name);
        batch.packets.append(&mut packets);
        batch
    }

    pub fn set_addr(&mut self, addr: &SocketAddr) {
<<<<<<< HEAD
        for m in self.packets.iter_mut() {
            m.meta.set_addr(addr);
=======
        for p in self.packets.iter_mut() {
            p.meta.set_addr(addr);
>>>>>>> 3ac7e043
        }
    }

    pub fn is_empty(&self) -> bool {
        self.packets.is_empty()
    }
}

pub fn to_packet_batches<T: Serialize>(xs: &[T], chunks: usize) -> Vec<PacketBatch> {
    let mut out = vec![];
    for x in xs.chunks(chunks) {
        let mut batch = PacketBatch::with_capacity(x.len());
        batch.packets.resize(x.len(), Packet::default());
        for (i, packet) in x.iter().zip(batch.packets.iter_mut()) {
            Packet::populate_packet(packet, None, i).expect("serialize request");
        }
        out.push(batch);
    }
    out
}

#[cfg(test)]
pub fn to_packet_batches_for_tests<T: Serialize>(xs: &[T]) -> Vec<PacketBatch> {
    to_packet_batches(xs, NUM_PACKETS)
}

pub fn to_packet_batch_with_destination<T: Serialize>(
    recycler: PacketBatchRecycler,
    dests_and_data: &[(SocketAddr, T)],
) -> PacketBatch {
    let mut out = PacketBatch::new_unpinned_with_recycler(
        recycler,
        dests_and_data.len(),
        "to_packet_batch_with_destination",
    );
    out.packets.resize(dests_and_data.len(), Packet::default());
    for (dest_and_data, o) in dests_and_data.iter().zip(out.packets.iter_mut()) {
        if !dest_and_data.0.ip().is_unspecified() && dest_and_data.0.port() != 0 {
            if let Err(e) = Packet::populate_packet(o, Some(&dest_and_data.0), &dest_and_data.1) {
                // TODO: This should never happen. Instead the caller should
                // break the payload into smaller messages, and here any errors
                // should be propagated.
                error!("Couldn't write to packet {:?}. Data skipped.", e);
            }
        } else {
            trace!("Dropping packet, as destination is unknown");
        }
    }
    out
}

pub fn limited_deserialize<T>(data: &[u8]) -> bincode::Result<T>
where
    T: serde::de::DeserializeOwned,
{
    bincode::options()
        .with_limit(PACKET_DATA_SIZE as u64)
        .with_fixint_encoding()
        .allow_trailing_bytes()
        .deserialize_from(data)
}

#[cfg(test)]
mod tests {
    use {
        super::*,
        solana_sdk::{
            hash::Hash,
            signature::{Keypair, Signer},
            system_transaction,
        },
    };

    #[test]
    fn test_to_packet_batches() {
        let keypair = Keypair::new();
        let hash = Hash::new(&[1; 32]);
        let tx = system_transaction::transfer(&keypair, &keypair.pubkey(), 1, hash);
        let rv = to_packet_batches_for_tests(&[tx.clone(); 1]);
        assert_eq!(rv.len(), 1);
        assert_eq!(rv[0].packets.len(), 1);

        #[allow(clippy::useless_vec)]
        let rv = to_packet_batches_for_tests(&vec![tx.clone(); NUM_PACKETS]);
        assert_eq!(rv.len(), 1);
        assert_eq!(rv[0].packets.len(), NUM_PACKETS);

        #[allow(clippy::useless_vec)]
        let rv = to_packet_batches_for_tests(&vec![tx; NUM_PACKETS + 1]);
        assert_eq!(rv.len(), 2);
        assert_eq!(rv[0].packets.len(), NUM_PACKETS);
        assert_eq!(rv[1].packets.len(), 1);
    }

    #[test]
    fn test_to_packets_pinning() {
        let recycler = PacketBatchRecycler::default();
        for i in 0..2 {
            let _first_packets =
                PacketBatch::new_with_recycler(recycler.clone(), i + 1, "first one");
        }
    }
}<|MERGE_RESOLUTION|>--- conflicted
+++ resolved
@@ -71,13 +71,8 @@
     }
 
     pub fn set_addr(&mut self, addr: &SocketAddr) {
-<<<<<<< HEAD
-        for m in self.packets.iter_mut() {
-            m.meta.set_addr(addr);
-=======
         for p in self.packets.iter_mut() {
             p.meta.set_addr(addr);
->>>>>>> 3ac7e043
         }
     }
 
