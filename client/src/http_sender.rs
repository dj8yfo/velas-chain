--- conflicted
+++ resolved
@@ -1,19 +1,12 @@
-<<<<<<< HEAD
-=======
 //! The standard [`RpcSender`] over HTTP.
 
->>>>>>> 3ac7e043
 use {
     crate::{
         client_error::Result,
         rpc_custom_error,
         rpc_request::{RpcError, RpcRequest, RpcResponseErrorData},
         rpc_response::RpcSimulateTransactionResult,
-<<<<<<< HEAD
-        rpc_sender::RpcSender,
-=======
         rpc_sender::*,
->>>>>>> 3ac7e043
     },
     log::*,
     reqwest::{
@@ -24,17 +17,10 @@
     std::{
         sync::{
             atomic::{AtomicU64, Ordering},
-<<<<<<< HEAD
-            Arc,
-        },
-        thread::sleep,
-        time::Duration,
-=======
             Arc, RwLock,
         },
         thread::sleep,
         time::{Duration, Instant},
->>>>>>> 3ac7e043
     },
 };
 
@@ -42,10 +28,7 @@
     client: Arc<reqwest::blocking::Client>,
     url: String,
     request_id: AtomicU64,
-<<<<<<< HEAD
-=======
     stats: RwLock<RpcTransportStats>,
->>>>>>> 3ac7e043
 }
 
 /// The standard [`RpcSender`] over HTTP.
@@ -58,14 +41,10 @@
         Self::new_with_timeout(url, Duration::from_secs(30))
     }
 
-<<<<<<< HEAD
-    pub fn new_with_timeout(url: String, timeout: Duration) -> Self {
-=======
     /// Create an HTTP RPC sender.
     ///
     /// The URL is an HTTP URL, usually for port 8899.
     pub fn new_with_timeout<U: ToString>(url: U, timeout: Duration) -> Self {
->>>>>>> 3ac7e043
         // `reqwest::blocking::Client` panics if run in a tokio async context.  Shuttle the
         // request to a different tokio thread to avoid this
         let client = Arc::new(
@@ -79,14 +58,9 @@
 
         Self {
             client,
-<<<<<<< HEAD
-            url,
-            request_id: AtomicU64::new(0),
-=======
             url: url.to_string(),
             request_id: AtomicU64::new(0),
             stats: RwLock::new(RpcTransportStats::default()),
->>>>>>> 3ac7e043
         }
     }
 }
@@ -95,10 +69,6 @@
 struct RpcErrorObject {
     code: i64,
     message: String,
-<<<<<<< HEAD
-    #[serde(default)]
-    data: serde_json::Value,
-=======
 }
 
 struct StatsUpdater<'a> {
@@ -128,7 +98,6 @@
         stats.elapsed_time += Instant::now().duration_since(self.request_start_time);
         stats.rate_limited_time += self.rate_limited_time;
     }
->>>>>>> 3ac7e043
 }
 
 impl RpcSender for HttpSender {
@@ -137,11 +106,8 @@
     }
 
     fn send(&self, request: RpcRequest, params: serde_json::Value) -> Result<serde_json::Value> {
-<<<<<<< HEAD
-=======
         let mut stats_updater = StatsUpdater::new(&self.stats);
 
->>>>>>> 3ac7e043
         let request_id = self.request_id.fetch_add(1, Ordering::Relaxed);
         let request_json = request.build_request_json(request_id, params).to_string();
 
@@ -159,35 +125,6 @@
                         .body(request_json)
                         .send()
                 })
-<<<<<<< HEAD
-            };
-
-            match response {
-                Ok(response) => {
-                    if !response.status().is_success() {
-                        if response.status() == StatusCode::TOO_MANY_REQUESTS
-                            && too_many_requests_retries > 0
-                        {
-                            let mut duration = Duration::from_millis(500);
-                            if let Some(retry_after) = response.headers().get(RETRY_AFTER) {
-                                if let Ok(retry_after) = retry_after.to_str() {
-                                    if let Ok(retry_after) = retry_after.parse::<u64>() {
-                                        if retry_after < 120 {
-                                            duration = Duration::from_secs(retry_after);
-                                        }
-                                    }
-                                }
-                            }
-
-                            too_many_requests_retries -= 1;
-                            debug!(
-                                "Too many requests: server responded with {:?}, {} retries left, pausing for {:?}",
-                                response, too_many_requests_retries, duration
-                            );
-
-                            sleep(duration);
-                            continue;
-=======
             }?;
 
             if !response.status().is_success() {
@@ -202,20 +139,9 @@
                                     duration = Duration::from_secs(retry_after);
                                 }
                             }
->>>>>>> 3ac7e043
                         }
                     }
 
-<<<<<<< HEAD
-                    let response_text = tokio::task::block_in_place(move || response.text())?;
-
-                    let json: serde_json::Value = serde_json::from_str(&response_text)?;
-                    if json["error"].is_object() {
-                        return match serde_json::from_value::<RpcErrorObject>(json["error"].clone())
-                        {
-                            Ok(rpc_error_object) => {
-                                let data = match rpc_error_object.code {
-=======
                     too_many_requests_retries -= 1;
                     debug!(
                                 "Too many requests: server responded with {:?}, {} retries left, pausing for {:?}",
@@ -235,7 +161,6 @@
                 return match serde_json::from_value::<RpcErrorObject>(json["error"].clone()) {
                     Ok(rpc_error_object) => {
                         let data = match rpc_error_object.code {
->>>>>>> 3ac7e043
                                     rpc_custom_error::JSON_RPC_SERVER_ERROR_SEND_TRANSACTION_PREFLIGHT_FAILURE => {
                                         match serde_json::from_value::<RpcSimulateTransactionResult>(json["error"]["data"].clone()) {
                                             Ok(data) => RpcResponseErrorData::SendTransactionPreflightFailure(data),
@@ -256,30 +181,13 @@
                                     _ => RpcResponseErrorData::Empty
                                 };
 
-<<<<<<< HEAD
-                                Err(RpcError::RpcResponseError {
-                                    code: rpc_error_object.code,
-                                    message: rpc_error_object.message,
-                                    data,
-                                    original_err: json["error"]["data"].clone(),
-                                }
-                                .into())
-                            }
-                            Err(err) => Err(RpcError::RpcRequestError(format!(
-                                "Failed to deserialize RPC error response: {} [{}]",
-                                serde_json::to_string(&json["error"]).unwrap(),
-                                err
-                            ))
-                            .into()),
-                        };
-=======
                         Err(RpcError::RpcResponseError {
                             code: rpc_error_object.code,
                             message: rpc_error_object.message,
                             data,
+                            original_err: json["error"]["data"].clone(),
                         }
                         .into())
->>>>>>> 3ac7e043
                     }
                     Err(err) => Err(RpcError::RpcRequestError(format!(
                         "Failed to deserialize RPC error response: {} [{}]",
@@ -311,4 +219,23 @@
         // doesn't seem to be a way to detect whether the tokio runtime is multi_thread or current_thread...
         let _ = HttpSender::new("http://localhost:1234".to_string());
     }
+}
+
+#[cfg(test)]
+mod tests {
+    use super::*;
+
+    #[tokio::test(flavor = "multi_thread")]
+    async fn http_sender_on_tokio_multi_thread() {
+        let http_sender = HttpSender::new("http://localhost:1234".to_string());
+        let _ = http_sender.send(RpcRequest::GetVersion, serde_json::Value::Null);
+    }
+
+    #[tokio::test(flavor = "current_thread")]
+    #[should_panic(expected = "can call blocking only when running on the multi-threaded runtime")]
+    async fn http_sender_ontokio_current_thread_should_panic() {
+        // RpcClient::new() will panic in the tokio current-thread runtime due to `tokio::task::block_in_place()` usage, and there
+        // doesn't seem to be a way to detect whether the tokio runtime is multi_thread or current_thread...
+        let _ = HttpSender::new("http://localhost:1234".to_string());
+    }
 }