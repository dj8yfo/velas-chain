[package]
name = "solana-client"
version = "1.5.14"
description = "Solana Client"
authors = ["Solana Maintainers <maintainers@solana.foundation>"]
repository = "https://github.com/solana-labs/solana"
homepage = "https://solana.com/"
license = "Apache-2.0"
edition = "2018"

[dependencies]
base64 = "0.13.0"
bincode = "1.3.1"
bs58 = "0.3.1"
clap = "2.33.0"
indicatif = "0.15.0"
jsonrpc-core = "15.0.0"
log = "0.4.11"
net2 = "0.2.37"
rayon = "1.4.0"
reqwest = { version = "0.10.8", default-features = false, features = ["blocking", "rustls-tls", "json"] }
semver = "0.11.0"
serde = "1.0.118"
serde_derive = "1.0.103"
serde_json = "1.0.56"
<<<<<<< HEAD
solana-account-decoder = { path = "../account-decoder", version = "1.5.3" }
solana-clap-utils = { path = "../clap-utils", version = "1.5.3" }
solana-net-utils = { path = "../net-utils", version = "1.5.3" }
solana-sdk = { path = "../sdk", version = "1.5.3" }
solana-transaction-status = { path = "../transaction-status", version = "1.5.3" }
solana-version = { path = "../version", version = "1.5.3" }
solana-vote-program = { path = "../programs/vote", version = "1.5.3" }
solana-stake-program = { path = "../programs/stake", version = "1.5.3" }
=======
solana-account-decoder = { path = "../account-decoder", version = "1.5.14" }
solana-clap-utils = { path = "../clap-utils", version = "1.5.14" }
solana-net-utils = { path = "../net-utils", version = "1.5.14" }
solana-sdk = { path = "../sdk", version = "1.5.14" }
solana-transaction-status = { path = "../transaction-status", version = "1.5.14" }
solana-version = { path = "../version", version = "1.5.14" }
solana-vote-program = { path = "../programs/vote", version = "1.5.14" }
>>>>>>> 7f1368e7
thiserror = "1.0"
tungstenite = "0.10.1"
url = "2.1.1"
evm-state = { path="../evm-utils/evm-state" }
evm-rpc = { path="../evm-utils/evm-rpc" }

[dev-dependencies]
assert_matches = "1.3.0"
jsonrpc-core = "15.0.0"
jsonrpc-http-server = "15.0.0"
solana-logger = { path = "../logger", version = "1.5.14" }

[package.metadata.docs.rs]
targets = ["x86_64-unknown-linux-gnu"]<|MERGE_RESOLUTION|>--- conflicted
+++ resolved
@@ -23,16 +23,6 @@
 serde = "1.0.118"
 serde_derive = "1.0.103"
 serde_json = "1.0.56"
-<<<<<<< HEAD
-solana-account-decoder = { path = "../account-decoder", version = "1.5.3" }
-solana-clap-utils = { path = "../clap-utils", version = "1.5.3" }
-solana-net-utils = { path = "../net-utils", version = "1.5.3" }
-solana-sdk = { path = "../sdk", version = "1.5.3" }
-solana-transaction-status = { path = "../transaction-status", version = "1.5.3" }
-solana-version = { path = "../version", version = "1.5.3" }
-solana-vote-program = { path = "../programs/vote", version = "1.5.3" }
-solana-stake-program = { path = "../programs/stake", version = "1.5.3" }
-=======
 solana-account-decoder = { path = "../account-decoder", version = "1.5.14" }
 solana-clap-utils = { path = "../clap-utils", version = "1.5.14" }
 solana-net-utils = { path = "../net-utils", version = "1.5.14" }
@@ -40,7 +30,7 @@
 solana-transaction-status = { path = "../transaction-status", version = "1.5.14" }
 solana-version = { path = "../version", version = "1.5.14" }
 solana-vote-program = { path = "../programs/vote", version = "1.5.14" }
->>>>>>> 7f1368e7
+solana-stake-program = { path = "../programs/stake", version = "1.5.14" }
 thiserror = "1.0"
 tungstenite = "0.10.1"
 url = "2.1.1"
