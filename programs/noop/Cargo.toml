--- conflicted
+++ resolved
@@ -1,10 +1,6 @@
 [package]
 name = "solana-noop-program"
-<<<<<<< HEAD
-version = "1.5.19"
-=======
 version = "1.6.14"
->>>>>>> 7759210f
 description = "Solana Noop program"
 authors = ["Solana Maintainers <maintainers@solana.foundation>"]
 repository = "https://github.com/solana-labs/solana"
@@ -15,13 +11,8 @@
 
 [dependencies]
 log = "0.4.11"
-<<<<<<< HEAD
-solana-logger = { path = "../../logger", version = "=1.5.19" }
-solana-sdk = { path = "../../sdk", version = "=1.5.19" }
-=======
 solana-logger = { path = "../../logger", version = "=1.6.14" }
 solana-sdk = { path = "../../sdk", version = "=1.6.14" }
->>>>>>> 7759210f
 
 [lib]
 crate-type = ["lib", "cdylib"]
