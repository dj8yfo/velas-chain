--- conflicted
+++ resolved
@@ -8,50 +8,6 @@
     },
 };
 
-<<<<<<< HEAD
-use crate::{
-    vote_instruction::{self, VoteInstruction},
-    vote_state::Vote,
-};
-
-pub fn parse_vote_transaction(tx: &Transaction) -> Option<(Pubkey, Vote, Option<Hash>)> {
-    // Check first instruction for a vote
-    let message = tx.message();
-    message.instructions.get(0).and_then(|first_instruction| {
-        let prog_id_idx = first_instruction.program_id_index as usize;
-        match message.account_keys.get(prog_id_idx) {
-            Some(program_id) => {
-                if !crate::check_id(program_id) {
-                    return None;
-                }
-            }
-            _ => {
-                return None;
-            }
-        };
-        first_instruction
-            .accounts
-            .first()
-            .and_then(|first_account| {
-                tx.message
-                    .account_keys
-                    .get(*first_account as usize)
-                    .and_then(|key| {
-                        let vote_instruction = limited_deserialize(&first_instruction.data).ok();
-                        vote_instruction.and_then(|vote_instruction| match vote_instruction {
-                            VoteInstruction::Vote(vote) => Some((*key, vote, None)),
-                            VoteInstruction::VoteSwitch(vote, hash) => {
-                                Some((*key, vote, Some(hash)))
-                            }
-                            _ => None,
-                        })
-                    })
-            })
-    })
-}
-
-=======
->>>>>>> 3ac7e043
 pub fn new_vote_transaction(
     slots: Vec<Slot>,
     bank_hash: Hash,
