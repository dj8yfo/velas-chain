[package]
name = "solana-bpf-programs"
description = "Blockchain, Rebuilt for Scale"
<<<<<<< HEAD
version = "1.5.19"
=======
version = "1.6.14"
>>>>>>> 7759210f
documentation = "https://docs.rs/solana"
homepage = "https://solana.com/"
readme = "README.md"
repository = "https://github.com/solana-labs/solana"
authors = ["Solana Maintainers <maintainers@solana.foundation>"]
license = "Apache-2.0"
edition = "2018"
publish = false

[features]
bpf_c = []
bpf_rust = []

[build-dependencies]
walkdir = "2"

[dependencies]
bincode = "1.1.4"
byteorder = "1.3.2"
elf = "0.0.10"
itertools = "0.10.0"
miow = "0.2.2"
net2 = "0.2.37"
<<<<<<< HEAD
solana-bpf-loader-program = { path = "../bpf_loader", version = "=1.5.19" }
solana-cli-output = { path = "../../cli-output", version = "=1.5.19" }
solana-logger = { path = "../../logger", version = "=1.5.19" }
solana-measure = { path = "../../measure", version = "=1.5.19" }
solana_rbpf = "=0.2.7"
solana-runtime = { path = "../../runtime", version = "=1.5.19" }
solana-sdk = { path = "../../sdk", version = "=1.5.19" }
solana-transaction-status = { path = "../../transaction-status", version = "=1.5.19" }
=======
solana-bpf-loader-program = { path = "../bpf_loader", version = "=1.6.14" }
solana-cli-output = { path = "../../cli-output", version = "=1.6.14" }
solana-logger = { path = "../../logger", version = "=1.6.14" }
solana-measure = { path = "../../measure", version = "=1.6.14" }
solana_rbpf = "=0.2.9"
solana-runtime = { path = "../../runtime", version = "=1.6.14" }
solana-sdk = { path = "../../sdk", version = "=1.6.14" }
solana-transaction-status = { path = "../../transaction-status", version = "=1.6.14" }
solana-account-decoder = { path = "../../account-decoder", version = "=1.6.14" }

>>>>>>> 7759210f

[[bench]]
name = "bpf_loader"

[workspace]
members = [
    "rust/128bit",
    "rust/128bit_dep",
    "rust/alloc",
    "rust/call_depth",
    "rust/caller_access",
    "rust/custom_heap",
    "rust/dep_crate",
    "rust/deprecated_loader",
    "rust/dup_accounts",
    "rust/error_handling",
    "rust/external_spend",
    "rust/finalize",
    "rust/instruction_introspection",
    "rust/invoke",
    "rust/invoke_and_error",
    "rust/invoke_and_ok",
    "rust/invoke_and_return",
    "rust/invoked",
    "rust/iter",
    "rust/many_args",
    "rust/many_args_dep",
    "rust/mem",
    "rust/noop",
    "rust/panic",
    "rust/param_passing",
    "rust/param_passing_dep",
    "rust/rand",
    "rust/ro_modify",
    "rust/sanity",
    "rust/sha",
    "rust/spoof1",
    "rust/spoof1_system",
    "rust/sysvar",
    "rust/upgradeable",
    "rust/upgraded",
]

[package.metadata.docs.rs]
targets = ["x86_64-unknown-linux-gnu"]<|MERGE_RESOLUTION|>--- conflicted
+++ resolved
@@ -1,11 +1,7 @@
 [package]
 name = "solana-bpf-programs"
 description = "Blockchain, Rebuilt for Scale"
-<<<<<<< HEAD
-version = "1.5.19"
-=======
 version = "1.6.14"
->>>>>>> 7759210f
 documentation = "https://docs.rs/solana"
 homepage = "https://solana.com/"
 readme = "README.md"
@@ -29,16 +25,6 @@
 itertools = "0.10.0"
 miow = "0.2.2"
 net2 = "0.2.37"
-<<<<<<< HEAD
-solana-bpf-loader-program = { path = "../bpf_loader", version = "=1.5.19" }
-solana-cli-output = { path = "../../cli-output", version = "=1.5.19" }
-solana-logger = { path = "../../logger", version = "=1.5.19" }
-solana-measure = { path = "../../measure", version = "=1.5.19" }
-solana_rbpf = "=0.2.7"
-solana-runtime = { path = "../../runtime", version = "=1.5.19" }
-solana-sdk = { path = "../../sdk", version = "=1.5.19" }
-solana-transaction-status = { path = "../../transaction-status", version = "=1.5.19" }
-=======
 solana-bpf-loader-program = { path = "../bpf_loader", version = "=1.6.14" }
 solana-cli-output = { path = "../../cli-output", version = "=1.6.14" }
 solana-logger = { path = "../../logger", version = "=1.6.14" }
@@ -49,7 +35,6 @@
 solana-transaction-status = { path = "../../transaction-status", version = "=1.6.14" }
 solana-account-decoder = { path = "../../account-decoder", version = "=1.6.14" }
 
->>>>>>> 7759210f
 
 [[bench]]
 name = "bpf_loader"
