//! @brief Example Rust-based BPF program that issues a cross-program-invocation

#![cfg(feature = "program")]

use crate::instruction::*;
use solana_program::{
    account_info::AccountInfo,
    bpf_loader, entrypoint,
    entrypoint::{ProgramResult, MAX_PERMITTED_DATA_INCREASE},
    msg,
    program::{invoke, invoke_signed},
    program_error::ProgramError,
    pubkey::Pubkey,
    system_instruction,
};

entrypoint!(process_instruction);
#[allow(clippy::cognitive_complexity)]
fn process_instruction(
    program_id: &Pubkey,
    accounts: &[AccountInfo],
    instruction_data: &[u8],
) -> ProgramResult {
    msg!("Invoked program");

    if instruction_data.is_empty() {
        return Ok(());
    }

    match instruction_data[0] {
        VERIFY_TRANSLATIONS => {
            msg!("verify data translations");

            const ARGUMENT_INDEX: usize = 0;
            const INVOKED_ARGUMENT_INDEX: usize = 1;
            const INVOKED_PROGRAM_INDEX: usize = 2;
            const INVOKED_PROGRAM_DUP_INDEX: usize = 3;

            assert_eq!(&instruction_data[1..], &[1, 2, 3, 4, 5]);
            assert_eq!(accounts.len(), 4);

            assert_eq!(accounts[ARGUMENT_INDEX].lamports(), 42);
            assert_eq!(accounts[ARGUMENT_INDEX].data_len(), 100);
            assert!(accounts[ARGUMENT_INDEX].is_signer);
            assert!(accounts[ARGUMENT_INDEX].is_writable);
            assert_eq!(accounts[ARGUMENT_INDEX].rent_epoch, 0);
            assert!(!accounts[ARGUMENT_INDEX].executable);
            {
                let data = accounts[ARGUMENT_INDEX].try_borrow_data()?;
                for i in 0..100 {
                    assert_eq!(data[i as usize], i);
                }
            }

            assert_eq!(
                accounts[INVOKED_ARGUMENT_INDEX].owner,
                accounts[INVOKED_PROGRAM_INDEX].key
            );
            assert_eq!(accounts[INVOKED_ARGUMENT_INDEX].lamports(), 10);
            assert_eq!(accounts[INVOKED_ARGUMENT_INDEX].data_len(), 10);
            assert!(accounts[INVOKED_ARGUMENT_INDEX].is_signer);
            assert!(accounts[INVOKED_ARGUMENT_INDEX].is_writable);
            assert_eq!(accounts[INVOKED_ARGUMENT_INDEX].rent_epoch, 0);
            assert!(!accounts[INVOKED_ARGUMENT_INDEX].executable);

            assert_eq!(accounts[INVOKED_PROGRAM_INDEX].key, program_id);
            assert_eq!(accounts[INVOKED_PROGRAM_INDEX].owner, &bpf_loader::id());
            assert!(!accounts[INVOKED_PROGRAM_INDEX].is_signer);
            assert!(!accounts[INVOKED_PROGRAM_INDEX].is_writable);
            assert_eq!(accounts[INVOKED_PROGRAM_INDEX].rent_epoch, 0);
            assert!(accounts[INVOKED_PROGRAM_INDEX].executable);

            assert_eq!(
                accounts[INVOKED_PROGRAM_INDEX].key,
                accounts[INVOKED_PROGRAM_DUP_INDEX].key
            );
            assert_eq!(
                accounts[INVOKED_PROGRAM_INDEX].owner,
                accounts[INVOKED_PROGRAM_DUP_INDEX].owner
            );
            assert_eq!(
                accounts[INVOKED_PROGRAM_INDEX].lamports,
                accounts[INVOKED_PROGRAM_DUP_INDEX].lamports
            );
            assert_eq!(
                accounts[INVOKED_PROGRAM_INDEX].is_signer,
                accounts[INVOKED_PROGRAM_DUP_INDEX].is_signer
            );
            assert_eq!(
                accounts[INVOKED_PROGRAM_INDEX].is_writable,
                accounts[INVOKED_PROGRAM_DUP_INDEX].is_writable
            );
            assert_eq!(
                accounts[INVOKED_PROGRAM_INDEX].rent_epoch,
                accounts[INVOKED_PROGRAM_DUP_INDEX].rent_epoch
            );
            assert_eq!(
                accounts[INVOKED_PROGRAM_INDEX].executable,
                accounts[INVOKED_PROGRAM_DUP_INDEX].executable
            );
            {
                let data = accounts[INVOKED_PROGRAM_INDEX].try_borrow_data()?;
                assert!(accounts[INVOKED_PROGRAM_DUP_INDEX]
                    .try_borrow_mut_data()
                    .is_err());
                msg!(data[0], 0, 0, 0, 0);
            }
        }
        RETURN_OK => {
            msg!("Ok");
            return Ok(());
        }
        RETURN_ERROR => {
            msg!("return error");
            return Err(ProgramError::Custom(42));
        }
        DERIVED_SIGNERS => {
            msg!("verify derived signers");
            const INVOKED_PROGRAM_INDEX: usize = 0;
            const DERIVED_KEY1_INDEX: usize = 1;
            const DERIVED_KEY2_INDEX: usize = 2;
            const DERIVED_KEY3_INDEX: usize = 3;

            assert!(accounts[DERIVED_KEY1_INDEX].is_signer);
            assert!(!accounts[DERIVED_KEY2_INDEX].is_signer);
            assert!(!accounts[DERIVED_KEY3_INDEX].is_signer);

            let bump_seed2 = instruction_data[1];
            let bump_seed3 = instruction_data[2];
            let invoked_instruction = create_instruction(
                *accounts[INVOKED_PROGRAM_INDEX].key,
                &[
                    (accounts[DERIVED_KEY1_INDEX].key, true, false),
                    (accounts[DERIVED_KEY2_INDEX].key, true, true),
                    (accounts[DERIVED_KEY3_INDEX].key, false, true),
                ],
                vec![VERIFY_NESTED_SIGNERS],
            );
            invoke_signed(
                &invoked_instruction,
                accounts,
                &[
                    &[b"Lil'", b"Bits", &[bump_seed2]],
                    &[accounts[DERIVED_KEY2_INDEX].key.as_ref(), &[bump_seed3]],
                ],
            )?;
        }
        VERIFY_NESTED_SIGNERS => {
            msg!("verify nested derived signers");
            const DERIVED_KEY1_INDEX: usize = 0;
            const DERIVED_KEY2_INDEX: usize = 1;
            const DERIVED_KEY3_INDEX: usize = 2;

            assert!(!accounts[DERIVED_KEY1_INDEX].is_signer);
            assert!(accounts[DERIVED_KEY2_INDEX].is_signer);
            assert!(accounts[DERIVED_KEY3_INDEX].is_signer);
        }
        VERIFY_WRITER => {
            msg!("verify writable");
            const ARGUMENT_INDEX: usize = 0;

            assert!(!accounts[ARGUMENT_INDEX].is_writable);
        }
        VERIFY_PRIVILEGE_ESCALATION => {
            msg!("Verify privilege escalation");
<<<<<<< HEAD
        }
        VERIFY_PRIVILEGE_DEESCALATION => {
            msg!("verify privilege deescalation");
            const INVOKED_ARGUMENT_INDEX: usize = 0;
            assert!(!accounts[INVOKED_ARGUMENT_INDEX].is_signer);
            assert!(!accounts[INVOKED_ARGUMENT_INDEX].is_writable);
        }
        VERIFY_PRIVILEGE_DEESCALATION_ESCALATION_SIGNER => {
            msg!("verify privilege deescalation escalation signer");
            const INVOKED_PROGRAM_INDEX: usize = 0;
            const INVOKED_ARGUMENT_INDEX: usize = 1;

            assert!(!accounts[INVOKED_ARGUMENT_INDEX].is_signer);
            assert!(!accounts[INVOKED_ARGUMENT_INDEX].is_writable);
            let invoked_instruction = create_instruction(
                *accounts[INVOKED_PROGRAM_INDEX].key,
                &[(accounts[INVOKED_ARGUMENT_INDEX].key, true, false)],
                vec![VERIFY_PRIVILEGE_ESCALATION],
            );
            invoke(&invoked_instruction, accounts)?;
        }
        VERIFY_PRIVILEGE_DEESCALATION_ESCALATION_WRITABLE => {
            msg!("verify privilege deescalation escalation writable");
            const INVOKED_PROGRAM_INDEX: usize = 0;
            const INVOKED_ARGUMENT_INDEX: usize = 1;

            assert!(!accounts[INVOKED_ARGUMENT_INDEX].is_signer);
            assert!(!accounts[INVOKED_ARGUMENT_INDEX].is_writable);
            let invoked_instruction = create_instruction(
                *accounts[INVOKED_PROGRAM_INDEX].key,
                &[(accounts[INVOKED_ARGUMENT_INDEX].key, false, true)],
                vec![VERIFY_PRIVILEGE_ESCALATION],
            );
            invoke(&invoked_instruction, accounts)?;
        }
        NESTED_INVOKE => {
            msg!("nested invoke");
=======
        }
        VERIFY_PRIVILEGE_DEESCALATION => {
            msg!("verify privilege deescalation");
            const INVOKED_ARGUMENT_INDEX: usize = 0;
            assert!(!accounts[INVOKED_ARGUMENT_INDEX].is_signer);
            assert!(!accounts[INVOKED_ARGUMENT_INDEX].is_writable);
        }
        VERIFY_PRIVILEGE_DEESCALATION_ESCALATION_SIGNER => {
            msg!("verify privilege deescalation escalation signer");
            const INVOKED_PROGRAM_INDEX: usize = 0;
            const INVOKED_ARGUMENT_INDEX: usize = 1;
>>>>>>> 7759210f

            assert!(!accounts[INVOKED_ARGUMENT_INDEX].is_signer);
            assert!(!accounts[INVOKED_ARGUMENT_INDEX].is_writable);
            let invoked_instruction = create_instruction(
                *accounts[INVOKED_PROGRAM_INDEX].key,
                &[(accounts[INVOKED_ARGUMENT_INDEX].key, true, false)],
                vec![VERIFY_PRIVILEGE_ESCALATION],
            );
            invoke(&invoked_instruction, accounts)?;
        }
        VERIFY_PRIVILEGE_DEESCALATION_ESCALATION_WRITABLE => {
            msg!("verify privilege deescalation escalation writable");
            const INVOKED_PROGRAM_INDEX: usize = 0;
            const INVOKED_ARGUMENT_INDEX: usize = 1;

            assert!(!accounts[INVOKED_ARGUMENT_INDEX].is_signer);
            assert!(!accounts[INVOKED_ARGUMENT_INDEX].is_writable);
            let invoked_instruction = create_instruction(
                *accounts[INVOKED_PROGRAM_INDEX].key,
                &[(accounts[INVOKED_ARGUMENT_INDEX].key, false, true)],
                vec![VERIFY_PRIVILEGE_ESCALATION],
            );
            invoke(&invoked_instruction, accounts)?;
        }
        NESTED_INVOKE => {
            msg!("nested invoke");
            const ARGUMENT_INDEX: usize = 0;
            const INVOKED_ARGUMENT_INDEX: usize = 1;
            const INVOKED_PROGRAM_INDEX: usize = 2;

            assert!(accounts[INVOKED_ARGUMENT_INDEX].is_signer);
            assert!(instruction_data.len() > 1);

            **accounts[INVOKED_ARGUMENT_INDEX].lamports.borrow_mut() -= 1;
            **accounts[ARGUMENT_INDEX].lamports.borrow_mut() += 1;
            let remaining_invokes = instruction_data[1];
            if remaining_invokes > 1 {
                msg!("Invoke again");
                let invoked_instruction = create_instruction(
                    *accounts[INVOKED_PROGRAM_INDEX].key,
                    &[
                        (accounts[ARGUMENT_INDEX].key, true, true),
                        (accounts[INVOKED_ARGUMENT_INDEX].key, true, true),
                        (accounts[INVOKED_PROGRAM_INDEX].key, false, false),
                    ],
<<<<<<< HEAD
                    vec![NESTED_INVOKE],
=======
                    vec![NESTED_INVOKE, remaining_invokes - 1],
>>>>>>> 7759210f
                );
                invoke(&invoked_instruction, accounts)?;
            } else {
                msg!("Last invoked");
                {
                    let mut data = accounts[INVOKED_ARGUMENT_INDEX].try_borrow_mut_data()?;
                    for i in 0..10 {
                        data[i as usize] = i;
                    }
                }
            }
        }
        WRITE_ACCOUNT => {
            msg!("write account");
<<<<<<< HEAD
            for i in 0..instruction_data[1] {
                accounts[0].data.borrow_mut()[i as usize] = instruction_data[1];
=======
            const ARGUMENT_INDEX: usize = 0;

            for i in 0..instruction_data[1] {
                accounts[ARGUMENT_INDEX].data.borrow_mut()[i as usize] = instruction_data[1];
            }
        }
        CREATE_AND_INIT => {
            msg!("Create and init data");
            {
                const FROM_INDEX: usize = 0;
                const DERIVED_KEY2_INDEX: usize = 1;

                let from_lamports = accounts[FROM_INDEX].lamports();
                let to_lamports = accounts[DERIVED_KEY2_INDEX].lamports();
                assert_eq!(accounts[DERIVED_KEY2_INDEX].data_len(), 0);
                assert!(solana_program::system_program::check_id(
                    accounts[DERIVED_KEY2_INDEX].owner
                ));

                let bump_seed2 = instruction_data[1];
                let instruction = system_instruction::create_account(
                    accounts[FROM_INDEX].key,
                    accounts[DERIVED_KEY2_INDEX].key,
                    1,
                    MAX_PERMITTED_DATA_INCREASE as u64,
                    program_id,
                );
                invoke_signed(
                    &instruction,
                    accounts,
                    &[&[b"Lil'", b"Bits", &[bump_seed2]]],
                )?;

                assert_eq!(accounts[FROM_INDEX].lamports(), from_lamports - 1);
                assert_eq!(accounts[DERIVED_KEY2_INDEX].lamports(), to_lamports + 1);
                assert_eq!(program_id, accounts[DERIVED_KEY2_INDEX].owner);
                assert_eq!(
                    accounts[DERIVED_KEY2_INDEX].data_len(),
                    MAX_PERMITTED_DATA_INCREASE
                );
                let mut data = accounts[DERIVED_KEY2_INDEX].try_borrow_mut_data()?;
                assert_eq!(data[0], 0);
                data[0] = 0x0e;
                assert_eq!(data[0], 0x0e);
                assert_eq!(data[MAX_PERMITTED_DATA_INCREASE - 1], 0);
                data[MAX_PERMITTED_DATA_INCREASE - 1] = 0x0f;
                assert_eq!(data[MAX_PERMITTED_DATA_INCREASE - 1], 0x0f);
                for i in 1..20 {
                    data[i] = i as u8;
                }
>>>>>>> 7759210f
            }
        }
        _ => panic!(),
    }

    Ok(())
}<|MERGE_RESOLUTION|>--- conflicted
+++ resolved
@@ -163,7 +163,6 @@
         }
         VERIFY_PRIVILEGE_ESCALATION => {
             msg!("Verify privilege escalation");
-<<<<<<< HEAD
         }
         VERIFY_PRIVILEGE_DEESCALATION => {
             msg!("verify privilege deescalation");
@@ -175,45 +174,6 @@
             msg!("verify privilege deescalation escalation signer");
             const INVOKED_PROGRAM_INDEX: usize = 0;
             const INVOKED_ARGUMENT_INDEX: usize = 1;
-
-            assert!(!accounts[INVOKED_ARGUMENT_INDEX].is_signer);
-            assert!(!accounts[INVOKED_ARGUMENT_INDEX].is_writable);
-            let invoked_instruction = create_instruction(
-                *accounts[INVOKED_PROGRAM_INDEX].key,
-                &[(accounts[INVOKED_ARGUMENT_INDEX].key, true, false)],
-                vec![VERIFY_PRIVILEGE_ESCALATION],
-            );
-            invoke(&invoked_instruction, accounts)?;
-        }
-        VERIFY_PRIVILEGE_DEESCALATION_ESCALATION_WRITABLE => {
-            msg!("verify privilege deescalation escalation writable");
-            const INVOKED_PROGRAM_INDEX: usize = 0;
-            const INVOKED_ARGUMENT_INDEX: usize = 1;
-
-            assert!(!accounts[INVOKED_ARGUMENT_INDEX].is_signer);
-            assert!(!accounts[INVOKED_ARGUMENT_INDEX].is_writable);
-            let invoked_instruction = create_instruction(
-                *accounts[INVOKED_PROGRAM_INDEX].key,
-                &[(accounts[INVOKED_ARGUMENT_INDEX].key, false, true)],
-                vec![VERIFY_PRIVILEGE_ESCALATION],
-            );
-            invoke(&invoked_instruction, accounts)?;
-        }
-        NESTED_INVOKE => {
-            msg!("nested invoke");
-=======
-        }
-        VERIFY_PRIVILEGE_DEESCALATION => {
-            msg!("verify privilege deescalation");
-            const INVOKED_ARGUMENT_INDEX: usize = 0;
-            assert!(!accounts[INVOKED_ARGUMENT_INDEX].is_signer);
-            assert!(!accounts[INVOKED_ARGUMENT_INDEX].is_writable);
-        }
-        VERIFY_PRIVILEGE_DEESCALATION_ESCALATION_SIGNER => {
-            msg!("verify privilege deescalation escalation signer");
-            const INVOKED_PROGRAM_INDEX: usize = 0;
-            const INVOKED_ARGUMENT_INDEX: usize = 1;
->>>>>>> 7759210f
 
             assert!(!accounts[INVOKED_ARGUMENT_INDEX].is_signer);
             assert!(!accounts[INVOKED_ARGUMENT_INDEX].is_writable);
@@ -259,11 +219,7 @@
                         (accounts[INVOKED_ARGUMENT_INDEX].key, true, true),
                         (accounts[INVOKED_PROGRAM_INDEX].key, false, false),
                     ],
-<<<<<<< HEAD
-                    vec![NESTED_INVOKE],
-=======
                     vec![NESTED_INVOKE, remaining_invokes - 1],
->>>>>>> 7759210f
                 );
                 invoke(&invoked_instruction, accounts)?;
             } else {
@@ -278,10 +234,6 @@
         }
         WRITE_ACCOUNT => {
             msg!("write account");
-<<<<<<< HEAD
-            for i in 0..instruction_data[1] {
-                accounts[0].data.borrow_mut()[i as usize] = instruction_data[1];
-=======
             const ARGUMENT_INDEX: usize = 0;
 
             for i in 0..instruction_data[1] {
@@ -332,7 +284,6 @@
                 for i in 1..20 {
                     data[i] = i as u8;
                 }
->>>>>>> 7759210f
             }
         }
         _ => panic!(),
