<p align="center">
<<<<<<< HEAD
  <a href="https://velas.com">
    <img alt="Velas chain" src="https://i.imgur.com/1AHYxYP.png" width="250" />
=======
  <a href="https://solana.com">
    <img alt="Solana" src="https://i.imgur.com/IKyzQ6T.png" width="250" />
>>>>>>> 3ac7e043
  </a>
</p>

# Building

## **1. Install rustc, cargo and rustfmt.**

```bash
$ curl https://sh.rustup.rs -sSf | sh
$ source $HOME/.cargo/env
$ rustup component add rustfmt
```

When building the master branch, please make sure you are using the latest stable rust version by running:

```bash
$ rustup update
```

When building a specific release branch, you should check the rust version in `ci/rust-version.sh` and if necessary, install that version by running:
```bash
$ rustup install VERSION
```
Note that if this is not the latest rust version on your machine, cargo commands may require an [override](https://rust-lang.github.io/rustup/overrides.html) in order to use the correct version.

On Linux systems you may need to install libssl-dev, pkg-config, zlib1g-dev, etc.  On Ubuntu:

```bash
$ sudo apt-get update
$ sudo apt-get install libssl-dev libudev-dev pkg-config zlib1g-dev llvm clang make
```

On Mac M1s, make sure you set up your terminal & homebrew [to use](https://5balloons.info/correct-way-to-install-and-use-homebrew-on-m1-macs/) Rosetta. You can install it with:

```bash
$ softwareupdate --install-rosetta
```

## **2. Download the source code.**

```bash
$ git clone https://github.com/velas/velas-chain.git
$ cd velas-chain
```

## **3. Build.**

```bash
$ cargo build
```

# Testing

**Run the test suite:**

```bash
$ cargo test --no-fail-fast
```

### EVM integration
Info about EVM integration is at our [docs](https://docs.velas.com/evm).

### Starting a local testnet
Start your own Development network locally, instructions are in the [online docs](https://docs.velas.com/cluster/bench-tps).

### Accessing the remote testnet and mainnet
* `testnet` - public accessible via bootstrap.testnet.veladev.net.
* `mainnet` - public accessible via bootstrap.velas.com.

# Benchmarking

First install the nightly build of rustc. `cargo bench` requires use of the
unstable features only available in the nightly build.

```bash
$ rustup install nightly
```

Run the benchmarks:

```bash
$ cargo +nightly bench
```

# Release Process

The release process for this project is described [here](RELEASE.md).
<<<<<<< HEAD
=======

# Code coverage

To generate code coverage statistics:

```bash
$ scripts/coverage.sh
$ open target/cov/lcov-local/index.html
```

Why coverage? While most see coverage as a code quality metric, we see it primarily as a developer
productivity metric. When a developer makes a change to the codebase, presumably it's a *solution* to
some problem.  Our unit-test suite is how we encode the set of *problems* the codebase solves. Running
the test suite should indicate that your change didn't *infringe* on anyone else's solutions. Adding a
test *protects* your solution from future changes. Say you don't understand why a line of code exists,
try deleting it and running the unit-tests. The nearest test failure should tell you what problem
was solved by that code. If no test fails, go ahead and submit a Pull Request that asks, "what
problem is solved by this code?" On the other hand, if a test does fail and you can think of a
better way to solve the same problem, a Pull Request with your solution would most certainly be
welcome! Likewise, if rewriting a test can better communicate what code it's protecting, please
send us that patch!

# Disclaimer

All claims, content, designs, algorithms, estimates, roadmaps,
specifications, and performance measurements described in this project
are done with the Solana Foundation's ("SF") good faith efforts. It is up to
the reader to check and validate their accuracy and truthfulness.
Furthermore, nothing in this project constitutes a solicitation for
investment.

Any content produced by SF or developer resources that SF provides, are
for educational and inspirational purposes only. SF does not encourage,
induce or sanction the deployment, integration or use of any such
applications (including the code comprising the Solana blockchain
protocol) in violation of applicable laws or regulations and hereby
prohibits any such deployment, integration or use. This includes use of
any such applications by the reader (a) in violation of export control
or sanctions laws of the United States or any other applicable
jurisdiction, (b) if the reader is located in or ordinarily resident in
a country or territory subject to comprehensive sanctions administered
by the U.S. Office of Foreign Assets Control (OFAC), or (c) if the
reader is or is working on behalf of a Specially Designated National
(SDN) or a person subject to similar blocking or denied party
prohibitions.

The reader should be aware that U.S. export control and sanctions laws
prohibit U.S. persons (and other persons that are subject to such laws)
from transacting with persons in certain countries and territories or
that are on the SDN list. As a project based primarily on open-source
software, it is possible that such sanctioned persons may nevertheless
bypass prohibitions, obtain the code comprising the Solana blockchain
protocol (or other project code or applications) and deploy, integrate,
or otherwise use it. Accordingly, there is a risk to individuals that
other persons using the Solana blockchain protocol may be sanctioned
persons and that transactions with such persons would be a violation of
U.S. export controls and sanctions law. This risk applies to
individuals, organizations, and other ecosystem participants that
deploy, integrate, or use the Solana blockchain protocol code directly
(e.g., as a node operator), and individuals that transact on the Solana
blockchain through light clients, third party interfaces, and/or wallet
software.
>>>>>>> 3ac7e043
<|MERGE_RESOLUTION|>--- conflicted
+++ resolved
@@ -1,11 +1,6 @@
 <p align="center">
-<<<<<<< HEAD
   <a href="https://velas.com">
     <img alt="Velas chain" src="https://i.imgur.com/1AHYxYP.png" width="250" />
-=======
-  <a href="https://solana.com">
-    <img alt="Solana" src="https://i.imgur.com/IKyzQ6T.png" width="250" />
->>>>>>> 3ac7e043
   </a>
 </p>
 
@@ -19,17 +14,11 @@
 $ rustup component add rustfmt
 ```
 
-When building the master branch, please make sure you are using the latest stable rust version by running:
+Please sure you are always using the latest stable rust version by running:
 
 ```bash
 $ rustup update
 ```
-
-When building a specific release branch, you should check the rust version in `ci/rust-version.sh` and if necessary, install that version by running:
-```bash
-$ rustup install VERSION
-```
-Note that if this is not the latest rust version on your machine, cargo commands may require an [override](https://rust-lang.github.io/rustup/overrides.html) in order to use the correct version.
 
 On Linux systems you may need to install libssl-dev, pkg-config, zlib1g-dev, etc.  On Ubuntu:
 
@@ -55,6 +44,11 @@
 
 ```bash
 $ cargo build
+```
+
+## **4. Run a minimal local cluster.**
+```bash
+$ ./run.sh
 ```
 
 # Testing
@@ -93,68 +87,3 @@
 # Release Process
 
 The release process for this project is described [here](RELEASE.md).
-<<<<<<< HEAD
-=======
-
-# Code coverage
-
-To generate code coverage statistics:
-
-```bash
-$ scripts/coverage.sh
-$ open target/cov/lcov-local/index.html
-```
-
-Why coverage? While most see coverage as a code quality metric, we see it primarily as a developer
-productivity metric. When a developer makes a change to the codebase, presumably it's a *solution* to
-some problem.  Our unit-test suite is how we encode the set of *problems* the codebase solves. Running
-the test suite should indicate that your change didn't *infringe* on anyone else's solutions. Adding a
-test *protects* your solution from future changes. Say you don't understand why a line of code exists,
-try deleting it and running the unit-tests. The nearest test failure should tell you what problem
-was solved by that code. If no test fails, go ahead and submit a Pull Request that asks, "what
-problem is solved by this code?" On the other hand, if a test does fail and you can think of a
-better way to solve the same problem, a Pull Request with your solution would most certainly be
-welcome! Likewise, if rewriting a test can better communicate what code it's protecting, please
-send us that patch!
-
-# Disclaimer
-
-All claims, content, designs, algorithms, estimates, roadmaps,
-specifications, and performance measurements described in this project
-are done with the Solana Foundation's ("SF") good faith efforts. It is up to
-the reader to check and validate their accuracy and truthfulness.
-Furthermore, nothing in this project constitutes a solicitation for
-investment.
-
-Any content produced by SF or developer resources that SF provides, are
-for educational and inspirational purposes only. SF does not encourage,
-induce or sanction the deployment, integration or use of any such
-applications (including the code comprising the Solana blockchain
-protocol) in violation of applicable laws or regulations and hereby
-prohibits any such deployment, integration or use. This includes use of
-any such applications by the reader (a) in violation of export control
-or sanctions laws of the United States or any other applicable
-jurisdiction, (b) if the reader is located in or ordinarily resident in
-a country or territory subject to comprehensive sanctions administered
-by the U.S. Office of Foreign Assets Control (OFAC), or (c) if the
-reader is or is working on behalf of a Specially Designated National
-(SDN) or a person subject to similar blocking or denied party
-prohibitions.
-
-The reader should be aware that U.S. export control and sanctions laws
-prohibit U.S. persons (and other persons that are subject to such laws)
-from transacting with persons in certain countries and territories or
-that are on the SDN list. As a project based primarily on open-source
-software, it is possible that such sanctioned persons may nevertheless
-bypass prohibitions, obtain the code comprising the Solana blockchain
-protocol (or other project code or applications) and deploy, integrate,
-or otherwise use it. Accordingly, there is a risk to individuals that
-other persons using the Solana blockchain protocol may be sanctioned
-persons and that transactions with such persons would be a violation of
-U.S. export controls and sanctions law. This risk applies to
-individuals, organizations, and other ecosystem participants that
-deploy, integrate, or use the Solana blockchain protocol code directly
-(e.g., as a node operator), and individuals that transact on the Solana
-blockchain through light clients, third party interfaces, and/or wallet
-software.
->>>>>>> 3ac7e043
