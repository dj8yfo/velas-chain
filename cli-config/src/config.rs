--- conflicted
+++ resolved
@@ -177,7 +177,6 @@
     #[test]
     fn compute_websocket_url() {
         assert_eq!(
-<<<<<<< HEAD
             Config::compute_websocket_url("http://api.devnet.velas.com"),
             "ws://api.devnet.velas.com/".to_string()
         );
@@ -185,15 +184,6 @@
         assert_eq!(
             Config::compute_websocket_url("https://api.devnet.velas.com"),
             "wss://api.devnet.velas.com/".to_string()
-=======
-            Config::compute_websocket_url("http://api.devnet.solana.com"),
-            "ws://api.devnet.solana.com/".to_string()
-        );
-
-        assert_eq!(
-            Config::compute_websocket_url("https://api.devnet.solana.com"),
-            "wss://api.devnet.solana.com/".to_string()
->>>>>>> 3ac7e043
         );
 
         assert_eq!(
