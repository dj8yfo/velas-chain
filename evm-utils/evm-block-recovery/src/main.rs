pub mod blocks_json;
pub mod cli;
pub mod error;
pub mod extensions;
pub mod ledger;
pub mod routines;

use clap::Parser;
use cli::{Cli, Command::*};
use env_logger::{Builder, Target};
use error::AppError;
use routines::{find::WhatFound, *};
use serde_json::json;

#[tokio::main]
async fn main() {
    let cli = Cli::parse();

    let dotenv = dotenvy::dotenv();

    match std::env::var("RUST_LOG") {
        Ok(value) => {
            log::info!(r#"RUST_LOG is set to "{value}""#);
        }
        Err(_err) => {
            std::env::set_var("RUST_LOG", "evm_block_recovery");
            log::warn!(r#"Environment variable "RUST_LOG" not found."#);
        }
    }

    let mut builder = Builder::from_default_env();
<<<<<<< HEAD
    builder.target(Target::Stdout);
=======
    builder.target(Target::Stderr);
>>>>>>> a66fcde2
    builder.init();

    match dotenv {
        Ok(path) => {
            log::info!(r#""{}" successfully loaded"#, path.display())
        }
        Err(e) => {
            log::warn!(r#"".env" file not found: {e:?}""#)
        }
    }

    let execution_result = match cli.subcommand {
        FindEvm(args) => report(cli.embed, find_evm(cli.creds, cli.instance, args).await),
        FindNative(args) => report(cli.embed, find_native(cli.creds, cli.instance, args).await),
        RestoreChain(args) => restore_chain(cli.creds, cli.instance, args).await,
        CheckNative(args) => check_native(cli.creds, cli.instance, args).await,
        CheckEvm(args) => check_evm(cli.creds, cli.instance, args).await,
        CompareNative(args) => compare_native(args).await,
        Upload(args) => upload(cli.creds, cli.instance, args).await,
        RepeatEvm(args) => repeat_evm(args).await,
        RepeatNative(args) => repeat_native(args).await,
        ScanEvmStateRoots(ref args) => scan_evm_state_roots::command(args).await,
        Completion(args) => completion(args),
    };

    let exit_code = match execution_result {
        Ok(()) => 0,
        Err(error) => {
            eprintln!("error {:?}", error);
            error.exit_code()
        },
    };

    std::process::exit(exit_code);
}

fn report(is_embed: bool, found: Result<WhatFound, AppError>) -> Result<(), AppError> {
    fn print_task_ok() {
        println!("{}", json!({"status": "ok"}))
    }

    fn print_task_alert() {
        println!("{}", json!({"status": "alert"}))
    }

    fn print_task_error(error: &AppError) {
        println!(
            "{}",
            json!({
                "status": "error",
                "code": error.exit_code(),
                "details": error.to_string()
            })
        )
    }

    if is_embed {
        match &found {
            Ok(WhatFound::AllGood) => print_task_ok(),
            Ok(WhatFound::ThereAreMisses(_)) => print_task_alert(),
            Err(error) => print_task_error(error),
        }
    }

    found.map(|_| ())
}<|MERGE_RESOLUTION|>--- conflicted
+++ resolved
@@ -29,11 +29,7 @@
     }
 
     let mut builder = Builder::from_default_env();
-<<<<<<< HEAD
-    builder.target(Target::Stdout);
-=======
     builder.target(Target::Stderr);
->>>>>>> a66fcde2
     builder.init();
 
     match dotenv {
