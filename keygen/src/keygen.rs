--- conflicted
+++ resolved
@@ -1,35 +1,4 @@
 #![allow(clippy::integer_arithmetic)]
-<<<<<<< HEAD
-use bip39::{Language, Mnemonic, MnemonicType, Seed};
-use clap::{
-    crate_description, crate_name, value_t, value_t_or_exit, values_t_or_exit, App, AppSettings,
-    Arg, ArgMatches, SubCommand,
-};
-use solana_clap_utils::{
-    input_validators::{is_parsable, is_prompt_signer_source},
-    keypair::{
-        keypair_from_path, keypair_from_seed_phrase, prompt_passphrase, signer_from_path,
-        SKIP_SEED_PHRASE_VALIDATION_ARG,
-    },
-    ArgConstant, DisplayError,
-};
-use solana_cli_config::{Config, CONFIG_FILE};
-use solana_remote_wallet::remote_wallet::RemoteWalletManager;
-use solana_sdk::{
-    instruction::{AccountMeta, Instruction},
-    message::Message,
-    pubkey::{write_pubkey_file, Pubkey},
-    signature::{keypair_from_seed, write_keypair, write_keypair_file, Keypair, Signer},
-};
-use std::{
-    collections::HashSet,
-    error,
-    path::Path,
-    process::exit,
-    sync::{
-        atomic::{AtomicBool, AtomicU64, Ordering},
-        Arc,
-=======
 use {
     bip39::{Language, Mnemonic, MnemonicType, Seed},
     clap::{
@@ -64,7 +33,6 @@
         },
         thread,
         time::Instant,
->>>>>>> 3ac7e043
     },
 };
 
@@ -85,11 +53,7 @@
 const LANGUAGE_ARG: ArgConstant<'static> = ArgConstant {
     long: "language",
     name: "language",
-<<<<<<< HEAD
-    help: "Specify the mnemonic lanaguage that will be present in the generated seed phrase",
-=======
     help: "Specify the mnemonic language that will be present in the generated seed phrase",
->>>>>>> 3ac7e043
 };
 
 const NO_PASSPHRASE_ARG: ArgConstant<'static> = ArgConstant {
@@ -156,10 +120,6 @@
         self.arg(word_count_arg())
             .arg(language_arg())
             .arg(no_passphrase_arg())
-<<<<<<< HEAD
-            .arg(no_outfile_arg())
-=======
->>>>>>> 3ac7e043
     }
 }
 
@@ -433,10 +393,7 @@
                         .help("Do not display seed phrase. Useful when piping output to other programs that prompt for user input, like gpg"),
                 )
                 .key_generation_common_args()
-<<<<<<< HEAD
-=======
                 .arg(no_outfile_arg())
->>>>>>> 3ac7e043
         )
         .subcommand(
             SubCommand::with_name("grind")
@@ -492,15 +449,12 @@
                         .help("Generate using a mnemonic key phrase.  Expect a significant slowdown in this mode"),
                 )
                 .key_generation_common_args()
-<<<<<<< HEAD
-=======
                 .arg(
                     no_outfile_arg()
                     // Require a seed phrase to avoid generating a keypair
                     // but having no way to get the private key
                     .requires("use_mnemonic")
                 )
->>>>>>> 3ac7e043
         )
         .subcommand(
             SubCommand::with_name("pubkey")
@@ -605,11 +559,7 @@
             };
 
             match outfile {
-<<<<<<< HEAD
-                Some("-") => (),
-=======
                 Some(STDOUT_OUTFILE_TOKEN) => (),
->>>>>>> 3ac7e043
                 Some(outfile) => check_for_overwrite(outfile, matches),
                 None => (),
             }
@@ -651,11 +601,7 @@
                 path.to_str().unwrap()
             };
 
-<<<<<<< HEAD
-            if outfile != "-" {
-=======
             if outfile != STDOUT_OUTFILE_TOKEN {
->>>>>>> 3ac7e043
                 check_for_overwrite(outfile, matches);
             }
 
