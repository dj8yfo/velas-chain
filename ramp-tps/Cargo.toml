--- conflicted
+++ resolved
@@ -3,11 +3,7 @@
 edition = "2018"
 name = "solana-ramp-tps"
 description = "Solana Tour de SOL - TPS ramp up"
-<<<<<<< HEAD
-version = "1.5.19"
-=======
 version = "1.6.14"
->>>>>>> 7759210f
 repository = "https://github.com/solana-labs/tour-de-sol"
 license = "Apache-2.0"
 homepage = "https://solana.com/"
@@ -17,20 +13,6 @@
 bzip2 = "0.3.3"
 clap = "2.33.1"
 log = "0.4.11"
-<<<<<<< HEAD
-reqwest = { version = "0.10.8", default-features = false }
-serde = "1.0.118"
-serde_json = "1.0.56"
-serde_yaml = "0.8.13"
-solana-core = { path = "../core", version = "=1.5.19" }
-solana-client = { path = "../client", version = "=1.5.19" }
-solana-logger = { path = "../logger", version = "=1.5.19" }
-solana-metrics = { path = "../metrics", version = "=1.5.19" }
-solana-net-utils = { path = "../net-utils", version = "=1.5.19" }
-solana-notifier = { path = "../notifier", version = "=1.5.19" }
-solana-sdk = { path = "../sdk", version = "=1.5.19" }
-solana-stake-program = { path = "../programs/stake", version = "=1.5.19" }
-=======
 reqwest = { version = "0.11.2", default-features = false }
 serde = "1.0.122"
 serde_json = "1.0.56"
@@ -43,5 +25,4 @@
 solana-notifier = { path = "../notifier", version = "=1.6.14" }
 solana-sdk = { path = "../sdk", version = "=1.6.14" }
 solana-stake-program = { path = "../programs/stake", version = "=1.6.14" }
->>>>>>> 7759210f
 tar = "0.4.28"