[package]
authors = ["Solana Maintainers <maintainers@solana.foundation>"]
edition = "2021"
name = "solana-genesis"
description = "Blockchain, Rebuilt for Scale"
<<<<<<< HEAD
version = "1.6.14"
=======
version = "1.9.13"
>>>>>>> 3ac7e043
repository = "https://github.com/solana-labs/solana"
license = "Apache-2.0"
homepage = "https://solana.com/"
documentation = "https://docs.rs/solana-genesis"

[dependencies]
base64 = "0.12.3"
clap = "2.33.1"
<<<<<<< HEAD
chrono = "0.4"
serde = "1.0.122"
serde_json = "1.0.56"
serde_yaml = "0.8.13"
solana-budget-program = { path = "../programs/budget", version = "=1.6.14" }
solana-clap-utils = { path = "../clap-utils", version = "=1.6.14" }
solana-cli-config = { path = "../cli-config", version = "=1.6.14" }
solana-exchange-program = { path = "../programs/exchange", version = "=1.6.14" }
solana-ledger = { path = "../ledger", version = "=1.6.14" }
solana-logger = { path = "../logger", version = "=1.6.14" }
solana-runtime = { path = "../runtime", version = "=1.6.14" }
solana-sdk = { path = "../sdk", version = "=1.6.14" }
solana-stake-program = { path = "../programs/stake", version = "=1.6.14" }
solana-version = { path = "../version", version = "=0.5.1" }
solana-vest-program = { path = "../programs/vest", version = "=1.6.14" }
solana-vote-program = { path = "../programs/vote", version = "=1.6.14" }

solana-evm-loader-program = { path = "../evm-utils/programs/evm_loader" }
evm-state = { path = "../evm-utils/evm-state" }
evm-rpc = { path = "../evm-utils/evm-rpc" }

tempfile = "3.1.0"
once_cell = "1.7.2"
log = "0.4"
=======
serde = "1.0.130"
serde_json = "1.0.72"
serde_yaml = "0.8.21"
solana-clap-utils = { path = "../clap-utils", version = "=1.9.13" }
solana-cli-config = { path = "../cli-config", version = "=1.9.13" }
solana-entry = { path = "../entry", version = "=1.9.13" }
solana-ledger = { path = "../ledger", version = "=1.9.13" }
solana-logger = { path = "../logger", version = "=1.9.13" }
solana-runtime = { path = "../runtime", version = "=1.9.13" }
solana-sdk = { path = "../sdk", version = "=1.9.13" }
solana-stake-program = { path = "../programs/stake", version = "=1.9.13" }
solana-version = { path = "../version", version = "=1.9.13" }
solana-vote-program = { path = "../programs/vote", version = "=1.9.13" }
tempfile = "3.2.0"
>>>>>>> 3ac7e043

[[bin]]
name = "velas-genesis"
path = "src/main.rs"

[lib]
name = "solana_genesis"

[package.metadata.docs.rs]
targets = ["x86_64-unknown-linux-gnu"]

[features]
default = ["with_evm"]
with_evm = []<|MERGE_RESOLUTION|>--- conflicted
+++ resolved
@@ -3,11 +3,7 @@
 edition = "2021"
 name = "solana-genesis"
 description = "Blockchain, Rebuilt for Scale"
-<<<<<<< HEAD
-version = "1.6.14"
-=======
 version = "1.9.13"
->>>>>>> 3ac7e043
 repository = "https://github.com/solana-labs/solana"
 license = "Apache-2.0"
 homepage = "https://solana.com/"
@@ -16,32 +12,6 @@
 [dependencies]
 base64 = "0.12.3"
 clap = "2.33.1"
-<<<<<<< HEAD
-chrono = "0.4"
-serde = "1.0.122"
-serde_json = "1.0.56"
-serde_yaml = "0.8.13"
-solana-budget-program = { path = "../programs/budget", version = "=1.6.14" }
-solana-clap-utils = { path = "../clap-utils", version = "=1.6.14" }
-solana-cli-config = { path = "../cli-config", version = "=1.6.14" }
-solana-exchange-program = { path = "../programs/exchange", version = "=1.6.14" }
-solana-ledger = { path = "../ledger", version = "=1.6.14" }
-solana-logger = { path = "../logger", version = "=1.6.14" }
-solana-runtime = { path = "../runtime", version = "=1.6.14" }
-solana-sdk = { path = "../sdk", version = "=1.6.14" }
-solana-stake-program = { path = "../programs/stake", version = "=1.6.14" }
-solana-version = { path = "../version", version = "=0.5.1" }
-solana-vest-program = { path = "../programs/vest", version = "=1.6.14" }
-solana-vote-program = { path = "../programs/vote", version = "=1.6.14" }
-
-solana-evm-loader-program = { path = "../evm-utils/programs/evm_loader" }
-evm-state = { path = "../evm-utils/evm-state" }
-evm-rpc = { path = "../evm-utils/evm-rpc" }
-
-tempfile = "3.1.0"
-once_cell = "1.7.2"
-log = "0.4"
-=======
 serde = "1.0.130"
 serde_json = "1.0.72"
 serde_yaml = "0.8.21"
@@ -53,10 +23,16 @@
 solana-runtime = { path = "../runtime", version = "=1.9.13" }
 solana-sdk = { path = "../sdk", version = "=1.9.13" }
 solana-stake-program = { path = "../programs/stake", version = "=1.9.13" }
-solana-version = { path = "../version", version = "=1.9.13" }
+solana-version = { path = "../version", version = "=0.6.0" }
 solana-vote-program = { path = "../programs/vote", version = "=1.9.13" }
+
+solana-evm-loader-program = { path = "../evm-utils/programs/evm_loader" }
+evm-state = { path = "../evm-utils/evm-state" }
+evm-rpc = { path = "../evm-utils/evm-rpc" }
+
 tempfile = "3.2.0"
->>>>>>> 3ac7e043
+once_cell = "1.7.2"
+log = "0.4"
 
 [[bin]]
 name = "velas-genesis"
