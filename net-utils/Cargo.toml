--- conflicted
+++ resolved
@@ -1,10 +1,6 @@
 [package]
 name = "solana-net-utils"
-<<<<<<< HEAD
-version = "1.5.19"
-=======
 version = "1.6.14"
->>>>>>> 7759210f
 description = "Solana Network Utilities"
 authors = ["Solana Maintainers <maintainers@solana.foundation>"]
 repository = "https://github.com/solana-labs/solana"
@@ -19,15 +15,6 @@
 log = "0.4.11"
 nix = "0.19.0"
 rand = "0.7.0"
-<<<<<<< HEAD
-serde = "1.0.118"
-serde_derive = "1.0.103"
-socket2 = "0.3.17"
-solana-clap-utils = { path = "../clap-utils", version = "=1.5.19" }
-solana-logger = { path = "../logger", version = "=1.5.19" }
-solana-version = { path = "../version" }
-tokio = { version = "0.3.5", features = ["full"] }
-=======
 serde = "1.0.122"
 serde_derive = "1.0.103"
 socket2 = "0.3.17"
@@ -35,7 +22,6 @@
 solana-logger = { path = "../logger", version = "=1.6.14" }
 solana-version = { path = "../version", version = "=1.6.14" }
 tokio = { version = "1", features = ["full"] }
->>>>>>> 7759210f
 url = "2.1.1"
 
 [lib]
