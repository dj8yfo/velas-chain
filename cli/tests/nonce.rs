use solana_cli::{
    cli::{process_command, request_and_confirm_airdrop, CliCommand, CliConfig},
    spend_utils::SpendAmount,
    test_utils::{check_ready, check_recent_balance},
};
use solana_cli_output::{parse_sign_only_reply_string, OutputFormat};
use solana_client::{
    blockhash_query::{self, BlockhashQuery},
    nonce_utils,
    rpc_client::RpcClient,
};
use solana_core::test_validator::TestValidator;
use solana_faucet::faucet::run_local_faucet;
use solana_sdk::{
    commitment_config::CommitmentConfig,
    hash::Hash,
    pubkey::Pubkey,
    signature::{keypair_from_seed, Keypair, Signer},
    system_program,
};

#[test]
fn test_nonce() {
    let mint_keypair = Keypair::new();
    let mint_pubkey = mint_keypair.pubkey();
    let faucet_addr = run_local_faucet(mint_keypair, None);
    let test_validator = TestValidator::with_no_fees(mint_pubkey, Some(faucet_addr));

    full_battery_tests(test_validator, None, false);
}

#[test]
fn test_nonce_with_seed() {
    let mint_keypair = Keypair::new();
    let mint_pubkey = mint_keypair.pubkey();
    let faucet_addr = run_local_faucet(mint_keypair, None);
    let test_validator = TestValidator::with_no_fees(mint_pubkey, Some(faucet_addr));

    full_battery_tests(test_validator, Some(String::from("seed")), false);
}

#[test]
fn test_nonce_with_authority() {
    let mint_keypair = Keypair::new();
    let mint_pubkey = mint_keypair.pubkey();
    let faucet_addr = run_local_faucet(mint_keypair, None);
    let test_validator = TestValidator::with_no_fees(mint_pubkey, Some(faucet_addr));

    full_battery_tests(test_validator, None, true);
}

fn full_battery_tests(
    test_validator: TestValidator,
    seed: Option<String>,
    use_nonce_authority: bool,
) {
    let rpc_client =
        RpcClient::new_with_commitment(test_validator.rpc_url(), CommitmentConfig::processed());
    let json_rpc_url = test_validator.rpc_url();

    let mut config_payer = CliConfig::recent_for_tests();
    config_payer.json_rpc_url = json_rpc_url.clone();
    let payer = Keypair::new();
    config_payer.signers = vec![&payer];

    request_and_confirm_airdrop(
        &rpc_client,
        &config_payer,
        &config_payer.signers[0].pubkey(),
        2000,
    )
    .unwrap();
    check_recent_balance(2000, &rpc_client, &config_payer.signers[0].pubkey());

    let mut config_nonce = CliConfig::recent_for_tests();
    config_nonce.json_rpc_url = json_rpc_url;
    let nonce_keypair = keypair_from_seed(&[0u8; 32]).unwrap();
    config_nonce.signers = vec![&nonce_keypair];

    let nonce_account = if let Some(seed) = seed.as_ref() {
        Pubkey::create_with_seed(
            &config_nonce.signers[0].pubkey(),
            seed,
            &system_program::id(),
        )
        .unwrap()
    } else {
        nonce_keypair.pubkey()
    };

    let nonce_authority = Keypair::new();
    let optional_authority = if use_nonce_authority {
        Some(nonce_authority.pubkey())
    } else {
        None
    };

    // Create nonce account
    config_payer.signers.push(&nonce_keypair);
    config_payer.command = CliCommand::CreateNonceAccount {
        nonce_account: 1,
        seed,
        nonce_authority: optional_authority,
        memo: None,
        amount: SpendAmount::Some(1000),
    };

    process_command(&config_payer).unwrap();
    check_recent_balance(1000, &rpc_client, &config_payer.signers[0].pubkey());
    check_recent_balance(1000, &rpc_client, &nonce_account);

    // Get nonce
    config_payer.signers.pop();
    config_payer.command = CliCommand::GetNonce(nonce_account);
    let first_nonce_string = process_command(&config_payer).unwrap();
    let first_nonce = first_nonce_string.parse::<Hash>().unwrap();

    // Get nonce
    config_payer.command = CliCommand::GetNonce(nonce_account);
    let second_nonce_string = process_command(&config_payer).unwrap();
    let second_nonce = second_nonce_string.parse::<Hash>().unwrap();

    assert_eq!(first_nonce, second_nonce);

    let mut authorized_signers: Vec<&dyn Signer> = vec![&payer];
    let index = if use_nonce_authority {
        authorized_signers.push(&nonce_authority);
        1
    } else {
        0
    };

    // New nonce
    config_payer.signers = authorized_signers.clone();
    config_payer.command = CliCommand::NewNonce {
        nonce_account,
        nonce_authority: index,
        memo: None,
    };
    process_command(&config_payer).unwrap();

    // Get nonce
    config_payer.signers = vec![&payer];
    config_payer.command = CliCommand::GetNonce(nonce_account);
    let third_nonce_string = process_command(&config_payer).unwrap();
    let third_nonce = third_nonce_string.parse::<Hash>().unwrap();

    assert_ne!(first_nonce, third_nonce);

    // Withdraw from nonce account
    let payee_pubkey = solana_sdk::pubkey::new_rand();
    config_payer.signers = authorized_signers;
    config_payer.command = CliCommand::WithdrawFromNonceAccount {
        nonce_account,
        nonce_authority: index,
        memo: None,
        destination_account_pubkey: payee_pubkey,
        lamports: 100,
    };
    process_command(&config_payer).unwrap();
    check_recent_balance(1000, &rpc_client, &config_payer.signers[0].pubkey());
    check_recent_balance(900, &rpc_client, &nonce_account);
    check_recent_balance(100, &rpc_client, &payee_pubkey);

    // Show nonce account
    config_payer.command = CliCommand::ShowNonceAccount {
        nonce_account_pubkey: nonce_account,
        use_lamports_unit: true,
    };
    process_command(&config_payer).unwrap();

    // Set new authority
    let new_authority = Keypair::new();
    config_payer.command = CliCommand::AuthorizeNonceAccount {
        nonce_account,
        nonce_authority: index,
        memo: None,
        new_authority: new_authority.pubkey(),
    };
    process_command(&config_payer).unwrap();

    // Old authority fails now
    config_payer.command = CliCommand::NewNonce {
        nonce_account,
        nonce_authority: index,
        memo: None,
    };
    process_command(&config_payer).unwrap_err();

    // New authority can advance nonce
    config_payer.signers = vec![&payer, &new_authority];
    config_payer.command = CliCommand::NewNonce {
        nonce_account,
        nonce_authority: 1,
        memo: None,
    };
    process_command(&config_payer).unwrap();

    // New authority can withdraw from nonce account
    config_payer.command = CliCommand::WithdrawFromNonceAccount {
        nonce_account,
        nonce_authority: 1,
        memo: None,
        destination_account_pubkey: payee_pubkey,
        lamports: 100,
    };
    process_command(&config_payer).unwrap();
    check_recent_balance(1000, &rpc_client, &config_payer.signers[0].pubkey());
    check_recent_balance(800, &rpc_client, &nonce_account);
    check_recent_balance(200, &rpc_client, &payee_pubkey);
}

#[test]
fn test_create_account_with_seed() {
    solana_logger::setup();
    let mint_keypair = Keypair::new();
    let mint_pubkey = mint_keypair.pubkey();
    let faucet_addr = run_local_faucet(mint_keypair, None);
    let test_validator = TestValidator::with_custom_fees(mint_pubkey, 1, Some(faucet_addr));

    let offline_nonce_authority_signer = keypair_from_seed(&[1u8; 32]).unwrap();
    let online_nonce_creator_signer = keypair_from_seed(&[2u8; 32]).unwrap();
    let to_address = Pubkey::new(&[3u8; 32]);

    // Setup accounts
    let rpc_client =
        RpcClient::new_with_commitment(test_validator.rpc_url(), CommitmentConfig::processed());
    request_and_confirm_airdrop(
        &rpc_client,
        &CliConfig::recent_for_tests(),
        &offline_nonce_authority_signer.pubkey(),
        42,
    )
    .unwrap();
    request_and_confirm_airdrop(
        &rpc_client,
        &CliConfig::recent_for_tests(),
        &online_nonce_creator_signer.pubkey(),
        4242,
    )
    .unwrap();
    check_recent_balance(42, &rpc_client, &offline_nonce_authority_signer.pubkey());
    check_recent_balance(4242, &rpc_client, &online_nonce_creator_signer.pubkey());
    check_recent_balance(0, &rpc_client, &to_address);

    check_ready(&rpc_client);

    // Create nonce account
    let creator_pubkey = online_nonce_creator_signer.pubkey();
    let authority_pubkey = offline_nonce_authority_signer.pubkey();
    let seed = authority_pubkey.to_string()[0..32].to_string();
    let nonce_address =
        Pubkey::create_with_seed(&creator_pubkey, &seed, &system_program::id()).unwrap();
    check_recent_balance(0, &rpc_client, &nonce_address);

    let mut creator_config = CliConfig::recent_for_tests();
    creator_config.json_rpc_url = test_validator.rpc_url();
    creator_config.signers = vec![&online_nonce_creator_signer];
    creator_config.command = CliCommand::CreateNonceAccount {
        nonce_account: 0,
        seed: Some(seed),
        nonce_authority: Some(authority_pubkey),
        memo: None,
        amount: SpendAmount::Some(241),
    };
    process_command(&creator_config).unwrap();
    check_recent_balance(241, &rpc_client, &nonce_address);
    check_recent_balance(42, &rpc_client, &offline_nonce_authority_signer.pubkey());
    check_recent_balance(4000, &rpc_client, &online_nonce_creator_signer.pubkey());
    check_recent_balance(0, &rpc_client, &to_address);

    // Fetch nonce hash
    let nonce_hash = nonce_utils::get_account_with_commitment(
        &rpc_client,
        &nonce_address,
        CommitmentConfig::processed(),
    )
    .and_then(|ref a| nonce_utils::data_from_account(a))
    .unwrap()
    .blockhash;

    // Test by creating transfer TX with nonce, fully offline
    let mut authority_config = CliConfig::recent_for_tests();
    authority_config.json_rpc_url = String::default();
    authority_config.signers = vec![&offline_nonce_authority_signer];
    // Verify we cannot contact the cluster
    authority_config.command = CliCommand::ClusterVersion;
    process_command(&authority_config).unwrap_err();
    authority_config.command = CliCommand::Transfer {
        amount: SpendAmount::Some(10),
        to: to_address,
        from: 0,
        sign_only: true,
        dump_transaction_message: true,
<<<<<<< HEAD
=======
        allow_unfunded_recipient: true,
>>>>>>> 7759210f
        no_wait: false,
        blockhash_query: BlockhashQuery::None(nonce_hash),
        nonce_account: Some(nonce_address),
        nonce_authority: 0,
        memo: None,
        fee_payer: 0,
        derived_address_seed: None,
        derived_address_program_id: None,
    };
    authority_config.output_format = OutputFormat::JsonCompact;
    let sign_only_reply = process_command(&authority_config).unwrap();
    let sign_only = parse_sign_only_reply_string(&sign_only_reply);
    let authority_presigner = sign_only.presigner_of(&authority_pubkey).unwrap();
    assert_eq!(sign_only.blockhash, nonce_hash);

    // And submit it
    let mut submit_config = CliConfig::recent_for_tests();
    submit_config.json_rpc_url = test_validator.rpc_url();
    submit_config.signers = vec![&authority_presigner];
    submit_config.command = CliCommand::Transfer {
        amount: SpendAmount::Some(10),
        to: to_address,
        from: 0,
        sign_only: false,
        dump_transaction_message: true,
<<<<<<< HEAD
=======
        allow_unfunded_recipient: true,
>>>>>>> 7759210f
        no_wait: false,
        blockhash_query: BlockhashQuery::FeeCalculator(
            blockhash_query::Source::NonceAccount(nonce_address),
            sign_only.blockhash,
        ),
        nonce_account: Some(nonce_address),
        nonce_authority: 0,
        memo: None,
        fee_payer: 0,
        derived_address_seed: None,
        derived_address_program_id: None,
    };
    process_command(&submit_config).unwrap();
    check_recent_balance(241, &rpc_client, &nonce_address);
    check_recent_balance(31, &rpc_client, &offline_nonce_authority_signer.pubkey());
    check_recent_balance(4000, &rpc_client, &online_nonce_creator_signer.pubkey());
    check_recent_balance(10, &rpc_client, &to_address);
}<|MERGE_RESOLUTION|>--- conflicted
+++ resolved
@@ -292,10 +292,7 @@
         from: 0,
         sign_only: true,
         dump_transaction_message: true,
-<<<<<<< HEAD
-=======
         allow_unfunded_recipient: true,
->>>>>>> 7759210f
         no_wait: false,
         blockhash_query: BlockhashQuery::None(nonce_hash),
         nonce_account: Some(nonce_address),
@@ -321,10 +318,7 @@
         from: 0,
         sign_only: false,
         dump_transaction_message: true,
-<<<<<<< HEAD
-=======
         allow_unfunded_recipient: true,
->>>>>>> 7759210f
         no_wait: false,
         blockhash_query: BlockhashQuery::FeeCalculator(
             blockhash_query::Source::NonceAccount(nonce_address),
