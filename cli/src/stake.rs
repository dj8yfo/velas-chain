--- conflicted
+++ resolved
@@ -8,11 +8,7 @@
     nonce::check_nonce_account,
     spend_utils::{resolve_spend_tx_and_check_account_balances, SpendAmount},
 };
-<<<<<<< HEAD
-use clap::{App, Arg, ArgGroup, ArgMatches, SubCommand};
-=======
 use clap::{value_t, App, Arg, ArgGroup, ArgMatches, SubCommand};
->>>>>>> 7759210f
 use solana_clap_utils::{
     fee_payer::{fee_payer_arg, FEE_PAYER_ARG},
     input_parsers::*,
@@ -302,12 +298,8 @@
                         .long("seed")
                         .value_name("STRING")
                         .takes_value(true)
-<<<<<<< HEAD
-                        .help("Seed for address generation; if specified, the resulting account will be at a derived address of the SPLIT_STAKE_ACCOUNT pubkey")
-=======
                         .help("Seed for address generation; if specified, the resulting account \
                                will be at a derived address of SPLIT_STAKE_ACCOUNT")
->>>>>>> 7759210f
                 )
                 .arg(stake_authority_arg())
                 .offline_args()
@@ -361,10 +353,7 @@
                         .takes_value(true)
                         .validator(is_amount_or_all)
                         .required(true)
-<<<<<<< HEAD
-                        .help("The amount to withdraw from the stake account, in VLX")
-=======
-                        .help("The amount to withdraw from the stake account, in SOL; accepts keyword ALL")
+                        .help("The amount to withdraw from the stake account, in VLX; accepts keyword ALL")
                 )
                 .arg(
                     Arg::with_name("seed")
@@ -373,7 +362,6 @@
                         .takes_value(true)
                         .help("Seed for address generation; if specified, the resulting account \
                                will be at a derived address of STAKE_ACCOUNT_ADDRESS")
->>>>>>> 7759210f
                 )
                 .arg(withdraw_authority_arg())
                 .offline_args()
@@ -1856,11 +1844,7 @@
         let rate_change = reward.amount as f64 / (reward.post_balance - reward.amount) as f64;
 
         let wallclock_epochs_per_year =
-<<<<<<< HEAD
-            (SECONDS_PER_DAY * 356) as f64 / wallclock_epoch_duration as f64;
-=======
             (SECONDS_PER_DAY * 365) as f64 / wallclock_epoch_duration as f64;
->>>>>>> 7759210f
         let apr = rate_change * wallclock_epochs_per_year;
 
         Some(CliEpochReward {
