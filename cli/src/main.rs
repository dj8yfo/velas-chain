--- conflicted
+++ resolved
@@ -1,32 +1,14 @@
-<<<<<<< HEAD
-use clap::{crate_description, value_t_or_exit, ArgMatches};
-use console::style;
-use solana_clap_utils::{
-    input_validators::normalize_to_url_if_moniker,
-    keypair::{CliSigners, DefaultSigner},
-    DisplayError,
-};
-use solana_cli::{
-    clap_app::get_clap_app,
-    cli::{parse_command, process_command, CliCommandInfo, CliConfig, SettingType},
-};
-use solana_cli_config::Config;
-use solana_cli_output::{display::println_name_value, OutputFormat};
-use solana_client::rpc_config::RpcSendTransactionConfig;
-use solana_remote_wallet::remote_wallet::RemoteWalletManager;
-use std::{collections::HashMap, error, path::PathBuf, sync::Arc, time::Duration};
-=======
 use {
     clap::{crate_description, crate_name, value_t_or_exit, ArgMatches},
     console::style,
     solana_clap_utils::{
-        input_validators::normalize_to_url_if_moniker,
-        keypair::{CliSigners, DefaultSigner},
+    input_validators::normalize_to_url_if_moniker,
+    keypair::{CliSigners, DefaultSigner},
         DisplayError,
     },
     solana_cli::{
-        clap_app::get_clap_app,
-        cli::{parse_command, process_command, CliCommandInfo, CliConfig, SettingType},
+    clap_app::get_clap_app,
+    cli::{parse_command, process_command, CliCommandInfo, CliConfig, SettingType},
     },
     solana_cli_config::Config,
     solana_cli_output::{display::println_name_value, OutputFormat},
@@ -34,7 +16,6 @@
     solana_remote_wallet::remote_wallet::RemoteWalletManager,
     std::{collections::HashMap, error, path::PathBuf, sync::Arc, time::Duration},
 };
->>>>>>> 3ac7e043
 
 pub fn println_name_value_or(name: &str, value: &str, setting_type: SettingType) {
     let description = match setting_type {
@@ -207,11 +188,7 @@
     let CliCommandInfo {
         command,
         mut signers,
-<<<<<<< HEAD
-    } = parse_command(matches, &default_signer, &mut wallet_manager)?;
-=======
     } = parse_command(matches, &default_signer, wallet_manager)?;
->>>>>>> 3ac7e043
 
     if signers.is_empty() {
         if let Ok(signer_info) =
@@ -261,11 +238,7 @@
 fn main() -> Result<(), Box<dyn error::Error>> {
     solana_logger::setup_with_default("off");
     let matches = get_clap_app(
-<<<<<<< HEAD
         "velas-cli",
-=======
-        crate_name!(),
->>>>>>> 3ac7e043
         crate_description!(),
         solana_version::version!(),
     )
