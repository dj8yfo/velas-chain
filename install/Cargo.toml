[package]
<<<<<<< HEAD
edition = "2018"
name = "velas-install"
description = "The Velas cluster software installer"
version = "1.6.14"
=======
authors = ["Solana Maintainers <maintainers@solana.foundation>"]
edition = "2021"
name = "solana-install"
description = "The solana cluster software installer"
version = "1.9.13"
repository = "https://github.com/solana-labs/solana"
>>>>>>> 3ac7e043
license = "Apache-2.0"
homepage = "https://solana.com/"
documentation = "https://docs.rs/solana-install"

[dependencies]
atty = "0.2.11"
bincode = "1.3.3"
bzip2 = "0.4.3"
chrono = { version = "0.4.11", features = ["serde"] }
clap = { version = "2.33.1" }
console = "0.15.0"
ctrlc = { version = "3.2.1", features = ["termination"] }
dirs-next = "2.0.0"
indicatif = "0.16.2"
lazy_static = "1.4.0"
nix = "0.23.0"
<<<<<<< HEAD
reqwest = { version = "0.11.2", default-features = false, features = ["blocking", "rustls-tls", "json"] }
semver = "1.0.4"
serde = { version = "1.0.122", features = ["derive"] }
serde_json = "1.0.62"
serde_yaml = "0.8.13"
solana-clap-utils = { path = "../clap-utils", version = "=1.6.14" }
solana-client = { path = "../client", version = "=1.6.14" }
solana-config-program = { path = "../programs/config", version = "=1.6.14" }
solana-logger = { path = "../logger", version = "=1.6.14" }
solana-sdk = { path = "../sdk", version = "=1.6.14" }
solana-version = { path = "../version", version = "=0.5.1" }
tar = "0.4.37"
tempfile = "3.1.0"
url = "2.1.1"
=======
reqwest = { version = "0.11.6", default-features = false, features = ["blocking", "rustls-tls", "json"] }
serde = { version = "1.0.130", features = ["derive"] }
serde_yaml = "0.8.21"
solana-clap-utils = { path = "../clap-utils", version = "=1.9.13" }
solana-client = { path = "../client", version = "=1.9.13" }
solana-config-program = { path = "../programs/config", version = "=1.9.13" }
solana-logger = { path = "../logger", version = "=1.9.13" }
solana-sdk = { path = "../sdk", version = "=1.9.13" }
solana-version = { path = "../version", version = "=1.9.13" }
semver = "1.0.4"
tar = "0.4.37"
tempfile = "3.2.0"
url = "2.2.2"
>>>>>>> 3ac7e043

[target."cfg(windows)".dependencies]
winapi = "0.3.8"
winreg = "0.10"

[package.metadata.docs.rs]
targets = ["x86_64-unknown-linux-gnu"]<|MERGE_RESOLUTION|>--- conflicted
+++ resolved
@@ -1,67 +1,42 @@
 [package]
-<<<<<<< HEAD
 edition = "2018"
 name = "velas-install"
 description = "The Velas cluster software installer"
-version = "1.6.14"
-=======
-authors = ["Solana Maintainers <maintainers@solana.foundation>"]
-edition = "2021"
-name = "solana-install"
-description = "The solana cluster software installer"
 version = "1.9.13"
-repository = "https://github.com/solana-labs/solana"
->>>>>>> 3ac7e043
 license = "Apache-2.0"
 homepage = "https://solana.com/"
 documentation = "https://docs.rs/solana-install"
 
 [dependencies]
 atty = "0.2.11"
-bincode = "1.3.3"
+bincode = "1.3.1"
 bzip2 = "0.4.3"
 chrono = { version = "0.4.11", features = ["serde"] }
 clap = { version = "2.33.1" }
-console = "0.15.0"
-ctrlc = { version = "3.2.1", features = ["termination"] }
+console = "0.11.3"
+ctrlc = { version = "3.1.5", features = ["termination"] }
 dirs-next = "2.0.0"
-indicatif = "0.16.2"
+indicatif = "0.15.0"
 lazy_static = "1.4.0"
 nix = "0.23.0"
-<<<<<<< HEAD
 reqwest = { version = "0.11.2", default-features = false, features = ["blocking", "rustls-tls", "json"] }
 semver = "1.0.4"
 serde = { version = "1.0.122", features = ["derive"] }
 serde_json = "1.0.62"
 serde_yaml = "0.8.13"
-solana-clap-utils = { path = "../clap-utils", version = "=1.6.14" }
-solana-client = { path = "../client", version = "=1.6.14" }
-solana-config-program = { path = "../programs/config", version = "=1.6.14" }
-solana-logger = { path = "../logger", version = "=1.6.14" }
-solana-sdk = { path = "../sdk", version = "=1.6.14" }
-solana-version = { path = "../version", version = "=0.5.1" }
-tar = "0.4.37"
-tempfile = "3.1.0"
-url = "2.1.1"
-=======
-reqwest = { version = "0.11.6", default-features = false, features = ["blocking", "rustls-tls", "json"] }
-serde = { version = "1.0.130", features = ["derive"] }
-serde_yaml = "0.8.21"
 solana-clap-utils = { path = "../clap-utils", version = "=1.9.13" }
 solana-client = { path = "../client", version = "=1.9.13" }
 solana-config-program = { path = "../programs/config", version = "=1.9.13" }
 solana-logger = { path = "../logger", version = "=1.9.13" }
 solana-sdk = { path = "../sdk", version = "=1.9.13" }
-solana-version = { path = "../version", version = "=1.9.13" }
-semver = "1.0.4"
+solana-version = { path = "../version", version = "=0.6.0" }
 tar = "0.4.37"
-tempfile = "3.2.0"
-url = "2.2.2"
->>>>>>> 3ac7e043
+tempfile = "3.1.0"
+url = "2.1.1"
 
 [target."cfg(windows)".dependencies]
 winapi = "0.3.8"
-winreg = "0.10"
+winreg = "0.7"
 
 [package.metadata.docs.rs]
 targets = ["x86_64-unknown-linux-gnu"]