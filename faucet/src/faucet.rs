//! The `faucet` module provides an object for launching a Solana Faucet,
//! which is the custodian of any remaining lamports in a mint.
//! The Solana Faucet builds and sends airdrop transactions,
//! checking requests against a single-request cap and a per-IP limit
//! for a given time time_slice.

use {
    bincode::{deserialize, serialize, serialized_size},
    byteorder::{ByteOrder, LittleEndian},
    log::*,
    serde_derive::{Deserialize, Serialize},
    solana_metrics::datapoint_info,
    solana_sdk::{
        hash::Hash,
        instruction::Instruction,
        message::Message,
        native_token::lamports_to_sol,
        packet::PACKET_DATA_SIZE,
        pubkey::Pubkey,
        signature::{Keypair, Signer},
        system_instruction,
        transaction::Transaction,
    },
    std::{
        collections::HashMap,
        io::{Read, Write},
        net::{IpAddr, Ipv4Addr, SocketAddr, TcpStream},
        sync::{mpsc::Sender, Arc, Mutex},
        thread,
        time::Duration,
    },
    thiserror::Error,
    tokio::{
        io::{AsyncReadExt, AsyncWriteExt},
        net::{TcpListener, TcpStream as TokioTcpStream},
        runtime::Runtime,
    },
};

#[macro_export]
macro_rules! socketaddr {
    ($ip:expr, $port:expr) => {
        SocketAddr::from((Ipv4Addr::from($ip), $port))
    };
    ($str:expr) => {{
        let a: SocketAddr = $str.parse().unwrap();
        a
    }};
}

const ERROR_RESPONSE: [u8; 2] = 0u16.to_le_bytes();

pub const TIME_SLICE: u64 = 60;
<<<<<<< HEAD
pub const REQUEST_CAP: u64 = solana_sdk::native_token::LAMPORTS_PER_VLX * 10_000_000;
=======
>>>>>>> 936ff742
pub const FAUCET_PORT: u16 = 9900;
pub const FAUCET_PORT_STR: &str = "9900";

#[derive(Error, Debug)]
pub enum FaucetError {
    #[error("IO Error: {0}")]
    IoError(#[from] std::io::Error),

    #[error("serialization error: {0}")]
    Serialize(#[from] bincode::Error),

    #[error("transaction_length from faucet exceeds limit: {0}")]
    TransactionDataTooLarge(usize),

    #[error("transaction_length from faucet: 0")]
    NoDataReceived,

    #[error("request too large; req: ◎{0}, cap: ◎{1}")]
    PerRequestCapExceeded(f64, f64),

    #[error("limit reached; req: ◎{0}, to: {1}, current: ◎{2}, cap: ◎{3}")]
    PerTimeCapExceeded(f64, String, f64, f64),
}

#[derive(Serialize, Deserialize, Debug, Clone, Copy)]
pub enum FaucetRequest {
    GetAirdrop {
        lamports: u64,
        to: Pubkey,
        blockhash: Hash,
    },
}

impl Default for FaucetRequest {
    fn default() -> Self {
        Self::GetAirdrop {
            lamports: u64::default(),
            to: Pubkey::default(),
            blockhash: Hash::default(),
        }
    }
}

pub enum FaucetTransaction {
    Airdrop(Transaction),
    Memo((Transaction, String)),
}

pub struct Faucet {
    faucet_keypair: Keypair,
    ip_cache: HashMap<IpAddr, u64>,
    address_cache: HashMap<Pubkey, u64>,
    pub time_slice: Duration,
    per_time_cap: Option<u64>,
    per_request_cap: Option<u64>,
}

impl Faucet {
    pub fn new(
        faucet_keypair: Keypair,
        time_input: Option<u64>,
        per_time_cap: Option<u64>,
        per_request_cap: Option<u64>,
    ) -> Faucet {
        let time_slice = Duration::new(time_input.unwrap_or(TIME_SLICE), 0);
        if let Some((per_request_cap, per_time_cap)) = per_request_cap.zip(per_time_cap) {
            if per_time_cap < per_request_cap {
                warn!(
                    "per_time_cap {} SOL < per_request_cap {} SOL; \
                    maximum single requests will fail",
                    lamports_to_sol(per_time_cap),
                    lamports_to_sol(per_request_cap),
                );
            }
        }
        Faucet {
            faucet_keypair,
            ip_cache: HashMap::new(),
            address_cache: HashMap::new(),
            time_slice,
            per_time_cap,
            per_request_cap,
        }
    }

    pub fn check_time_request_limit<T: LimitByTime + std::fmt::Display>(
        &mut self,
        request_amount: u64,
        to: T,
    ) -> Result<(), FaucetError> {
        let new_total = to.check_cache(self, request_amount);
        to.datapoint_info(request_amount, new_total);
        if let Some(cap) = self.per_time_cap {
            if new_total > cap {
                return Err(FaucetError::PerTimeCapExceeded(
                    lamports_to_sol(request_amount),
                    to.to_string(),
                    lamports_to_sol(new_total),
                    lamports_to_sol(cap),
                ));
            }
        }
        Ok(())
    }

    pub fn clear_caches(&mut self) {
        self.ip_cache.clear();
        self.address_cache.clear();
    }

    /// Checks per-request and per-time-ip limits; if both pass, this method returns a signed
    /// SystemProgram::Transfer transaction from the faucet keypair to the requested recipient. If
    /// the request exceeds this per-request limit, this method returns a signed SPL Memo
    /// transaction with the memo: "request too large; req: <REQUEST> SOL cap: <CAP> SOL"
    pub fn build_airdrop_transaction(
        &mut self,
        req: FaucetRequest,
        ip: IpAddr,
    ) -> Result<FaucetTransaction, FaucetError> {
        trace!("build_airdrop_transaction: {:?}", req);
        match req {
            FaucetRequest::GetAirdrop {
                lamports,
                to,
                blockhash,
            } => {
                let mint_pubkey = self.faucet_keypair.pubkey();
                info!(
                    "Requesting airdrop of {} SOL to {:?}",
                    lamports_to_sol(lamports),
                    to
                );

                if let Some(cap) = self.per_request_cap {
                    if lamports > cap {
                        let memo = format!(
                            "{}",
                            FaucetError::PerRequestCapExceeded(
                                lamports_to_sol(lamports),
                                lamports_to_sol(cap),
                            )
                        );
                        let memo_instruction = Instruction {
                            program_id: Pubkey::new(&spl_memo::id().to_bytes()),
                            accounts: vec![],
                            data: memo.as_bytes().to_vec(),
                        };
                        let message = Message::new(&[memo_instruction], Some(&mint_pubkey));
                        return Ok(FaucetTransaction::Memo((
                            Transaction::new(&[&self.faucet_keypair], message, blockhash),
                            memo,
                        )));
                    }
                }
                if !ip.is_loopback() {
                    self.check_time_request_limit(lamports, ip)?;
                }
                self.check_time_request_limit(lamports, to)?;

                let transfer_instruction =
                    system_instruction::transfer(&mint_pubkey, &to, lamports);
                let message = Message::new(&[transfer_instruction], Some(&mint_pubkey));
                Ok(FaucetTransaction::Airdrop(Transaction::new(
                    &[&self.faucet_keypair],
                    message,
                    blockhash,
                )))
            }
        }
    }

    /// Deserializes a received airdrop request, and returns a serialized transaction
    pub fn process_faucet_request(
        &mut self,
        bytes: &[u8],
        ip: IpAddr,
    ) -> Result<Vec<u8>, FaucetError> {
        let req: FaucetRequest = deserialize(bytes)?;

        info!("Airdrop transaction requested...{:?}", req);
        let res = self.build_airdrop_transaction(req, ip);
        match res {
            Ok(tx) => {
                let tx = match tx {
                    FaucetTransaction::Airdrop(tx) => {
                        info!("Airdrop transaction granted");
                        tx
                    }
                    FaucetTransaction::Memo((tx, memo)) => {
                        warn!("Memo transaction returned: {}", memo);
                        tx
                    }
                };
                let response_vec = bincode::serialize(&tx)?;

                let mut response_vec_with_length = vec![0; 2];
                LittleEndian::write_u16(&mut response_vec_with_length, response_vec.len() as u16);
                response_vec_with_length.extend_from_slice(&response_vec);

                Ok(response_vec_with_length)
            }
            Err(err) => {
                warn!("Airdrop transaction failed: {}", err);
                Err(err)
            }
        }
    }
}

impl Drop for Faucet {
    fn drop(&mut self) {
        solana_metrics::flush();
    }
}

pub fn request_airdrop_transaction(
    faucet_addr: &SocketAddr,
    id: &Pubkey,
    lamports: u64,
    blockhash: Hash,
) -> Result<Transaction, FaucetError> {
    info!(
        "request_airdrop_transaction: faucet_addr={} id={} lamports={} blockhash={}",
        faucet_addr, id, lamports, blockhash
    );

    let mut stream = TcpStream::connect_timeout(faucet_addr, Duration::new(3, 0))?;
    stream.set_read_timeout(Some(Duration::new(10, 0)))?;
    let req = FaucetRequest::GetAirdrop {
        lamports,
        blockhash,
        to: *id,
    };
    let req = serialize(&req).expect("serialize faucet request");
    stream.write_all(&req)?;

    // Read length of transaction
    let mut buffer = [0; 2];
    stream.read_exact(&mut buffer).map_err(|err| {
        info!(
            "request_airdrop_transaction: buffer length read_exact error: {:?}",
            err
        );
        err
    })?;
    let transaction_length = LittleEndian::read_u16(&buffer) as usize;
    if transaction_length > PACKET_DATA_SIZE {
        return Err(FaucetError::TransactionDataTooLarge(transaction_length));
    } else if transaction_length == 0 {
        return Err(FaucetError::NoDataReceived);
    }

    // Read the transaction
    let mut buffer = Vec::new();
    buffer.resize(transaction_length, 0);
    stream.read_exact(&mut buffer).map_err(|err| {
        info!(
            "request_airdrop_transaction: buffer read_exact error: {:?}",
            err
        );
        err
    })?;

    let transaction: Transaction = deserialize(&buffer)?;
    Ok(transaction)
}

pub fn run_local_faucet_with_port(
    faucet_keypair: Keypair,
    sender: Sender<Result<SocketAddr, String>>,
    per_time_cap: Option<u64>,
    port: u16, // 0 => auto assign
) {
    thread::spawn(move || {
        let faucet_addr = socketaddr!(0, port);
        let faucet = Arc::new(Mutex::new(Faucet::new(
            faucet_keypair,
            None,
            per_time_cap,
            None,
        )));
        let runtime = Runtime::new().unwrap();
        runtime.block_on(run_faucet(faucet, faucet_addr, Some(sender)));
    });
}

// For integration tests. Listens on random open port and reports port to Sender.
pub fn run_local_faucet(faucet_keypair: Keypair, per_time_cap: Option<u64>) -> SocketAddr {
    let (sender, receiver) = std::sync::mpsc::channel();
    run_local_faucet_with_port(faucet_keypair, sender, per_time_cap, 0);
    receiver
        .recv()
        .expect("run_local_faucet")
        .expect("faucet_addr")
}

pub async fn run_faucet(
    faucet: Arc<Mutex<Faucet>>,
    faucet_addr: SocketAddr,
    sender: Option<Sender<Result<SocketAddr, String>>>,
) {
    let listener = TcpListener::bind(&faucet_addr).await;
    if let Some(sender) = sender {
        sender.send(
            listener.as_ref().map(|listener| listener.local_addr().unwrap())
                .map_err(|err| {
                    format!(
                        "Unable to bind faucet to {:?}, check the address is not already in use: {}",
                        faucet_addr, err
                    )
                })
            )
            .unwrap();
    }

    let listener = match listener {
        Err(err) => {
            error!("Faucet failed to start: {}", err);
            return;
        }
        Ok(listener) => listener,
    };
    info!("Faucet started. Listening on: {}", faucet_addr);
    info!(
        "Faucet account address: {}",
        faucet.lock().unwrap().faucet_keypair.pubkey()
    );

    loop {
        let _faucet = faucet.clone();
        match listener.accept().await {
            Ok((stream, _)) => {
                tokio::spawn(async move {
                    if let Err(e) = process(stream, _faucet).await {
                        info!("failed to process request; error = {:?}", e);
                    }
                });
            }
            Err(e) => debug!("failed to accept socket; error = {:?}", e),
        }
    }
}

async fn process(
    mut stream: TokioTcpStream,
    faucet: Arc<Mutex<Faucet>>,
) -> Result<(), Box<dyn std::error::Error>> {
    let mut request = vec![0u8; serialized_size(&FaucetRequest::default()).unwrap() as usize];
    while stream.read_exact(&mut request).await.is_ok() {
        trace!("{:?}", request);

        let response = {
            match stream.peer_addr() {
                Err(e) => {
                    info!("{:?}", e.into_inner());
                    ERROR_RESPONSE.to_vec()
                }
                Ok(peer_addr) => {
                    let ip = peer_addr.ip();
                    info!("Request IP: {:?}", ip);

                    match faucet.lock().unwrap().process_faucet_request(&request, ip) {
                        Ok(response_bytes) => {
                            trace!("Airdrop response_bytes: {:?}", response_bytes);
                            response_bytes
                        }
                        Err(e) => {
                            info!("Error in request: {}", e);
                            ERROR_RESPONSE.to_vec()
                        }
                    }
                }
            }
        };
        stream.write_all(&response).await?;
    }

    Ok(())
}

pub trait LimitByTime {
    fn check_cache(&self, faucet: &mut Faucet, request_amount: u64) -> u64;
    fn datapoint_info(&self, request_amount: u64, new_total: u64);
}

impl LimitByTime for IpAddr {
    fn check_cache(&self, faucet: &mut Faucet, request_amount: u64) -> u64 {
        *faucet
            .ip_cache
            .entry(*self)
            .and_modify(|total| *total = total.saturating_add(request_amount))
            .or_insert(request_amount)
    }

    fn datapoint_info(&self, request_amount: u64, new_total: u64) {
        datapoint_info!(
            "faucet-airdrop",
            ("request_amount", request_amount, i64),
            ("ip", self.to_string(), String),
            ("new_total", new_total, i64)
        );
    }
}

impl LimitByTime for Pubkey {
    fn check_cache(&self, faucet: &mut Faucet, request_amount: u64) -> u64 {
        *faucet
            .address_cache
            .entry(*self)
            .and_modify(|total| *total = total.saturating_add(request_amount))
            .or_insert(request_amount)
    }

    fn datapoint_info(&self, request_amount: u64, new_total: u64) {
        datapoint_info!(
            "faucet-airdrop",
            ("request_amount", request_amount, i64),
            ("address", self.to_string(), String),
            ("new_total", new_total, i64)
        );
    }
}

#[cfg(test)]
mod tests {
    use super::*;
    use solana_sdk::system_instruction::SystemInstruction;
    use std::time::Duration;

    #[test]
    fn test_check_time_request_limit() {
        let keypair = Keypair::new();
        let mut faucet = Faucet::new(keypair, None, Some(2), None);
        let ip = socketaddr!([203, 0, 113, 1], 1234).ip();
        assert!(faucet.check_time_request_limit(1, ip).is_ok());
        assert!(faucet.check_time_request_limit(1, ip).is_ok());
        assert!(faucet.check_time_request_limit(1, ip).is_err());

        let address = Pubkey::new_unique();
        assert!(faucet.check_time_request_limit(1, address).is_ok());
        assert!(faucet.check_time_request_limit(1, address).is_ok());
        assert!(faucet.check_time_request_limit(1, address).is_err());
    }

    #[test]
    fn test_clear_caches() {
        let keypair = Keypair::new();
        let mut faucet = Faucet::new(keypair, None, None, None);
        let ip = socketaddr!([127, 0, 0, 1], 0).ip();
        assert_eq!(faucet.ip_cache.len(), 0);
        faucet.check_time_request_limit(1, ip).unwrap();
        assert_eq!(faucet.ip_cache.len(), 1);
        faucet.clear_caches();
        assert_eq!(faucet.ip_cache.len(), 0);
        assert!(faucet.ip_cache.is_empty());

        let address = Pubkey::new_unique();
        assert_eq!(faucet.address_cache.len(), 0);
        faucet.check_time_request_limit(1, address).unwrap();
        assert_eq!(faucet.address_cache.len(), 1);
        faucet.clear_caches();
        assert_eq!(faucet.address_cache.len(), 0);
        assert!(faucet.address_cache.is_empty());
    }

    #[test]
    fn test_faucet_default_init() {
        let keypair = Keypair::new();
        let time_slice: Option<u64> = None;
        let per_time_cap: Option<u64> = Some(200);
        let per_request_cap: Option<u64> = Some(100);
        let faucet = Faucet::new(keypair, time_slice, per_time_cap, per_request_cap);
        assert_eq!(faucet.time_slice, Duration::new(TIME_SLICE, 0));
        assert_eq!(faucet.per_time_cap, per_time_cap);
        assert_eq!(faucet.per_request_cap, per_request_cap);
    }

    #[test]
    fn test_faucet_build_airdrop_transaction() {
        let to = Pubkey::new_unique();
        let blockhash = Hash::default();
        let request = FaucetRequest::GetAirdrop {
            lamports: 2,
            to,
            blockhash,
        };
        let ip = socketaddr!([203, 0, 113, 1], 1234).ip();

        let mint = Keypair::new();
        let mint_pubkey = mint.pubkey();
        let mut faucet = Faucet::new(mint, None, None, None);

        if let FaucetTransaction::Airdrop(tx) =
            faucet.build_airdrop_transaction(request, ip).unwrap()
        {
            let message = tx.message();

            assert_eq!(tx.signatures.len(), 1);
            assert_eq!(
                message.account_keys,
                vec![mint_pubkey, to, Pubkey::default()]
            );
            assert_eq!(message.recent_blockhash, blockhash);

            assert_eq!(message.instructions.len(), 1);
            let instruction: SystemInstruction =
                deserialize(&message.instructions[0].data).unwrap();
            assert_eq!(instruction, SystemInstruction::Transfer { lamports: 2 });
        } else {
            panic!("airdrop should succeed");
        }

        // Test per-time request cap
        let mint = Keypair::new();
        faucet = Faucet::new(mint, None, Some(2), None);
        let _tx = faucet.build_airdrop_transaction(request, ip).unwrap(); // first request succeeds
        let tx = faucet.build_airdrop_transaction(request, ip);
        assert!(tx.is_err());

        // Test multiple requests from loopback with different addresses succeed
        let mint = Keypair::new();
        faucet = Faucet::new(mint, None, Some(2), None);
        let ip = socketaddr!([127, 0, 0, 1], 0).ip();
        let other = Pubkey::new_unique();
        let _tx0 = faucet.build_airdrop_transaction(request, ip).unwrap(); // first request succeeds
        let request1 = FaucetRequest::GetAirdrop {
            lamports: 2,
            to: other,
            blockhash,
        };
        let _tx1 = faucet.build_airdrop_transaction(request1, ip).unwrap(); // first request succeeds
        let tx0 = faucet.build_airdrop_transaction(request, ip);
        assert!(tx0.is_err());
        let tx1 = faucet.build_airdrop_transaction(request1, ip);
        assert!(tx1.is_err());

        // Test per-request cap
        let mint = Keypair::new();
        let mint_pubkey = mint.pubkey();
        let mut faucet = Faucet::new(mint, None, None, Some(1));

        if let FaucetTransaction::Memo((tx, memo)) =
            faucet.build_airdrop_transaction(request, ip).unwrap()
        {
            let message = tx.message();

            assert_eq!(tx.signatures.len(), 1);
            assert_eq!(
                message.account_keys,
                vec![mint_pubkey, Pubkey::new(&spl_memo::id().to_bytes())]
            );
            assert_eq!(message.recent_blockhash, blockhash);

            assert_eq!(message.instructions.len(), 1);
            let parsed_memo = std::str::from_utf8(&message.instructions[0].data).unwrap();
            let expected_memo = "request too large; req: ◎0.000000002, cap: ◎0.000000001";
            assert_eq!(parsed_memo, expected_memo);
            assert_eq!(memo, expected_memo);
        } else {
            panic!("airdrop attempt should result in memo tx");
        }
    }

    #[test]
    fn test_process_faucet_request() {
        let to = solana_sdk::pubkey::new_rand();
        let blockhash = Hash::new(&to.as_ref());
        let lamports = 50;
        let req = FaucetRequest::GetAirdrop {
            lamports,
            blockhash,
            to,
        };
        let ip = socketaddr!([203, 0, 113, 1], 1234).ip();
        let req = serialize(&req).unwrap();

        let keypair = Keypair::new();
        let expected_instruction = system_instruction::transfer(&keypair.pubkey(), &to, lamports);
        let message = Message::new(&[expected_instruction], Some(&keypair.pubkey()));
        let expected_tx = Transaction::new(&[&keypair], message, blockhash);
        let expected_bytes = serialize(&expected_tx).unwrap();
        let mut expected_vec_with_length = vec![0; 2];
        LittleEndian::write_u16(&mut expected_vec_with_length, expected_bytes.len() as u16);
        expected_vec_with_length.extend_from_slice(&expected_bytes);

        let mut faucet = Faucet::new(keypair, None, None, None);
        let response = faucet.process_faucet_request(&req, ip);
        let response_vec = response.unwrap().to_vec();
        assert_eq!(expected_vec_with_length, response_vec);

        let bad_bytes = "bad bytes".as_bytes();
        assert!(faucet.process_faucet_request(&bad_bytes, ip).is_err());
    }
}<|MERGE_RESOLUTION|>--- conflicted
+++ resolved
@@ -51,10 +51,7 @@
 const ERROR_RESPONSE: [u8; 2] = 0u16.to_le_bytes();
 
 pub const TIME_SLICE: u64 = 60;
-<<<<<<< HEAD
 pub const REQUEST_CAP: u64 = solana_sdk::native_token::LAMPORTS_PER_VLX * 10_000_000;
-=======
->>>>>>> 936ff742
 pub const FAUCET_PORT: u16 = 9900;
 pub const FAUCET_PORT_STR: &str = "9900";
 
